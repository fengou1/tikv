--- conflicted
+++ resolved
@@ -44,10 +44,7 @@
 use test_pd::mocker::Service;
 use tikv_util::config::{ReadableDuration, VersionTrack};
 
-<<<<<<< HEAD
-=======
 mod test_basic_write;
->>>>>>> 558390dd
 mod test_life;
 mod test_status;
 
@@ -178,10 +175,6 @@
 }
 
 struct TestNode {
-<<<<<<< HEAD
-    _pd_server: test_pd::Server<Service>,
-=======
->>>>>>> 558390dd
     pd_client: RpcClient,
     path: TempDir,
     running_state: Option<RunningState>,
@@ -189,22 +182,12 @@
 }
 
 impl TestNode {
-<<<<<<< HEAD
-    fn new() -> TestNode {
-        let logger = slog_global::borrow_global().new(o!());
-        let pd_server = test_pd::Server::new(1);
-=======
     fn with_pd(pd_server: &test_pd::Server<Service>) -> TestNode {
         let logger = slog_global::borrow_global().new(o!());
->>>>>>> 558390dd
         let pd_client = test_pd::util::new_client(pd_server.bind_addrs(), None);
         let path = TempDir::new().unwrap();
 
         TestNode {
-<<<<<<< HEAD
-            _pd_server: pd_server,
-=======
->>>>>>> 558390dd
             pd_client,
             path,
             running_state: None,
