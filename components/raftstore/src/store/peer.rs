// Copyright 2016 TiKV Project Authors. Licensed under Apache-2.0.

// #[PerformanceCriticalPath]
use std::{
    cell::RefCell,
    cmp,
    collections::VecDeque,
    fmt, mem,
    sync::{
        atomic::{AtomicUsize, Ordering},
        mpsc::SyncSender,
        Arc, Mutex,
    },
    time::{Duration, Instant},
    u64, usize,
};

use bitflags::bitflags;
use bytes::Bytes;
use collections::{HashMap, HashSet};
use crossbeam::{atomic::AtomicCell, channel::TrySendError};
use engine_traits::{
    Engines, KvEngine, PerfContext, RaftEngine, Snapshot, WriteBatch, WriteOptions, CF_LOCK,
};
use error_code::ErrorCodeExt;
use fail::fail_point;
use futures::channel::oneshot::Sender;
use getset::{Getters, MutGetters};
use kvproto::{
    errorpb,
    kvrpcpb::{DiskFullOpt, ExtraOp as TxnExtraOp, LockInfo},
    metapb::{self, PeerRole},
    pdpb::{self, PeerStats},
    raft_cmdpb::{
        self, AdminCmdType, AdminResponse, ChangePeerRequest, CmdType, CommitMergeRequest,
        PutRequest, RaftCmdRequest, RaftCmdResponse, Request, TransferLeaderRequest,
        TransferLeaderResponse,
    },
    raft_serverpb::{
        ExtraMessage, ExtraMessageType, MergeState, PeerState, RaftApplyState, RaftMessage,
    },
    replication_modepb::{
        DrAutoSyncState, RegionReplicationState, RegionReplicationStatus, ReplicationMode,
    },
};
use parking_lot::RwLockUpgradableReadGuard;
use pd_client::{BucketStat, INVALID_ID};
use protobuf::Message;
use raft::{
    self,
    eraftpb::{self, ConfChangeType, Entry, EntryType, MessageType},
    Changer, GetEntriesContext, LightReady, ProgressState, ProgressTracker, RawNode, Ready,
    SnapshotStatus, StateRole, INVALID_INDEX, NO_LIMIT,
};
use raft_proto::ConfChangeI;
use rand::seq::SliceRandom;
use smallvec::SmallVec;
use tikv_alloc::trace::TraceEvent;
use tikv_util::{
    box_err,
    codec::number::decode_u64,
    debug, error, info,
    sys::disk::DiskUsage,
    time::{duration_to_sec, monotonic_raw_now, Instant as TiInstant, InstantExt, ThreadReadId},
    warn,
    worker::Scheduler,
    Either,
};
use time::Timespec;
use tracker::GLOBAL_TRACKERS;
use txn_types::WriteBatchFlags;
use uuid::Uuid;

use super::{
    cmd_resp,
    local_metrics::{RaftMetrics, TimeTracker},
    metrics::*,
    peer_storage::{write_peer_state, CheckApplyingSnapStatus, HandleReadyResult, PeerStorage},
    read_queue::{ReadIndexQueue, ReadIndexRequest},
    transport::Transport,
    util::{
        self, check_region_epoch, is_initial_msg, AdminCmdEpochState, ChangePeerI, ConfChangeKind,
        Lease, LeaseState, NORMAL_REQ_CHECK_CONF_VER, NORMAL_REQ_CHECK_VER,
    },
    DestroyPeerJob, LocalReadContext,
};
use crate::{
    coprocessor::{CoprocessorHost, RegionChangeEvent, RegionChangeReason, RoleChange},
    errors::RAFTSTORE_IS_BUSY,
    store::{
        async_io::{write::WriteMsg, write_router::WriteRouter},
        fsm::{
            apply::{self, CatchUpLogs},
            store::{PollContext, RaftRouter},
            Apply, ApplyMetrics, ApplyTask, Proposal,
        },
        hibernate_state::GroupState,
        memory::{needs_evict_entry_cache, MEMTRACE_RAFT_ENTRIES},
        msg::{ErrorCallback, PeerMsg, RaftCommand, SignificantMsg, StoreMsg},
        txn_ext::LocksStatus,
        util::{admin_cmd_epoch_lookup, RegionReadProgress},
        worker::{
            HeartbeatTask, RaftlogFetchTask, RaftlogGcTask, ReadDelegate, ReadExecutor,
            ReadProgress, RegionTask, SplitCheckTask,
        },
        Callback, Config, GlobalReplicationState, PdTask, ReadCallback, ReadIndexContext,
        ReadResponse, TxnExt, WriteCallback, RAFT_INIT_LOG_INDEX,
    },
    Error, Result,
};

const SHRINK_CACHE_CAPACITY: usize = 64;
const MIN_BCAST_WAKE_UP_INTERVAL: u64 = 1_000;
// 1s
const REGION_READ_PROGRESS_CAP: usize = 128;
#[doc(hidden)]
pub const MAX_COMMITTED_SIZE_PER_READY: u64 = 16 * 1024 * 1024;

/// The returned states of the peer after checking whether it is stale
#[derive(Debug, PartialEq)]
pub enum StaleState {
    Valid,
    ToValidate,
    LeaderMissing,
}

#[derive(Debug)]
pub struct ProposalQueue<C> {
    tag: String,
    queue: VecDeque<Proposal<C>>,
}

impl<C: WriteCallback> ProposalQueue<C> {
    fn new(tag: String) -> ProposalQueue<C> {
        ProposalQueue {
            tag,
            queue: VecDeque::new(),
        }
    }

    /// Find the trackers of given index.
    /// Caller should check if term is matched before using trackers.
    fn find_trackers(&self, index: u64) -> Option<(u64, &SmallVec<[TimeTracker; 4]>)> {
        self.queue
            .binary_search_by_key(&index, |p: &Proposal<_>| p.index)
            .ok()
            .and_then(|i| {
                self.queue[i]
                    .cb
                    .write_trackers()
                    .map(|ts| (self.queue[i].term, ts))
            })
    }

    fn find_propose_time(&self, term: u64, index: u64) -> Option<Timespec> {
        self.queue
            .binary_search_by_key(&(term, index), |p: &Proposal<_>| (p.term, p.index))
            .ok()
            .and_then(|i| self.queue[i].propose_time)
    }

    // Find proposal in front or at the given term and index
    fn pop(&mut self, term: u64, index: u64) -> Option<Proposal<C>> {
        self.queue.pop_front().and_then(|p| {
            // Comparing the term first then the index, because the term is
            // increasing among all log entries and the index is increasing
            // inside a given term
            if (p.term, p.index) > (term, index) {
                self.queue.push_front(p);
                return None;
            }
            Some(p)
        })
    }

    /// Find proposal at the given term and index and notify stale proposals
    /// in front that term and index
    fn find_proposal(&mut self, term: u64, index: u64, current_term: u64) -> Option<Proposal<C>> {
        while let Some(p) = self.pop(term, index) {
            if p.term == term {
                if p.index == index {
                    return if p.cb.is_none() { None } else { Some(p) };
                } else {
                    panic!(
                        "{} unexpected callback at term {}, found index {}, expected {}",
                        self.tag, term, p.index, index
                    );
                }
            } else {
                apply::notify_stale_req(current_term, p.cb);
            }
        }
        None
    }

    #[inline]
    fn oldest(&self) -> Option<&Proposal<C>> {
        self.queue.front()
    }

    fn push(&mut self, p: Proposal<C>) {
        if let Some(f) = self.queue.back() {
            // The term must be increasing among all log entries and the index
            // must be increasing inside a given term
            assert!((p.term, p.index) > (f.term, f.index));
        }
        self.queue.push_back(p);
    }

    fn is_empty(&self) -> bool {
        self.queue.is_empty()
    }

    fn gc(&mut self) {
        if self.queue.capacity() > SHRINK_CACHE_CAPACITY && self.queue.len() < SHRINK_CACHE_CAPACITY
        {
            self.queue.shrink_to_fit();
        }
    }

    fn back(&self) -> Option<&Proposal<C>> {
        self.queue.back()
    }
}

bitflags! {
    // TODO: maybe declare it as protobuf struct is better.
    /// A bitmap contains some useful flags when dealing with `eraftpb::Entry`.
    pub struct ProposalContext: u8 {
        const SYNC_LOG       = 0b0000_0001;
        const SPLIT          = 0b0000_0010;
        const PREPARE_MERGE  = 0b0000_0100;
        const COMMIT_MERGE   = 0b0000_1000;
    }
}

impl ProposalContext {
    /// Converts itself to a vector.
    pub fn to_vec(self) -> Vec<u8> {
        if self.is_empty() {
            return vec![];
        }
        let ctx = self.bits();
        vec![ctx]
    }

    /// Initializes a `ProposalContext` from a byte slice.
    pub fn from_bytes(ctx: &[u8]) -> ProposalContext {
        if ctx.is_empty() {
            ProposalContext::empty()
        } else if ctx.len() == 1 {
            ProposalContext::from_bits_truncate(ctx[0])
        } else {
            panic!("invalid ProposalContext {:?}", ctx);
        }
    }
}

/// `ConsistencyState` is used for consistency check.
pub struct ConsistencyState {
    pub last_check_time: Instant,
    // (computed_result_or_to_be_verified, index, hash)
    pub index: u64,
    pub context: Vec<u8>,
    pub hash: Vec<u8>,
}

/// Statistics about raft peer.
#[derive(Default, Clone)]
pub struct PeerStat {
    pub written_bytes: u64,
    pub written_keys: u64,
}

#[derive(Default, Debug, Clone, Copy)]
pub struct CheckTickResult {
    leader: bool,
    up_to_date: bool,
    reason: &'static str,
}

pub struct ProposedAdminCmd<S: Snapshot> {
    cmd_type: AdminCmdType,
    epoch_state: AdminCmdEpochState,
    index: u64,
    cbs: Vec<Callback<S>>,
}

impl<S: Snapshot> ProposedAdminCmd<S> {
    fn new(
        cmd_type: AdminCmdType,
        epoch_state: AdminCmdEpochState,
        index: u64,
    ) -> ProposedAdminCmd<S> {
        ProposedAdminCmd {
            cmd_type,
            epoch_state,
            index,
            cbs: Vec::new(),
        }
    }
}

struct CmdEpochChecker<S: Snapshot> {
    // Although it's a deque, because of the characteristics of the settings from
    // `admin_cmd_epoch_lookup`, the max size of admin cmd is 2, i.e. split/merge and change
    // peer.
    proposed_admin_cmd: VecDeque<ProposedAdminCmd<S>>,
    term: u64,
}

impl<S: Snapshot> Default for CmdEpochChecker<S> {
    fn default() -> CmdEpochChecker<S> {
        CmdEpochChecker {
            proposed_admin_cmd: VecDeque::new(),
            term: 0,
        }
    }
}

impl<S: Snapshot> CmdEpochChecker<S> {
    fn maybe_update_term(&mut self, term: u64) {
        assert!(term >= self.term);
        if term > self.term {
            self.term = term;
            for cmd in self.proposed_admin_cmd.drain(..) {
                for cb in cmd.cbs {
                    apply::notify_stale_req(term, cb);
                }
            }
        }
    }

    /// Check if the proposal can be proposed on the basis of its epoch and
    /// previous proposed admin cmds.
    ///
    /// Returns None if passing the epoch check, otherwise returns a index which
    /// is the last admin cmd index conflicted with this proposal.
    fn propose_check_epoch(&mut self, req: &RaftCmdRequest, term: u64) -> Option<u64> {
        self.maybe_update_term(term);
        let (check_ver, check_conf_ver) = if !req.has_admin_request() {
            (NORMAL_REQ_CHECK_VER, NORMAL_REQ_CHECK_CONF_VER)
        } else {
            let cmd_type = req.get_admin_request().get_cmd_type();
            let epoch_state = admin_cmd_epoch_lookup(cmd_type);
            (epoch_state.check_ver, epoch_state.check_conf_ver)
        };
        self.last_conflict_index(check_ver, check_conf_ver)
    }

    fn post_propose(&mut self, cmd_type: AdminCmdType, index: u64, term: u64) {
        self.maybe_update_term(term);
        let epoch_state = admin_cmd_epoch_lookup(cmd_type);
        assert!(
            self.last_conflict_index(epoch_state.check_ver, epoch_state.check_conf_ver)
                .is_none()
        );

        if epoch_state.change_conf_ver || epoch_state.change_ver {
            if let Some(cmd) = self.proposed_admin_cmd.back() {
                assert!(cmd.index < index);
            }
            self.proposed_admin_cmd
                .push_back(ProposedAdminCmd::new(cmd_type, epoch_state, index));
        }
    }

    fn last_conflict_index(&self, check_ver: bool, check_conf_ver: bool) -> Option<u64> {
        self.proposed_admin_cmd
            .iter()
            .rev()
            .find(|cmd| {
                (check_ver && cmd.epoch_state.change_ver)
                    || (check_conf_ver && cmd.epoch_state.change_conf_ver)
            })
            .map(|cmd| cmd.index)
    }

    /// Returns the last proposed admin cmd index.
    ///
    /// Note that the cmd of this type must change epoch otherwise it can not be
    /// recorded to `proposed_admin_cmd`.
    fn last_cmd_index(&mut self, cmd_type: AdminCmdType) -> Option<u64> {
        self.proposed_admin_cmd
            .iter()
            .rev()
            .find(|cmd| cmd.cmd_type == cmd_type)
            .map(|cmd| cmd.index)
    }

    fn advance_apply(&mut self, index: u64, term: u64, region: &metapb::Region) {
        self.maybe_update_term(term);
        while !self.proposed_admin_cmd.is_empty() {
            let cmd = self.proposed_admin_cmd.front_mut().unwrap();
            if cmd.index <= index {
                for cb in cmd.cbs.drain(..) {
                    let mut resp = cmd_resp::new_error(Error::EpochNotMatch(
                        format!(
                            "current epoch of region {} is {:?}",
                            region.get_id(),
                            region.get_region_epoch(),
                        ),
                        vec![region.to_owned()],
                    ));
                    cmd_resp::bind_term(&mut resp, term);
                    cb.invoke_with_response(resp);
                }
            } else {
                break;
            }
            self.proposed_admin_cmd.pop_front();
        }
    }

    fn attach_to_conflict_cmd(&mut self, index: u64, cb: Callback<S>) {
        if let Some(cmd) = self
            .proposed_admin_cmd
            .iter_mut()
            .rev()
            .find(|cmd| cmd.index == index)
        {
            cmd.cbs.push(cb);
        } else {
            panic!(
                "index {} can not found in proposed_admin_cmd, callback {:?}",
                index, cb
            );
        }
    }
}

impl<S: Snapshot> Drop for CmdEpochChecker<S> {
    fn drop(&mut self) {
        if tikv_util::thread_group::is_shutdown(!cfg!(test)) {
            for mut state in self.proposed_admin_cmd.drain(..) {
                state.cbs.clear();
            }
        } else {
            for state in self.proposed_admin_cmd.drain(..) {
                for cb in state.cbs {
                    apply::notify_stale_req(self.term, cb);
                }
            }
        }
    }
}

#[derive(PartialEq, Debug)]
pub struct ApplySnapshotContext {
    /// The number of ready which has a snapshot.
    pub ready_number: u64,
    /// Whether this snapshot is scheduled.
    pub scheduled: bool,
    /// The message should be sent after snapshot is applied.
    pub msgs: Vec<eraftpb::Message>,
    pub persist_res: Option<PersistSnapshotResult>,
}

#[derive(PartialEq, Debug)]
pub struct PersistSnapshotResult {
    /// prev_region is the region before snapshot applied.
    pub prev_region: metapb::Region,
    pub region: metapb::Region,
    pub destroy_regions: Vec<metapb::Region>,
}

#[derive(Debug)]
pub struct UnpersistedReady {
    /// Number of ready.
    pub number: u64,
    /// Max number of following ready whose data to be persisted is empty.
    pub max_empty_number: u64,
    pub raft_msgs: Vec<Vec<eraftpb::Message>>,
}

pub struct ReadyResult {
    pub state_role: Option<StateRole>,
    pub has_new_entries: bool,
    pub has_write_ready: bool,
}

#[derive(Debug)]
/// ForceLeader process would be:
/// - If it's hibernated, enter wait ticks state, and wake up the peer
/// - Enter pre force leader state, become candidate and send request vote to
///   all peers
/// - Wait for the responses of the request vote, no reject should be received.
/// - Enter force leader state, become leader without leader lease
/// - Execute recovery plan(some remove-peer commands)
/// - After the plan steps are all applied, exit force leader state
pub enum ForceLeaderState {
    WaitTicks {
        syncer: UnsafeRecoveryForceLeaderSyncer,
        failed_stores: HashSet<u64>,
        ticks: usize,
    },
    PreForceLeader {
        syncer: UnsafeRecoveryForceLeaderSyncer,
        failed_stores: HashSet<u64>,
    },
    ForceLeader {
        time: TiInstant,
        failed_stores: HashSet<u64>,
    },
}

// Following shared states are used while reporting to PD for unsafe recovery
// and shared among all the regions per their life cycle.
// The work flow is like:
// 1. report phase
//   - start_unsafe_recovery_report
//      - broadcast wait-apply commands
//      - wait for all the peers' apply indices meet their targets
//      - broadcast fill out report commands
//      - wait for all the peers fill out the reports for themselves
//      - send a store report (through store heartbeat)
// 2. force leader phase
//   - dispatch force leader commands
//     - wait for all the peers that received the command become force leader
//     - start_unsafe_recovery_report
// 3. plan execution phase
//   - dispatch recovery plans
//     - wait for all the creates, deletes and demotes to finish, for the
//       demotes, procedures are:
//       - exit joint state if it is already in joint state
//       - demote failed voters, and promote self to be a voter if it is a
//         learner
//       - exit joint state
//     - start_unsafe_recovery_report
//
// Intends to use RAII to sync unsafe recovery procedures between peers, in
// addition to that, it uses a closure to avoid having a raft router as a member
// variable, which is statically dispatched, thus needs to propagate the
// generics everywhere.
pub struct InvokeClosureOnDrop(Box<dyn Fn() + Send + Sync>);

impl fmt::Debug for InvokeClosureOnDrop {
    fn fmt(&self, f: &mut fmt::Formatter<'_>) -> fmt::Result {
        write!(f, "InvokeClosureOnDrop")
    }
}

impl Drop for InvokeClosureOnDrop {
    fn drop(&mut self) {
        self.0();
    }
}

pub fn start_unsafe_recovery_report<EK: KvEngine, ER: RaftEngine>(
    router: &RaftRouter<EK, ER>,
    report_id: u64,
    exit_force_leader: bool,
) {
    let wait_apply =
        UnsafeRecoveryWaitApplySyncer::new(report_id, router.clone(), exit_force_leader);
    router.broadcast_normal(|| {
        PeerMsg::SignificantMsg(SignificantMsg::UnsafeRecoveryWaitApply(wait_apply.clone()))
    });
}

#[derive(Clone, Debug)]
pub struct UnsafeRecoveryForceLeaderSyncer(Arc<InvokeClosureOnDrop>);

impl UnsafeRecoveryForceLeaderSyncer {
    pub fn new(report_id: u64, router: RaftRouter<impl KvEngine, impl RaftEngine>) -> Self {
        let thread_safe_router = Mutex::new(router);
        let inner = InvokeClosureOnDrop(Box::new(move || {
            info!("Unsafe recovery, force leader finished.");
            let router_ptr = thread_safe_router.lock().unwrap();
            start_unsafe_recovery_report(&*router_ptr, report_id, false);
        }));
        UnsafeRecoveryForceLeaderSyncer(Arc::new(inner))
    }
}

#[derive(Clone, Debug)]
pub struct UnsafeRecoveryExecutePlanSyncer {
    _closure: Arc<InvokeClosureOnDrop>,
    abort: Arc<Mutex<bool>>,
}

impl UnsafeRecoveryExecutePlanSyncer {
    pub fn new(report_id: u64, router: RaftRouter<impl KvEngine, impl RaftEngine>) -> Self {
        let thread_safe_router = Mutex::new(router);
        let abort = Arc::new(Mutex::new(false));
        let abort_clone = abort.clone();
        let closure = InvokeClosureOnDrop(Box::new(move || {
            info!("Unsafe recovery, plan execution finished");
            if *abort_clone.lock().unwrap() {
                warn!("Unsafe recovery, plan execution aborted");
                return;
            }
            let router_ptr = thread_safe_router.lock().unwrap();
            start_unsafe_recovery_report(&*router_ptr, report_id, true);
        }));
        UnsafeRecoveryExecutePlanSyncer {
            _closure: Arc::new(closure),
            abort,
        }
    }

    pub fn abort(&self) {
        *self.abort.lock().unwrap() = true;
    }
}
// Syncer only send to leader in 2nd BR restore
#[derive(Clone, Debug)]
pub struct SnapshotRecoveryWaitApplySyncer {
    _closure: Arc<InvokeClosureOnDrop>,
    abort: Arc<Mutex<bool>>,
}

impl SnapshotRecoveryWaitApplySyncer {
    pub fn new(region_id: u64, sender: SyncSender<u64>) -> Self {
        let thread_safe_router = Mutex::new(sender);
        let abort = Arc::new(Mutex::new(false));
        let abort_clone = abort.clone();
        let closure = InvokeClosureOnDrop(Box::new(move || {
            info!("region {} wait apply finished", region_id);
            if *abort_clone.lock().unwrap() {
                warn!("wait apply aborted");
                return;
            }
            let router_ptr = thread_safe_router.lock().unwrap();

            (*router_ptr)
                .send(region_id)
                .map_err(|_| {
                    warn!("reply waitapply states failure.");
                })
                .unwrap();
        }));
        SnapshotRecoveryWaitApplySyncer {
            _closure: Arc::new(closure),
            abort,
        }
    }

    pub fn abort(&self) {
        *self.abort.lock().unwrap() = true;
    }
}

#[derive(Clone, Debug)]
pub struct UnsafeRecoveryWaitApplySyncer {
    _closure: Arc<InvokeClosureOnDrop>,
    abort: Arc<Mutex<bool>>,
}

impl UnsafeRecoveryWaitApplySyncer {
    pub fn new(
        report_id: u64,
        router: RaftRouter<impl KvEngine, impl RaftEngine>,
        exit_force_leader: bool,
    ) -> Self {
        let thread_safe_router = Mutex::new(router);
        let abort = Arc::new(Mutex::new(false));
        let abort_clone = abort.clone();
        let closure = InvokeClosureOnDrop(Box::new(move || {
            info!("Unsafe recovery, wait apply finished");
            if *abort_clone.lock().unwrap() {
                warn!("Unsafe recovery, wait apply aborted");
                return;
            }
            let router_ptr = thread_safe_router.lock().unwrap();
            if exit_force_leader {
                (*router_ptr).broadcast_normal(|| {
                    PeerMsg::SignificantMsg(SignificantMsg::ExitForceLeaderState)
                });
            }
            let fill_out_report =
                UnsafeRecoveryFillOutReportSyncer::new(report_id, (*router_ptr).clone());
            (*router_ptr).broadcast_normal(|| {
                PeerMsg::SignificantMsg(SignificantMsg::UnsafeRecoveryFillOutReport(
                    fill_out_report.clone(),
                ))
            });
        }));
        UnsafeRecoveryWaitApplySyncer {
            _closure: Arc::new(closure),
            abort,
        }
    }

    pub fn abort(&self) {
        *self.abort.lock().unwrap() = true;
    }
}

#[derive(Clone, Debug)]
pub struct UnsafeRecoveryFillOutReportSyncer {
    _closure: Arc<InvokeClosureOnDrop>,
    reports: Arc<Mutex<Vec<pdpb::PeerReport>>>,
}

impl UnsafeRecoveryFillOutReportSyncer {
    pub fn new(report_id: u64, router: RaftRouter<impl KvEngine, impl RaftEngine>) -> Self {
        let thread_safe_router = Mutex::new(router);
        let reports = Arc::new(Mutex::new(vec![]));
        let reports_clone = reports.clone();
        let closure = InvokeClosureOnDrop(Box::new(move || {
            info!("Unsafe recovery, peer reports collected");
            let mut store_report = pdpb::StoreReport::default();
            {
                let mut reports_ptr = reports_clone.lock().unwrap();
                store_report.set_peer_reports(mem::take(&mut *reports_ptr).into());
            }
            store_report.set_step(report_id);
            let router_ptr = thread_safe_router.lock().unwrap();
            if let Err(e) = (*router_ptr).send_control(StoreMsg::UnsafeRecoveryReport(store_report))
            {
                error!("Unsafe recovery, fail to schedule reporting"; "err" => ?e);
            }
        }));
        UnsafeRecoveryFillOutReportSyncer {
            _closure: Arc::new(closure),
            reports,
        }
    }

    pub fn report_for_self(&self, report: pdpb::PeerReport) {
        let mut reports_ptr = self.reports.lock().unwrap();
        (*reports_ptr).push(report);
    }
}

pub enum SnapshotRecoveryState {
    // This state is set by the leader peer fsm. Once set, it sync and check leader commit index
    // and force forward to last index once follower appended and then it also is checked
    // every time this peer applies a the last index, if the last index is met, this state is
    // reset / droppeds. The syncer is droped and send the response to the invoker, triggers
    // the next step of recovery process.
    WaitLogApplyToLast {
        target_index: u64,
        syncer: SnapshotRecoveryWaitApplySyncer,
    },
}

pub enum UnsafeRecoveryState {
    // Stores the state that is necessary for the wait apply stage of unsafe recovery process.
    // This state is set by the peer fsm. Once set, it is checked every time this peer applies a
    // new entry or a snapshot, if the target index is met, this state is reset / droppeds. The
    // syncer holds a reference counted inner object that is shared among all the peers, whose
    // destructor triggers the next step of unsafe recovery report process.
    WaitApply {
        target_index: u64,
        syncer: UnsafeRecoveryWaitApplySyncer,
    },
    DemoteFailedVoters {
        syncer: UnsafeRecoveryExecutePlanSyncer,
        failed_voters: Vec<metapb::Peer>,
        target_index: u64,
        // Failed regions may be stuck in joint state, if that is the case, we need to ask the
        // region to exit joint state before proposing the demotion.
        demote_after_exit: bool,
    },
    Destroy(UnsafeRecoveryExecutePlanSyncer),
}

// This state is set by the peer fsm when invoke msg PrepareFlashback. Once set,
// it is checked every time this peer applies a new entry or a snapshot,
// if the latest committed index is met, the syncer will be called to notify the
// result.
#[derive(Debug)]
pub struct FlashbackState(Option<Sender<bool>>);

impl FlashbackState {
    pub fn new(ch: Sender<bool>) -> Self {
        FlashbackState(Some(ch))
    }

    pub fn finish_wait_apply(&mut self) {
        if self.0.is_none() {
            return;
        }
        let ch = self.0.take().unwrap();
        match ch.send(true) {
            Ok(_) => {}
            Err(e) => {
                error!("Fail to notify flashback state"; "err" => ?e);
            }
        }
    }
}

#[derive(Getters, MutGetters)]
pub struct Peer<EK, ER>
where
    EK: KvEngine,
    ER: RaftEngine,
{
    /// The ID of the Region which this Peer belongs to.
    region_id: u64,
    // TODO: remove it once panic!() support slog fields.
    /// Peer_tag, "[region <region_id>] <peer_id>"
    pub tag: String,
    /// The Peer meta information.
    pub peer: metapb::Peer,

    /// The Raft state machine of this Peer.
    pub raft_group: RawNode<PeerStorage<EK, ER>>,
    /// The online configurable Raft configurations
    raft_max_inflight_msgs: usize,
    /// The cache of meta information for Region's other Peers.
    peer_cache: RefCell<HashMap<u64, metapb::Peer>>,
    /// Record the last instant of each peer's heartbeat response.
    pub peer_heartbeats: HashMap<u64, Instant>,

    proposals: ProposalQueue<Callback<EK::Snapshot>>,
    leader_missing_time: Option<Instant>,
    #[getset(get = "pub", get_mut = "pub")]
    leader_lease: Lease,
    pending_reads: ReadIndexQueue<Callback<EK::Snapshot>>,
    /// Threshold of long uncommitted proposals.
    ///
    /// Note that this is a dynamically changing value. Check the
    /// `has_long_uncommitted_proposals` method for details.
    long_uncommitted_threshold: Duration,

    /// If it fails to send messages to leader.
    pub leader_unreachable: bool,
    /// Indicates whether the peer should be woken up.
    pub should_wake_up: bool,
    /// Whether this peer is destroyed asynchronously.
    /// If it's true,
    /// - when merging, its data in storeMeta will be removed early by the
    ///   target peer.
    /// - all read requests must be rejected.
    pub pending_remove: bool,

    /// Force leader state is only used in online recovery when the majority of
    /// peers are missing. In this state, it forces one peer to become leader
    /// out of accordance with Raft election rule, and forbids any
    /// read/write proposals. With that, we can further propose remove
    /// failed-nodes conf-change, to make the Raft group forms majority and
    /// works normally later on.
    ///
    /// For details, see the comment of `ForceLeaderState`.
    pub force_leader: Option<ForceLeaderState>,

    /// Record the instants of peers being added into the configuration.
    /// Remove them after they are not pending any more.
    pub peers_start_pending_time: Vec<(u64, Instant)>,
    /// A inaccurate cache about which peer is marked as down.
    down_peer_ids: Vec<u64>,

    /// An inaccurate difference in region size since last reset.
    /// It is used to decide whether split check is needed.
    pub size_diff_hint: u64,
    /// The count of deleted keys since last reset.
    delete_keys_hint: u64,
    /// An inaccurate difference in region size after compaction.
    /// It is used to trigger check split to update approximate size and keys
    /// after space reclamation of deleted entries.
    pub compaction_declined_bytes: u64,
    /// Approximate size of the region.
    pub approximate_size: Option<u64>,
    /// Approximate keys of the region.
    pub approximate_keys: Option<u64>,
    /// Whether this region has scheduled a split check task. If we just
    /// splitted  the region or ingested one file which may be overlapped
    /// with the existed data, reset the flag so that the region can be
    /// splitted again.
    pub may_skip_split_check: bool,

    /// The state for consistency check.
    pub consistency_state: ConsistencyState,

    /// The counter records pending snapshot requests.
    pub pending_request_snapshot_count: Arc<AtomicUsize>,
    /// The index of last scheduled committed raft log.
    pub last_applying_idx: u64,
    /// The index of last compacted raft log. It is used for the next compact
    /// log task.
    pub last_compacted_idx: u64,
    /// The index of the latest urgent proposal index.
    last_urgent_proposal_idx: u64,
    /// The index of the latest committed split command.
    last_committed_split_idx: u64,
    /// The index of last sent snapshot
    last_sent_snapshot_idx: u64,
    /// Approximate size of logs that is applied but not compacted yet.
    pub raft_log_size_hint: u64,

    /// The write fence index.
    /// If there are pessimistic locks, PrepareMerge can be proposed after
    /// applying to this index. When a pending PrepareMerge exists, no more
    /// write commands should be proposed. This avoids proposing pessimistic
    /// locks that are already deleted before PrepareMerge.
    pub prepare_merge_fence: u64,
    pub pending_prepare_merge: Option<RaftCmdRequest>,

    /// The index of the latest committed prepare merge command.
    last_committed_prepare_merge_idx: u64,
    /// The merge related state. It indicates this Peer is in merging.
    pub pending_merge_state: Option<MergeState>,
    /// The rollback merge proposal can be proposed only when the number
    /// of peers is greater than the majority of all peers.
    /// There are more details in the annotation above
    /// `test_node_merge_write_data_to_source_region_after_merging`
    /// The peers who want to rollback merge.
    pub want_rollback_merge_peers: HashSet<u64>,
    /// Source region is catching up logs for merge.
    pub catch_up_logs: Option<CatchUpLogs>,

    /// Write Statistics for PD to schedule hot spot.
    pub peer_stat: PeerStat,

    /// Time of the last attempt to wake up inactive leader.
    pub bcast_wake_up_time: Option<TiInstant>,
    /// Current replication mode version.
    pub replication_mode_version: u64,
    /// The required replication state at current version.
    pub dr_auto_sync_state: DrAutoSyncState,
    /// A flag that caches sync state. It's set to true when required
    /// replication state is reached for current region.
    pub replication_sync: bool,

    /// The known newest conf version and its corresponding peer list
    /// Send to these peers to check whether itself is stale.
    pub check_stale_conf_ver: u64,
    pub check_stale_peers: Vec<metapb::Peer>,
    /// Whether this peer is created by replication and is the first
    /// one of this region on local store.
    pub local_first_replicate: bool,

    pub txn_extra_op: Arc<AtomicCell<TxnExtraOp>>,

    /// Transaction extensions related to this peer.
    pub txn_ext: Arc<TxnExt>,

    /// Check whether this proposal can be proposed based on its epoch.
    cmd_epoch_checker: CmdEpochChecker<EK::Snapshot>,

    // disk full peer set.
    pub disk_full_peers: DiskFullPeers,

    // show whether an already disk full TiKV appears in the potential majority set.
    pub dangerous_majority_set: bool,

    // region merge logic need to be broadcast to all followers when disk full happens.
    pub has_region_merge_proposal: bool,

    pub region_merge_proposal_index: u64,

    pub read_progress: Arc<RegionReadProgress>,

    pub memtrace_raft_entries: usize,
    /// Used for sending write msg.
    write_router: WriteRouter<EK, ER>,
    /// Used for async write io.
    unpersisted_readies: VecDeque<UnpersistedReady>,
    /// The message count in `unpersisted_readies` for memory caculation.
    unpersisted_message_count: usize,
    /// Used for sync write io.
    unpersisted_ready: Option<Ready>,
    /// The last known persisted number.
    persisted_number: u64,
    /// The context of applying snapshot.
    apply_snap_ctx: Option<ApplySnapshotContext>,
    /// region buckets.
    pub region_buckets: Option<BucketStat>,
    pub last_region_buckets: Option<BucketStat>,
    /// lead_transferee if the peer is in a leadership transferring.
    pub lead_transferee: u64,
    pub unsafe_recovery_state: Option<UnsafeRecoveryState>,
    pub flashback_state: Option<FlashbackState>,
    pub snapshot_recovery_state: Option<SnapshotRecoveryState>,
}

impl<EK, ER> Peer<EK, ER>
where
    EK: KvEngine,
    ER: RaftEngine,
{
    pub fn new(
        store_id: u64,
        cfg: &Config,
        region_scheduler: Scheduler<RegionTask<EK::Snapshot>>,
        raftlog_fetch_scheduler: Scheduler<RaftlogFetchTask>,
        engines: Engines<EK, ER>,
        region: &metapb::Region,
        peer: metapb::Peer,
    ) -> Result<Peer<EK, ER>> {
        if peer.get_id() == raft::INVALID_ID {
            return Err(box_err!("invalid peer id"));
        }

        let tag = format!("[region {}] {}", region.get_id(), peer.get_id());

        let ps = PeerStorage::new(
            engines,
            region,
            region_scheduler,
            raftlog_fetch_scheduler,
            peer.get_id(),
            tag.clone(),
        )?;

        let applied_index = ps.applied_index();

        let raft_cfg = raft::Config {
            id: peer.get_id(),
            election_tick: cfg.raft_election_timeout_ticks,
            heartbeat_tick: cfg.raft_heartbeat_ticks,
            min_election_tick: cfg.raft_min_election_timeout_ticks,
            max_election_tick: cfg.raft_max_election_timeout_ticks,
            max_size_per_msg: cfg.raft_max_size_per_msg.0,
            max_inflight_msgs: cfg.raft_max_inflight_msgs,
            applied: applied_index,
            check_quorum: true,
            skip_bcast_commit: true,
            pre_vote: cfg.prevote,
            max_committed_size_per_ready: MAX_COMMITTED_SIZE_PER_READY,
            ..Default::default()
        };

        let logger = slog_global::get_global().new(slog::o!("region_id" => region.get_id()));
        let raft_group = RawNode::new(&raft_cfg, ps, &logger)?;

        let mut peer = Peer {
            peer,
            region_id: region.get_id(),
            raft_group,
            raft_max_inflight_msgs: cfg.raft_max_inflight_msgs,
            proposals: ProposalQueue::new(tag.clone()),
            pending_reads: Default::default(),
            long_uncommitted_threshold: cfg.long_uncommitted_base_threshold.0,
            peer_cache: RefCell::new(HashMap::default()),
            peer_heartbeats: HashMap::default(),
            peers_start_pending_time: vec![],
            down_peer_ids: vec![],
            size_diff_hint: 0,
            delete_keys_hint: 0,
            approximate_size: None,
            approximate_keys: None,
            may_skip_split_check: false,
            compaction_declined_bytes: 0,
            leader_unreachable: false,
            pending_remove: false,
            should_wake_up: false,
            force_leader: None,
            pending_merge_state: None,
            want_rollback_merge_peers: HashSet::default(),
            pending_request_snapshot_count: Arc::new(AtomicUsize::new(0)),
            prepare_merge_fence: 0,
            pending_prepare_merge: None,
            last_committed_prepare_merge_idx: 0,
            leader_missing_time: Some(Instant::now()),
            tag: tag.clone(),
            last_applying_idx: applied_index,
            last_compacted_idx: 0,
            last_urgent_proposal_idx: u64::MAX,
            last_committed_split_idx: 0,
            last_sent_snapshot_idx: 0,
            consistency_state: ConsistencyState {
                last_check_time: Instant::now(),
                index: INVALID_INDEX,
                context: vec![],
                hash: vec![],
            },
            raft_log_size_hint: 0,
            leader_lease: Lease::new(
                cfg.raft_store_max_leader_lease(),
                cfg.renew_leader_lease_advance_duration(),
            ),
            peer_stat: PeerStat::default(),
            catch_up_logs: None,
            bcast_wake_up_time: None,
            replication_mode_version: 0,
            dr_auto_sync_state: DrAutoSyncState::Async,
            replication_sync: false,
            check_stale_conf_ver: 0,
            check_stale_peers: vec![],
            local_first_replicate: false,
            txn_extra_op: Arc::new(AtomicCell::new(TxnExtraOp::Noop)),
            txn_ext: Arc::new(TxnExt::default()),
            cmd_epoch_checker: Default::default(),
            disk_full_peers: DiskFullPeers::default(),
            dangerous_majority_set: false,
            has_region_merge_proposal: false,
            region_merge_proposal_index: 0_u64,
            read_progress: Arc::new(RegionReadProgress::new(
                region,
                applied_index,
                REGION_READ_PROGRESS_CAP,
                tag.clone(),
            )),
            memtrace_raft_entries: 0,
            write_router: WriteRouter::new(tag),
            unpersisted_readies: VecDeque::default(),
            unpersisted_message_count: 0,
            unpersisted_ready: None,
            persisted_number: 0,
            apply_snap_ctx: None,
            region_buckets: None,
            last_region_buckets: None,
            lead_transferee: raft::INVALID_ID,
            unsafe_recovery_state: None,
            flashback_state: None,
            snapshot_recovery_state: None,
        };

        // If this region has only one peer and I am the one, campaign directly.
        if region.get_peers().len() == 1 && region.get_peers()[0].get_store_id() == store_id {
            peer.raft_group.campaign()?;
        }

        Ok(peer)
    }

    /// Sets commit group to the peer.
    pub fn init_replication_mode(&mut self, state: &mut GlobalReplicationState) {
        debug!("init commit group"; "state" => ?state, "region_id" => self.region_id, "peer_id" => self.peer.id);
        if self.is_initialized() {
            let version = state.status().get_dr_auto_sync().state_id;
            let gb = state.calculate_commit_group(version, self.get_store().region().get_peers());
            self.raft_group.raft.assign_commit_groups(gb);
        }
        self.replication_sync = false;
        if state.status().get_mode() == ReplicationMode::Majority {
            self.raft_group.raft.enable_group_commit(false);
            self.replication_mode_version = 0;
            self.dr_auto_sync_state = DrAutoSyncState::Async;
            return;
        }
        self.replication_mode_version = state.status().get_dr_auto_sync().state_id;
        let enable = state.status().get_dr_auto_sync().get_state() != DrAutoSyncState::Async;
        self.raft_group.raft.enable_group_commit(enable);
        self.dr_auto_sync_state = state.status().get_dr_auto_sync().get_state();
    }

    /// Updates replication mode.
    pub fn switch_replication_mode(&mut self, state: &Mutex<GlobalReplicationState>) {
        self.replication_sync = false;
        let mut guard = state.lock().unwrap();
        let enable_group_commit = if guard.status().get_mode() == ReplicationMode::Majority {
            self.replication_mode_version = 0;
            self.dr_auto_sync_state = DrAutoSyncState::Async;
            false
        } else {
            self.dr_auto_sync_state = guard.status().get_dr_auto_sync().get_state();
            self.replication_mode_version = guard.status().get_dr_auto_sync().state_id;
            guard.status().get_dr_auto_sync().get_state() != DrAutoSyncState::Async
        };
        if enable_group_commit {
            let ids = mem::replace(
                guard.calculate_commit_group(
                    self.replication_mode_version,
                    self.region().get_peers(),
                ),
                Vec::with_capacity(self.region().get_peers().len()),
            );
            drop(guard);
            self.raft_group.raft.clear_commit_group();
            self.raft_group.raft.assign_commit_groups(&ids);
        } else {
            drop(guard);
        }
        self.raft_group
            .raft
            .enable_group_commit(enable_group_commit);
        info!("switch replication mode"; "version" => self.replication_mode_version, "region_id" => self.region_id, "peer_id" => self.peer.id);
    }

    /// Register self to apply_scheduler so that the peer is then usable.
    /// Also trigger `RegionChangeEvent::Create` here.
    pub fn activate<T>(&self, ctx: &PollContext<EK, ER, T>) {
        ctx.apply_router
            .schedule_task(self.region_id, ApplyTask::register(self));

        ctx.coprocessor_host.on_region_changed(
            self.region(),
            RegionChangeEvent::Create,
            self.get_role(),
        );
        self.maybe_gen_approximate_buckets(ctx);
    }

    #[inline]
    fn next_proposal_index(&self) -> u64 {
        self.raft_group.raft.raft_log.last_index() + 1
    }

    #[inline]
    pub fn get_index_term(&self, idx: u64) -> u64 {
        match self.raft_group.raft.raft_log.term(idx) {
            Ok(t) => t,
            Err(e) => panic!("{} fail to load term for {}: {:?}", self.tag, idx, e),
        }
    }

    pub fn maybe_append_merge_entries(&mut self, merge: &CommitMergeRequest) -> Option<u64> {
        let mut entries = merge.get_entries();
        if entries.is_empty() {
            // Though the entries is empty, it is possible that one source peer has caught
            // up the logs but commit index is not updated. If other source peers are
            // already destroyed, so the raft group will not make any progress, namely the
            // source peer can not get the latest commit index anymore.
            // Here update the commit index to let source apply rest uncommitted entries.
            return if merge.get_commit() > self.raft_group.raft.raft_log.committed {
                self.raft_group.raft.raft_log.commit_to(merge.get_commit());
                Some(merge.get_commit())
            } else {
                None
            };
        }
        let first = entries.first().unwrap();
        // make sure message should be with index not smaller than committed
        let mut log_idx = first.get_index() - 1;
        debug!(
            "append merge entries";
            "log_index" => log_idx,
            "merge_commit" => merge.get_commit(),
            "commit_index" => self.raft_group.raft.raft_log.committed,
        );
        if log_idx < self.raft_group.raft.raft_log.committed {
            // There are maybe some logs not included in CommitMergeRequest's entries, like
            // CompactLog, so the commit index may exceed the last index of the entires from
            // CommitMergeRequest. If that, no need to append
            if self.raft_group.raft.raft_log.committed - log_idx >= entries.len() as u64 {
                return None;
            }
            entries = &entries[(self.raft_group.raft.raft_log.committed - log_idx) as usize..];
            log_idx = self.raft_group.raft.raft_log.committed;
        }
        let log_term = self.get_index_term(log_idx);

        let last_log = entries.last().unwrap();
        if last_log.term > self.term() {
            // Hack: In normal flow, when leader sends the entries, it will use a term
            // that's not less than the last log term. And follower will update its states
            // correctly. For merge, we append the log without raft, so we have to take care
            // of term explicitly to get correct metadata.
            info!(
                "become follower for new logs";
                "new_log_term" => last_log.term,
                "new_log_index" => last_log.index,
                "term" => self.term(),
                "region_id" => self.region_id,
                "peer_id" => self.peer.get_id(),
            );
            self.raft_group
                .raft
                .become_follower(last_log.term, INVALID_ID);
        }

        self.raft_group
            .raft
            .raft_log
            .maybe_append(log_idx, log_term, merge.get_commit(), entries)
            .map(|(_, last_index)| last_index)
    }

    /// Tries to destroy itself. Returns a job (if needed) to do more cleaning
    /// tasks.
    pub fn maybe_destroy<T>(&mut self, ctx: &PollContext<EK, ER, T>) -> Option<DestroyPeerJob> {
        if self.pending_remove {
            info!(
                "is being destroyed, skip";
                "region_id" => self.region_id,
                "peer_id" => self.peer.get_id(),
            );
            return None;
        }
        {
            let meta = ctx.store_meta.lock().unwrap();
            if meta.atomic_snap_regions.contains_key(&self.region_id) {
                info!(
                    "stale peer is applying atomic snapshot, will destroy next time";
                    "region_id" => self.region_id,
                    "peer_id" => self.peer.get_id(),
                );
                return None;
            }
        }

        if let Some(snap_ctx) = self.apply_snap_ctx.as_ref() {
            if !snap_ctx.scheduled {
                info!(
                    "stale peer is persisting snapshot, will destroy next time";
                    "region_id" => self.region_id,
                    "peer_id" => self.peer.get_id(),
                );
                return None;
            }
        }

        if self.get_store().is_applying_snapshot() && !self.mut_store().cancel_applying_snap() {
            info!(
                "stale peer is applying snapshot, will destroy next time";
                "region_id" => self.region_id,
                "peer_id" => self.peer.get_id(),
            );
            return None;
        }

        // There is no applying snapshot or snapshot is canceled so the `apply_snap_ctx`
        // should be set to None.
        // - If the snapshot is canceled, the `apply_snap_ctx` should be None. Remember
        //   the snapshot should not be canceled and the context should be None only
        //   after applying snapshot in normal case. But here is safe because this peer
        //   is about to destroy and `pending_remove` will be true, namely no more ready
        //   will be fetched.
        // - If there is no applying snapshot, the `apply_snap_ctx` should also be None.
        //   It's possible that the snapshot was canceled successfully before but
        //   `cancel_applying_snap` returns false. If so, at this time, `apply_snap_ctx`
        //   is Some and should be set to None.
        self.apply_snap_ctx = None;

        self.pending_remove = true;

        Some(DestroyPeerJob {
            initialized: self.get_store().is_initialized(),
            region_id: self.region_id,
            peer: self.peer.clone(),
        })
    }

    /// Does the real destroy task which includes:
    /// 1. Set the region to tombstone;
    /// 2. Clear data;
    /// 3. Notify all pending requests.
    pub fn destroy(
        &mut self,
        engines: &Engines<EK, ER>,
        perf_context: &mut ER::PerfContext,
        keep_data: bool,
        pending_create_peers: &Mutex<HashMap<u64, (u64, bool)>>,
    ) -> Result<()> {
        fail_point!("raft_store_skip_destroy_peer", |_| Ok(()));
        let t = TiInstant::now();

        let mut region = self.region().clone();
        info!(
            "begin to destroy";
            "region_id" => self.region_id,
            "peer_id" => self.peer.get_id(),
        );

        let (pending_create_peers, clean) = if self.local_first_replicate {
            let mut pending = pending_create_peers.lock().unwrap();
            if self.get_store().is_initialized() {
                assert_eq!(pending.get(&region.get_id()), None);
                (None, true)
            } else if let Some(status) = pending.get(&region.get_id()) {
                if *status == (self.peer.get_id(), false) {
                    pending.remove(&region.get_id());
                    // Hold the lock to avoid apply worker applies split.
                    (Some(pending), true)
                } else if *status == (self.peer.get_id(), true) {
                    // It's already marked to split by apply worker, skip delete.
                    (None, false)
                } else {
                    // Peer id can't be different as router should exist all the time, their is no
                    // chance for store to insert a different peer id. And apply worker should skip
                    // split when meeting a different id.
                    let status = *status;
                    // Avoid panic with lock.
                    drop(pending);
                    panic!("{} unexpected pending states {:?}", self.tag, status);
                }
            } else {
                // The status is inserted when it's created. It will be removed in following
                // cases:
                // - By apply worker as it fails to split due to region state key. This is
                //   impossible to reach this code path because the delete write batch is not
                //   persisted yet.
                // - By store fsm as it fails to create peer, which is also invalid obviously.
                // - By peer fsm after persisting snapshot, then it should be initialized.
                // - By peer fsm after split.
                // - By peer fsm when destroy, which should go the above branch instead.
                (None, false)
            }
        } else {
            (None, true)
        };
        if clean {
            // Set Tombstone state explicitly
            let mut kv_wb = engines.kv.write_batch();
            let mut raft_wb = engines.raft.log_batch(1024);
            // Raft log gc should be flushed before being destroyed, so last_compacted_idx
            // has to be the minimal index that may still have logs.
            let last_compacted_idx = self.last_compacted_idx;
            self.mut_store()
                .clear_meta(last_compacted_idx, &mut kv_wb, &mut raft_wb)?;

            // StoreFsmDelegate::check_msg use both epoch and region peer list to check
            // whether a message is targeting a staled peer. But for an uninitialized peer,
            // both epoch and peer list are empty, so a removed peer will be created again.
            // Saving current peer into the peer list of region will fix this problem.
            if !self.get_store().is_initialized() {
                region.mut_peers().push(self.peer.clone());
            }

            write_peer_state(
                &mut kv_wb,
                &region,
                PeerState::Tombstone,
                // Only persist the `merge_state` if the merge is known to be succeeded
                // which is determined by the `keep_data` flag
                if keep_data {
                    self.pending_merge_state.clone()
                } else {
                    None
                },
            )?;

            // write kv rocksdb first in case of restart happen between two write
            let mut write_opts = WriteOptions::new();
            write_opts.set_sync(true);
            kv_wb.write_opt(&write_opts)?;

            drop(pending_create_peers);

            perf_context.start_observe();
            engines.raft.consume(&mut raft_wb, true)?;
            perf_context.report_metrics(&[]);

            if self.get_store().is_initialized() && !keep_data {
                // If we meet panic when deleting data and raft log, the dirty data
                // will be cleared by a newer snapshot applying or restart.
                if let Err(e) = self.get_store().clear_data() {
                    error!(?e;
                        "failed to schedule clear data task";
                        "region_id" => self.region_id,
                        "peer_id" => self.peer.get_id(),
                    );
                }
            }
        }

        self.pending_reads.clear_all(Some(region.get_id()));

        for Proposal { cb, .. } in self.proposals.queue.drain(..) {
            apply::notify_req_region_removed(region.get_id(), cb);
        }

        info!(
            "peer destroy itself";
            "region_id" => self.region_id,
            "peer_id" => self.peer.get_id(),
            "takes" => ?t.saturating_elapsed(),
            "clean" => clean,
            "keep_data" => keep_data,
        );

        fail_point!("raft_store_after_destroy_peer");

        Ok(())
    }

    #[inline]
    pub fn is_initialized(&self) -> bool {
        self.get_store().is_initialized()
    }

    #[inline]
    pub fn region(&self) -> &metapb::Region {
        self.get_store().region()
    }

    /// Check whether the peer can be hibernated.
    ///
    /// This should be used with `check_after_tick` to get a correct conclusion.
    pub fn check_before_tick(&self, cfg: &Config) -> CheckTickResult {
        let mut res = CheckTickResult::default();
        if !self.is_leader() {
            return res;
        }
        res.leader = true;
        if self.raft_group.raft.election_elapsed + 1 < cfg.raft_election_timeout_ticks {
            return res;
        }
        let status = self.raft_group.status();
        let last_index = self.raft_group.raft.raft_log.last_index();
        for (id, pr) in status.progress.unwrap().iter() {
            // Even a recent inactive node is also considered. If we put leader into sleep,
            // followers or learners may not sync its logs for a long time and become
            // unavailable. We choose availability instead of performance in this case.
            if *id == self.peer.get_id() {
                continue;
            }
            if pr.matched != last_index {
                res.reason = "replication";
                return res;
            }
        }
        if self.raft_group.raft.pending_read_count() > 0 {
            res.reason = "pending read";
            return res;
        }
        if self.raft_group.raft.lead_transferee.is_some() {
            res.reason = "transfer leader";
            return res;
        }
        if self.force_leader.is_some() {
            res.reason = "force leader";
            return res;
        }
        // Unapplied entries can change the configuration of the group.
        if self.get_store().applied_index() < last_index {
            res.reason = "unapplied";
            return res;
        }
        if self.replication_mode_need_catch_up() {
            res.reason = "replication mode";
            return res;
        }
        res.up_to_date = true;
        res
    }

    pub fn check_after_tick(&self, state: GroupState, res: CheckTickResult) -> bool {
        if res.leader {
            if res.up_to_date {
                self.is_leader()
            } else {
                if !res.reason.is_empty() {
                    debug!("rejecting sleeping"; "reason" => res.reason, "region_id" => self.region_id, "peer_id" => self.peer_id());
                }
                false
            }
        } else {
            // If follower keeps receiving data from leader, then it's safe to stop
            // ticking, as leader will make sure it has the latest logs.
            // Checking term to make sure campaign has finished and the leader starts
            // doing its job, it's not required but a safe options.
            state != GroupState::Chaos
                && self.has_valid_leader()
                && self.raft_group.raft.raft_log.last_term() == self.raft_group.raft.term
                && !self.has_unresolved_reads()
                // If it becomes leader, the stats is not valid anymore.
                && !self.is_leader()
        }
    }

    #[inline]
    pub fn has_valid_leader(&self) -> bool {
        if self.raft_group.raft.leader_id == raft::INVALID_ID {
            return false;
        }
        for p in self.region().get_peers() {
            if p.get_id() == self.raft_group.raft.leader_id && p.get_role() != PeerRole::Learner {
                return true;
            }
        }
        false
    }

    /// Pings if followers are still connected.
    ///
    /// Leader needs to know exact progress of followers, and
    /// followers just need to know whether leader is still alive.
    pub fn ping(&mut self) {
        if self.is_leader() {
            self.raft_group.ping();
        }
    }

    pub fn has_uncommitted_log(&self) -> bool {
        self.raft_group.raft.raft_log.committed < self.raft_group.raft.raft_log.last_index()
    }

    /// Set the region of a peer.
    ///
    /// This will update the region of the peer, caller must ensure the region
    /// has been preserved in a durable device.
    pub fn set_region(
        &mut self,
        host: &CoprocessorHost<impl KvEngine>,
        reader: &mut ReadDelegate,
        region: metapb::Region,
        reason: RegionChangeReason,
    ) {
        if self.region().get_region_epoch().get_version() < region.get_region_epoch().get_version()
        {
            // Epoch version changed, disable read on the local reader for this region.
            self.leader_lease.expire_remote_lease();
        }
        self.mut_store().set_region(region.clone());
        let progress = ReadProgress::region(region);
        // Always update read delegate's region to avoid stale region info after a
        // follower becoming a leader.
        self.maybe_update_read_progress(reader, progress);

        // Update leader info
        self.read_progress
            .update_leader_info(self.leader_id(), self.term(), self.region());

        {
            let mut pessimistic_locks = self.txn_ext.pessimistic_locks.write();
            pessimistic_locks.term = self.term();
            pessimistic_locks.version = self.region().get_region_epoch().get_version();
        }

        if !self.pending_remove {
            host.on_region_changed(
                self.region(),
                RegionChangeEvent::Update(reason),
                self.get_role(),
            );
        }
    }

    #[inline]
    pub fn peer_id(&self) -> u64 {
        self.peer.get_id()
    }

    #[inline]
    pub fn leader_id(&self) -> u64 {
        self.raft_group.raft.leader_id
    }

    #[inline]
    pub fn is_leader(&self) -> bool {
        self.raft_group.raft.state == StateRole::Leader
    }

    #[inline]
    pub fn get_role(&self) -> StateRole {
        self.raft_group.raft.state
    }

    #[inline]
    pub fn get_store(&self) -> &PeerStorage<EK, ER> {
        self.raft_group.store()
    }

    #[inline]
    pub fn mut_store(&mut self) -> &mut PeerStorage<EK, ER> {
        self.raft_group.mut_store()
    }

    /// Whether the snapshot is handling.
    /// See the comments of `check_snap_status` for more details.
    #[inline]
    pub fn is_handling_snapshot(&self) -> bool {
        self.apply_snap_ctx.is_some() || self.get_store().is_applying_snapshot()
    }

    /// Returns `true` if the raft group has replicated a snapshot but not
    /// committed it yet.
    #[inline]
    pub fn has_pending_snapshot(&self) -> bool {
        self.get_pending_snapshot().is_some()
    }

    #[inline]
    pub fn get_pending_snapshot(&self) -> Option<&eraftpb::Snapshot> {
        self.raft_group.snap()
    }

    fn add_ready_metric(&self, ready: &Ready, metrics: &mut RaftMetrics) {
        metrics.ready.message.inc_by(ready.messages().len() as u64);
        metrics
            .ready
            .commit
            .inc_by(ready.committed_entries().len() as u64);
        metrics.ready.append.inc_by(ready.entries().len() as u64);

        if !ready.snapshot().is_empty() {
            metrics.ready.snapshot.inc();
        }
    }

    fn add_light_ready_metric(&self, light_ready: &LightReady, metrics: &mut RaftMetrics) {
        metrics
            .ready
            .message
            .inc_by(light_ready.messages().len() as u64);
        metrics
            .ready
            .commit
            .inc_by(light_ready.committed_entries().len() as u64);
    }

    #[inline]
    pub fn in_joint_state(&self) -> bool {
        self.region().get_peers().iter().any(|p| {
            p.get_role() == PeerRole::IncomingVoter || p.get_role() == PeerRole::DemotingVoter
        })
    }

    #[inline]
    pub fn send_raft_messages<T: Transport>(
        &mut self,
        ctx: &mut PollContext<EK, ER, T>,
        msgs: Vec<RaftMessage>,
    ) {
        let mut now = None;
        let std_now = Instant::now();
        for msg in msgs {
            let msg_type = msg.get_message().get_msg_type();
            if msg_type == MessageType::MsgSnapshot {
                let snap_index = msg.get_message().get_snapshot().get_metadata().get_index();
                if snap_index > self.last_sent_snapshot_idx {
                    self.last_sent_snapshot_idx = snap_index;
                }
            }
            if msg_type == MessageType::MsgTimeoutNow && self.is_leader() {
                // After a leader transfer procedure is triggered, the lease for
                // the old leader may be expired earlier than usual, since a new leader
                // may be elected and the old leader doesn't step down due to
                // network partition from the new leader.
                // For lease safety during leader transfer, transit `leader_lease`
                // to suspect.
                self.leader_lease.suspect(*now.insert(monotonic_raw_now()));
            }

            let to_peer_id = msg.get_to_peer().get_id();
            let to_store_id = msg.get_to_peer().get_store_id();

            debug!(
                "send raft msg";
                "region_id" => self.region_id,
                "peer_id" => self.peer.get_id(),
                "msg_type" => ?msg_type,
                "msg_size" => msg.get_message().compute_size(),
                "to" => to_peer_id,
                "disk_usage" => ?msg.get_disk_usage(),
            );

            for (term, index) in msg
                .get_message()
                .get_entries()
                .iter()
                .map(|e| (e.get_term(), e.get_index()))
            {
                if let Ok(idx) = self
                    .proposals
                    .queue
                    .binary_search_by_key(&index, |p: &Proposal<_>| p.index)
                {
                    let proposal = &self.proposals.queue[idx];
                    if term == proposal.term {
                        for tracker in proposal.cb.write_trackers().iter().flat_map(|v| v.iter()) {
                            tracker.observe(std_now, &ctx.raft_metrics.wf_send_proposal, |t| {
                                &mut t.metrics.wf_send_proposal_nanos
                            });
                        }
                    }
                }
            }

            if let Err(e) = ctx.trans.send(msg) {
                // We use metrics to observe failure on production.
                debug!(
                    "failed to send msg to other peer";
                    "region_id" => self.region_id,
                    "peer_id" => self.peer.get_id(),
                    "target_peer_id" => to_peer_id,
                    "target_store_id" => to_store_id,
                    "err" => ?e,
                    "error_code" => %e.error_code(),
                );
                if to_peer_id == self.leader_id() {
                    self.leader_unreachable = true;
                }
                // unreachable store
                self.raft_group.report_unreachable(to_peer_id);
                if msg_type == eraftpb::MessageType::MsgSnapshot {
                    self.raft_group
                        .report_snapshot(to_peer_id, SnapshotStatus::Failure);
                }
                ctx.raft_metrics.send_message.add(msg_type, false);
            } else {
                ctx.raft_metrics.send_message.add(msg_type, true);
            }
        }
    }

    #[inline]
    pub fn build_raft_messages<T>(
        &mut self,
        ctx: &PollContext<EK, ER, T>,
        msgs: Vec<eraftpb::Message>,
    ) -> Vec<RaftMessage> {
        let mut raft_msgs = Vec::with_capacity(msgs.len());
        for msg in msgs {
            if let Some(m) = self.build_raft_message(msg, ctx.self_disk_usage) {
                raft_msgs.push(m);
            }
        }
        raft_msgs
    }

    /// Steps the raft message.
    pub fn step<T>(
        &mut self,
        ctx: &mut PollContext<EK, ER, T>,
        mut m: eraftpb::Message,
    ) -> Result<()> {
        fail_point!(
            "step_message_3_1",
            self.peer.get_store_id() == 3 && self.region_id == 1,
            |_| Ok(())
        );
        if self.is_leader() && m.get_from() != INVALID_ID {
            self.peer_heartbeats.insert(m.get_from(), Instant::now());
            // As the leader we know we are not missing.
            self.leader_missing_time.take();
        } else if m.get_from() == self.leader_id() {
            // As another role know we're not missing.
            self.leader_missing_time.take();
        }
        let msg_type = m.get_msg_type();
        if msg_type == MessageType::MsgReadIndex {
            fail_point!("on_step_read_index_msg");
            ctx.coprocessor_host
                .on_step_read_index(&mut m, self.get_role());
            // Must use the commit index of `PeerStorage` instead of the commit index
            // in raft-rs which may be greater than the former one.
            // For more details, see the annotations above `on_leader_commit_idx_changed`.
            let index = self.get_store().commit_index();
            // Check if the log term of this index is equal to current term, if so,
            // this index can be used to reply the read index request if the leader holds
            // the lease. Please also take a look at raft-rs.
            if self.get_store().term(index).unwrap() == self.term() {
                let state = self.inspect_lease();
                if let LeaseState::Valid = state {
                    // If current peer has valid lease, then we could handle the
                    // request directly, rather than send a heartbeat to check quorum.
                    let mut resp = eraftpb::Message::default();
                    resp.set_msg_type(MessageType::MsgReadIndexResp);
                    resp.term = self.term();
                    resp.to = m.from;

                    resp.index = index;
                    resp.set_entries(m.take_entries());

                    self.raft_group.raft.msgs.push(resp);
                    return Ok(());
                }
                self.should_wake_up = state == LeaseState::Expired;
            }
        }

        let from_id = m.get_from();
        let has_snap_task = self.get_store().has_gen_snap_task();
        let pre_commit_index = self.raft_group.raft.raft_log.committed;
        self.raft_group.step(m)?;
        self.report_commit_log_duration(pre_commit_index, &ctx.raft_metrics);

        let mut for_balance = false;
        if !has_snap_task && self.get_store().has_gen_snap_task() {
            if let Some(progress) = self.raft_group.status().progress {
                if let Some(pr) = progress.get(from_id) {
                    // When a peer is uninitialized (e.g. created by load balance),
                    // the last index of the peer is 0 which makes the matched index to be 0.
                    if pr.matched == 0 {
                        for_balance = true;
                    }
                }
            }
        }
        if for_balance {
            if let Some(gen_task) = self.mut_store().mut_gen_snap_task() {
                gen_task.set_for_balance();
            }
        }
        Ok(())
    }

    fn report_persist_log_duration(&self, pre_persist_index: u64, metrics: &RaftMetrics) {
        if !metrics.waterfall_metrics || self.proposals.is_empty() {
            return;
        }
        let now = Instant::now();
        for index in pre_persist_index + 1..=self.raft_group.raft.raft_log.persisted {
            if let Some((term, trackers)) = self.proposals.find_trackers(index) {
                if self
                    .get_store()
                    .term(index)
                    .map(|t| t == term)
                    .unwrap_or(false)
                {
                    for tracker in trackers {
                        tracker.observe(now, &metrics.wf_persist_log, |t| {
                            &mut t.metrics.wf_persist_log_nanos
                        });
                    }
                }
            }
        }
    }

    fn report_commit_log_duration(&self, pre_commit_index: u64, metrics: &RaftMetrics) {
        if !metrics.waterfall_metrics || self.proposals.is_empty() {
            return;
        }
        let now = Instant::now();
        for index in pre_commit_index + 1..=self.raft_group.raft.raft_log.committed {
            if let Some((term, trackers)) = self.proposals.find_trackers(index) {
                if self
                    .get_store()
                    .term(index)
                    .map(|t| t == term)
                    .unwrap_or(false)
                {
                    let commit_persisted = index <= self.raft_group.raft.raft_log.persisted;
                    let hist = if commit_persisted {
                        &metrics.wf_commit_log
                    } else {
                        &metrics.wf_commit_not_persist_log
                    };
                    for tracker in trackers {
                        tracker.observe(now, hist, |t| {
                            t.metrics.commit_not_persisted = !commit_persisted;
                            &mut t.metrics.wf_commit_log_nanos
                        });
                    }
                }
            }
        }
    }

    /// Checks and updates `peer_heartbeats` for the peer.
    pub fn check_peers(&mut self) {
        if !self.is_leader() {
            self.peer_heartbeats.clear();
            self.peers_start_pending_time.clear();
            return;
        }

        if self.peer_heartbeats.len() == self.region().get_peers().len() {
            return;
        }

        // Insert heartbeats in case that some peers never response heartbeats.
        let region = self.raft_group.store().region();
        for peer in region.get_peers() {
            self.peer_heartbeats
                .entry(peer.get_id())
                .or_insert_with(Instant::now);
        }
    }

    /// Collects all down peers.
    pub fn collect_down_peers<T>(&mut self, ctx: &PollContext<EK, ER, T>) -> Vec<PeerStats> {
        let max_duration = ctx.cfg.max_peer_down_duration.0;
        let mut down_peers = Vec::new();
        let mut down_peer_ids = Vec::new();
        for p in self.region().get_peers() {
            if p.get_id() == self.peer.get_id() {
                continue;
            }
            // TODO
            if let Some(instant) = self.peer_heartbeats.get(&p.get_id()) {
                let elapsed = instant.saturating_elapsed();
                if elapsed >= max_duration {
                    let mut stats = PeerStats::default();
                    stats.set_peer(p.clone());
                    stats.set_down_seconds(elapsed.as_secs());
                    down_peers.push(stats);
                    down_peer_ids.push(p.get_id());
                }
            }
        }
        self.down_peer_ids = down_peer_ids;
        if !self.down_peer_ids.is_empty() {
            self.refill_disk_full_peers(ctx);
        }
        down_peers
    }

    /// Collects all pending peers and update `peers_start_pending_time`.
    pub fn collect_pending_peers<T>(&mut self, ctx: &PollContext<EK, ER, T>) -> Vec<metapb::Peer> {
        let mut pending_peers = Vec::with_capacity(self.region().get_peers().len());
        let status = self.raft_group.status();
        let truncated_idx = self.get_store().truncated_index();

        if status.progress.is_none() {
            return pending_peers;
        }

        for i in 0..self.peers_start_pending_time.len() {
            let (_, pending_after) = self.peers_start_pending_time[i];
            let elapsed = duration_to_sec(pending_after.saturating_elapsed());
            RAFT_PEER_PENDING_DURATION.observe(elapsed);
        }

        let progresses = status.progress.unwrap().iter();
        for (&id, progress) in progresses {
            if id == self.peer.get_id() {
                continue;
            }
            // The `matched` is 0 only in these two cases:
            // 1. Current leader hasn't communicated with this peer.
            // 2. This peer does not exist yet(maybe it is created but not initialized)
            //
            // The correctness of region merge depends on the fact that all target peers
            // must exist during merging. (PD rely on `pending_peers` to check whether all
            // target peers exist)
            //
            // So if the `matched` is 0, it must be a pending peer.
            // It can be ensured because `truncated_index` must be greater than
            // `RAFT_INIT_LOG_INDEX`(5).
            if progress.matched < truncated_idx {
                if let Some(p) = self.get_peer_from_cache(id) {
                    pending_peers.push(p);
                    if !self
                        .peers_start_pending_time
                        .iter()
                        .any(|&(pid, _)| pid == id)
                    {
                        let now = Instant::now();
                        self.peers_start_pending_time.push((id, now));
                        debug!(
                            "peer start pending";
                            "region_id" => self.region_id,
                            "peer_id" => self.peer.get_id(),
                            "time" => ?now,
                        );
                    }
                } else {
                    if ctx.cfg.dev_assert {
                        panic!("{} failed to get peer {} from cache", self.tag, id);
                    }
                    error!(
                        "failed to get peer from cache";
                        "region_id" => self.region_id,
                        "peer_id" => self.peer.get_id(),
                        "get_peer_id" => id,
                    );
                }
            }
        }
        pending_peers
    }

    /// Returns `true` if any peer recover from connectivity problem.
    ///
    /// A peer can become pending or down if it has not responded for a
    /// long time. If it becomes normal again, PD need to be notified.
    pub fn any_new_peer_catch_up(&mut self, peer_id: u64) -> bool {
        if self.peers_start_pending_time.is_empty() && self.down_peer_ids.is_empty() {
            return false;
        }
        if !self.is_leader() {
            self.down_peer_ids = vec![];
            self.peers_start_pending_time = vec![];
            return false;
        }
        for i in 0..self.peers_start_pending_time.len() {
            if self.peers_start_pending_time[i].0 != peer_id {
                continue;
            }
            let truncated_idx = self.raft_group.store().truncated_index();
            if let Some(progress) = self.raft_group.raft.prs().get(peer_id) {
                if progress.matched >= truncated_idx {
                    let (_, pending_after) = self.peers_start_pending_time.swap_remove(i);
                    let elapsed = duration_to_sec(pending_after.saturating_elapsed());
                    RAFT_PEER_PENDING_DURATION.observe(elapsed);
                    debug!(
                        "peer has caught up logs";
                        "region_id" => self.region_id,
                        "peer_id" => self.peer.get_id(),
                        "takes" => elapsed,
                    );
                    return true;
                }
            }
        }
        if self.down_peer_ids.contains(&peer_id) {
            return true;
        }
        false
    }

    pub fn maybe_force_forward_commit_index(&mut self) -> bool {
        let failed_stores = match &self.force_leader {
            Some(ForceLeaderState::ForceLeader { failed_stores, .. }) => failed_stores,
            _ => unreachable!(),
        };

        let region = self.region();
        let mut replicated_idx = self.raft_group.raft.raft_log.persisted;
        for (peer_id, p) in self.raft_group.raft.prs().iter() {
            let store_id = region
                .get_peers()
                .iter()
                .find(|p| p.get_id() == *peer_id)
                .unwrap()
                .get_store_id();
            if failed_stores.contains(&store_id) {
                continue;
            }
            if replicated_idx > p.matched {
                replicated_idx = p.matched;
            }
        }

        if self.raft_group.store().term(replicated_idx).unwrap_or(0) < self.term() {
            // do not commit logs of previous term directly
            return false;
        }

        self.raft_group.raft.raft_log.committed =
            std::cmp::max(self.raft_group.raft.raft_log.committed, replicated_idx);
        true
    }

    // during the snapshot recovery, follower unconditionaly forward the
    // commit_index. pub fn force_forward_commit_index(&mut self) -> bool {

    //     let persisted = self.raft_group.raft.raft_log.persisted;

    //     self.raft_group.raft.raft_log.committed =
    //         std::cmp::max(self.raft_group.raft.raft_log.committed, persisted);
    //     true
    // }

    pub fn check_stale_state<T>(&mut self, ctx: &mut PollContext<EK, ER, T>) -> StaleState {
        if self.is_leader() {
            // Leaders always have valid state.
            //
            // We update the leader_missing_time in the `fn step`. However one peer region
            // does not send any raft messages, so we have to check and update it before
            // reporting stale states.
            self.leader_missing_time = None;
            return StaleState::Valid;
        }
        let naive_peer = !self.is_initialized() || !self.raft_group.raft.promotable();
        // Updates the `leader_missing_time` according to the current state.
        //
        // If we are checking this it means we suspect the leader might be missing.
        // Mark down the time when we are called, so we can check later if it's been
        // longer than it should be.
        match self.leader_missing_time {
            None => {
                self.leader_missing_time = Instant::now().into();
                StaleState::Valid
            }
            Some(instant)
                if instant.saturating_elapsed() >= ctx.cfg.max_leader_missing_duration.0 =>
            {
                // Resets the `leader_missing_time` to avoid sending the same tasks to
                // PD worker continuously during the leader missing timeout.
                self.leader_missing_time = Instant::now().into();
                StaleState::ToValidate
            }
            Some(instant)
                if instant.saturating_elapsed() >= ctx.cfg.abnormal_leader_missing_duration.0
                    && !naive_peer =>
            {
                // A peer is considered as in the leader missing state
                // if it's initialized but is isolated from its leader or
                // something bad happens that the raft group can not elect a leader.
                StaleState::LeaderMissing
            }
            _ => StaleState::Valid,
        }
    }

    fn on_role_changed<T>(&mut self, ctx: &mut PollContext<EK, ER, T>, ready: &Ready) {
        // Update leader lease when the Raft state changes.
        if let Some(ss) = ready.ss() {
            match ss.raft_state {
                StateRole::Leader => {
                    // The local read can only be performed after a new leader has applied
                    // the first empty entry on its term. After that the lease expiring time
                    // should be updated to
                    //   send_to_quorum_ts + max_lease
                    // as the comments in `Lease` explain.
                    // It is recommended to update the lease expiring time right after
                    // this peer becomes leader because it's more convenient to do it here and
                    // it has no impact on the correctness.
                    let progress_term = ReadProgress::term(self.term());
                    self.maybe_renew_leader_lease(monotonic_raw_now(), ctx, Some(progress_term));
                    debug!(
                        "becomes leader with lease";
                        "region_id" => self.region_id,
                        "peer_id" => self.peer.get_id(),
                        "lease" => ?self.leader_lease,
                    );
                    // If the predecessor reads index during transferring leader and receives
                    // quorum's heartbeat response after that, it may wait for applying to
                    // current term to apply the read. So broadcast eagerly to avoid unexpected
                    // latency.
                    //
                    // TODO: Maybe the predecessor should just drop all the read requests directly?
                    // All the requests need to be redirected in the end anyway and executing
                    // prewrites or commits will be just a waste.
                    self.last_urgent_proposal_idx = self.raft_group.raft.raft_log.last_index();
                    self.raft_group.skip_bcast_commit(false);
                    self.last_sent_snapshot_idx = self.raft_group.raft.raft_log.last_index();

                    // A more recent read may happen on the old leader. So max ts should
                    // be updated after a peer becomes leader.
                    self.require_updating_max_ts(&ctx.pd_scheduler);
                    // Init the in-memory pessimistic lock table when the peer becomes leader.
                    self.activate_in_memory_pessimistic_locks();

                    if !ctx.store_disk_usages.is_empty() {
                        self.refill_disk_full_peers(ctx);
                        debug!(
                            "become leader refills disk full peers to {:?}",
                            self.disk_full_peers;
                            "region_id" => self.region_id,
                        );
                    }
                }
                StateRole::Follower => {
                    self.leader_lease.expire();
                    self.mut_store().cancel_generating_snap(None);
                    self.clear_disk_full_peers(ctx);
                    self.clear_in_memory_pessimistic_locks();
                }
                _ => {}
            }
            self.on_leader_changed(ss.leader_id, self.term());
            ctx.coprocessor_host.on_role_change(
                self.region(),
                RoleChange {
                    state: ss.raft_state,
                    leader_id: ss.leader_id,
                    prev_lead_transferee: self.lead_transferee,
                    vote: self.raft_group.raft.vote,
                },
            );
            self.cmd_epoch_checker.maybe_update_term(self.term());
        } else if let Some(hs) = ready.hs() {
            if hs.get_term() != self.get_store().hard_state().get_term() {
                self.on_leader_changed(self.leader_id(), hs.get_term());
            }
        }
        self.lead_transferee = self.raft_group.raft.lead_transferee.unwrap_or_default();
    }

    /// Correctness depends on the order between calling this function and
    /// notifying other peers the new commit index.
    /// It is due to the interaction between lease and split/merge.(details are
    /// described below)
    ///
    /// Note that in addition to the heartbeat/append msg, the read index
    /// response also can notify other peers the new commit index. There are
    /// three place where TiKV handles read index request. The first place is in
    /// raft-rs, so it's like heartbeat/append msg, call this function and then
    /// send the response. The second place is in `Step`, we should use the
    /// commit index of `PeerStorage` which is the greatest commit index that
    /// can be observed outside. The third place is in `read_index`, handle it
    /// like the second one.
    fn on_leader_commit_idx_changed(&mut self, pre_commit_index: u64, commit_index: u64) {
        if commit_index <= pre_commit_index || !self.is_leader() {
            return;
        }

        // The admin cmds in `CmdEpochChecker` are proposed by the current leader so we
        // can use it to get the split/prepare-merge cmds which was committed just now.

        // BatchSplit and Split cmd are mutually exclusive because they both change
        // epoch's version so only one of them can be proposed and the other one will be
        // rejected by `CmdEpochChecker`.
        let last_split_idx = self
            .cmd_epoch_checker
            .last_cmd_index(AdminCmdType::BatchSplit)
            .or_else(|| self.cmd_epoch_checker.last_cmd_index(AdminCmdType::Split));
        if let Some(idx) = last_split_idx {
            if idx > pre_commit_index && idx <= commit_index {
                // We don't need to suspect its lease because peers of new region that
                // in other store do not start election before theirs election timeout
                // which is longer than the max leader lease.
                // It's safe to read local within its current lease, however, it's not
                // safe to renew its lease.
                self.last_committed_split_idx = idx;
            }
        } else {
            // BatchSplit/Split and PrepareMerge cmd are mutually exclusive too.
            // So if there is no Split cmd, we should check PrepareMerge cmd.
            let last_prepare_merge_idx = self
                .cmd_epoch_checker
                .last_cmd_index(AdminCmdType::PrepareMerge);
            if let Some(idx) = last_prepare_merge_idx {
                if idx > pre_commit_index && idx <= commit_index {
                    // We committed prepare merge, to prevent unsafe read index,
                    // we must record its index.
                    self.last_committed_prepare_merge_idx = idx;
                    // After prepare_merge is committed and the leader broadcasts commit
                    // index to followers, the leader can not know when the target region
                    // merges majority of this region, also it can not know when the target
                    // region writes new values.
                    // To prevent unsafe local read, we suspect its leader lease.
                    self.leader_lease.suspect(monotonic_raw_now());
                    // Stop updating `safe_ts`
                    self.read_progress.discard();
                }
            }
        }
    }

    fn on_leader_changed(&mut self, leader_id: u64, term: u64) {
        debug!(
            "update leader info";
            "region_id" => self.region_id,
            "leader_id" => leader_id,
            "term" => term,
            "peer_id" => self.peer_id(),
        );

        self.read_progress
            .update_leader_info(leader_id, term, self.region());
    }

    #[inline]
    pub fn ready_to_handle_pending_snap(&self) -> bool {
        // If apply worker is still working, written apply state may be overwritten
        // by apply worker. So we have to wait here.
        // Please note that commit_index can't be used here. When applying a snapshot,
        // a stale heartbeat can make the leader think follower has already applied
        // the snapshot, and send remaining log entries, which may increase
        // commit_index.
        // TODO: add more test
        self.last_applying_idx == self.get_store().applied_index()
            // Requesting snapshots also triggers apply workers to write
            // apply states even if there is no pending committed entry.
            // TODO: Instead of sharing the counter, we should apply snapshots
            //       in apply workers.
            && self.pending_request_snapshot_count.load(Ordering::SeqCst) == 0
    }

    #[inline]
    fn ready_to_handle_read(&self) -> bool {
        // TODO: It may cause read index to wait a long time.

        // There may be some values that are not applied by this leader yet but the old
        // leader, if applied_term isn't equal to current term.
        self.get_store().applied_term() == self.term()
            // There may be stale read if the old leader splits really slow,
            // the new region may already elected a new leader while
            // the old leader still think it owns the split range.
            && !self.is_splitting()
            // There may be stale read if a target leader is in another store and
            // applied commit merge, written new values, but the sibling peer in
            // this store does not apply commit merge, so the leader is not ready
            // to read, until the merge is rollbacked.
            && !self.is_merging()
    }

    fn ready_to_handle_unsafe_replica_read(&self, read_index: u64) -> bool {
        // Wait until the follower applies all values before the read. There is still a
        // problem if the leader applies fewer values than the follower, the follower
        // read could get a newer value, and after that, the leader may read a stale
        // value, which violates linearizability.
        self.get_store().applied_index() >= read_index
            // If it is in pending merge state(i.e. applied PrepareMerge), the data may be stale.
            // TODO: Add a test to cover this case
            && self.pending_merge_state.is_none()
            // a peer which is applying snapshot will clean up its data and ingest a snapshot file,
            // during between the two operations a replica read could read empty data.
            && !self.is_handling_snapshot()
    }

    #[inline]
    pub fn is_splitting(&self) -> bool {
        self.last_committed_split_idx > self.get_store().applied_index()
    }

    #[inline]
    pub fn is_merging(&self) -> bool {
        self.last_committed_prepare_merge_idx > self.get_store().applied_index()
            || self.pending_merge_state.is_some()
    }

    /// Checks if leader needs to keep sending logs for follower.
    ///
    /// In DrAutoSync mode, if leader goes to sleep before the region is sync,
    /// PD may wait longer time to reach sync state.
    pub fn replication_mode_need_catch_up(&self) -> bool {
        self.replication_mode_version > 0
            && self.dr_auto_sync_state != DrAutoSyncState::Async
            && !self.replication_sync
    }

    pub fn schedule_raftlog_gc<T: Transport>(
        &mut self,
        ctx: &mut PollContext<EK, ER, T>,
        to: u64,
    ) -> bool {
        let task = RaftlogGcTask::gc(self.region_id, self.last_compacted_idx, to);
        debug!(
            "scheduling raft log gc task";
            "region_id" => self.region_id,
            "peer_id" => self.peer_id(),
            "task" => %task,
        );
        if let Err(e) = ctx.raftlog_gc_scheduler.schedule(task) {
            error!(
                "failed to schedule raft log gc task";
                "region_id" => self.region_id,
                "peer_id" => self.peer_id(),
                "err" => %e,
            );
            false
        } else {
            true
        }
    }

    /// Check the current snapshot status.
    /// Returns whether it's valid to handle raft ready.
    ///
    /// The snapshot process order would be:
    /// - Get the snapshot from the ready
    /// - Wait for the notify of persisting this ready through
    ///   `Peer::on_persist_ready`
    /// - Schedule the snapshot task to region worker through
    ///   `schedule_applying_snapshot`
    /// - Wait for applying snapshot to complete(`check_snap_status`)
    /// Then it's valid to handle the next ready.
    fn check_snap_status<T: Transport>(&mut self, ctx: &mut PollContext<EK, ER, T>) -> bool {
        if let Some(snap_ctx) = self.apply_snap_ctx.as_ref() {
            if !snap_ctx.scheduled {
                // There is a snapshot from ready but it is not scheduled because the ready has
                // not been persisted yet. We should wait for the notification of persisting
                // ready and do not get a new ready.
                return false;
            }
        }

        match self.mut_store().check_applying_snap() {
            CheckApplyingSnapStatus::Applying => {
                // If this peer is applying snapshot, we should not get a new ready.
                // There are two reasons in my opinion:
                //   1. If we handle a new ready and persist the data(e.g. entries),
                //      we can not tell raft-rs that this ready has been persisted because
                //      the ready need to be persisted one by one from raft-rs's view.
                //   2. When this peer is applying snapshot, the response msg should not
                //      be sent to leader, thus the leader will not send new entries to
                //      this peer. Although it's possible a new leader may send a AppendEntries
                //      msg to this peer, this possibility is very low. In most cases, there
                //      is no msg need to be handled.
                // So we choose to not get a new ready which makes the logic more clear.
                debug!(
                    "still applying snapshot, skip further handling";
                    "region_id" => self.region_id,
                    "peer_id" => self.peer.get_id(),
                );
                return false;
            }
            CheckApplyingSnapStatus::Success => {
                fail_point!("raft_before_applying_snap_finished");

                if let Some(snap_ctx) = self.apply_snap_ctx.take() {
                    // This snapshot must be scheduled
                    if !snap_ctx.scheduled {
                        panic!(
                            "{} snapshot was not scheduled before, apply_snap_ctx {:?}",
                            self.tag, snap_ctx
                        );
                    }

                    fail_point!("raft_before_follower_send");
                    let msgs = self.build_raft_messages(ctx, snap_ctx.msgs);
                    self.send_raft_messages(ctx, msgs);

                    // Snapshot has been applied.
                    self.last_applying_idx = self.get_store().truncated_index();
                    self.last_compacted_idx = self.last_applying_idx + 1;
                    self.raft_group.advance_apply_to(self.last_applying_idx);
                    self.cmd_epoch_checker.advance_apply(
                        self.last_applying_idx,
                        self.term(),
                        self.raft_group.store().region(),
                    );

                    if self.unsafe_recovery_state.is_some() {
                        debug!("unsafe recovery finishes applying a snapshot");
                        self.unsafe_recovery_maybe_finish_wait_apply(/* force= */ false);
                    }
                    if self.flashback_state.is_some() {
                        debug!("flashback finishes applying a snapshot");
                        self.maybe_finish_flashback_wait_apply();
                    }
                    if self.snapshot_recovery_state.is_some() {
                        debug!("snapshot recovery finishes applying a snapshot");
                        self.snapshot_recovery_maybe_finish_wait_apply(false);
                    }
                }
                // If `apply_snap_ctx` is none, it means this snapshot does not
                // come from the ready but comes from the unfinished snapshot task
                // after restarting.

                // Note that this function must be called after applied index is updated,
                // i.e. call `RawNode::advance_apply_to`.
                self.post_pending_read_index_on_replica(ctx);
                // Resume `read_progress`
                self.read_progress.resume();
                // Update apply index to `last_applying_idx`
                self.read_progress.update_applied(self.last_applying_idx);
            }
            CheckApplyingSnapStatus::Idle => {
                // FIXME: It's possible that the snapshot applying task is canceled.
                // Although it only happens when shutting down the store or destroying
                // the peer, it's still dangerous if continue to handle ready for the
                // peer. So it's better to revoke `JOB_STATUS_CANCELLING` to ensure all
                // started tasks can get finished correctly.
                if self.apply_snap_ctx.is_some() {
                    return false;
                }
            }
        }
        assert_eq!(self.apply_snap_ctx, None);
        true
    }

    pub fn handle_raft_ready_append<T: Transport>(
        &mut self,
        ctx: &mut PollContext<EK, ER, T>,
    ) -> Option<ReadyResult> {
        if self.pending_remove {
            return None;
        }

        if !self.check_snap_status(ctx) {
            return None;
        }

        let mut destroy_regions = vec![];
        if self.has_pending_snapshot() {
            if !self.ready_to_handle_pending_snap() {
                let count = self.pending_request_snapshot_count.load(Ordering::SeqCst);
                debug!(
                    "not ready to apply snapshot";
                    "region_id" => self.region_id,
                    "peer_id" => self.peer.get_id(),
                    "applied_index" => self.get_store().applied_index(),
                    "last_applying_index" => self.last_applying_idx,
                    "pending_request_snapshot_count" => count,
                );
                return None;
            }

            if !self.unpersisted_readies.is_empty() {
                debug!(
                    "not ready to apply snapshot because there are some unpersisted readies";
                    "region_id" => self.region_id,
                    "peer_id" => self.peer.get_id(),
                    "unpersisted_readies" => ?self.unpersisted_readies,
                );
                return None;
            }

            let meta = ctx.store_meta.lock().unwrap();
            // For merge process, the stale source peer is destroyed asynchronously when
            // applying snapshot or creating new peer. So here checks whether there is any
            // overlap, if so, wait and do not handle raft ready.
            if let Some(wait_destroy_regions) = meta.atomic_snap_regions.get(&self.region_id) {
                for (source_region_id, is_ready) in wait_destroy_regions {
                    if !is_ready {
                        info!(
                            "snapshot range overlaps, wait source destroy finish";
                            "region_id" => self.region_id,
                            "peer_id" => self.peer.get_id(),
                            "apply_index" => self.get_store().applied_index(),
                            "last_applying_index" => self.last_applying_idx,
                            "overlap_region_id" => source_region_id,
                        );
                        return None;
                    }
                    destroy_regions.push(meta.regions[source_region_id].clone());
                }
            }
        }

        if !self.raft_group.has_ready() {
            fail_point!("before_no_ready_gen_snap_task", |_| None);
            // Generating snapshot task won't set ready for raft group.
            if let Some(gen_task) = self.mut_store().take_gen_snap_task() {
                self.pending_request_snapshot_count
                    .fetch_add(1, Ordering::SeqCst);
                ctx.apply_router
                    .schedule_task(self.region_id, ApplyTask::Snapshot(gen_task));
            }
            return None;
        }

        fail_point!(
            "before_handle_raft_ready_1003",
            self.peer.get_id() == 1003 && self.is_leader(),
            |_| None
        );

        fail_point!(
            "before_handle_snapshot_ready_3",
            self.peer.get_id() == 3 && self.get_pending_snapshot().is_some(),
            |_| None
        );

        fail_point!("panic_if_handle_ready_3", self.peer.get_id() == 3, |_| {
            panic!("{} wants to handle ready", self.tag);
        });

        debug!(
            "handle raft ready";
            "region_id" => self.region_id,
            "peer_id" => self.peer.get_id(),
        );

        let mut ready = self.raft_group.ready();

        self.add_ready_metric(&ready, &mut ctx.raft_metrics);

        // Update it after unstable entries pagination is introduced.
        debug_assert!(ready.entries().last().map_or_else(
            || true,
            |entry| entry.index == self.raft_group.raft.raft_log.last_index(),
        ));
        if self.memtrace_raft_entries != 0 {
            MEMTRACE_RAFT_ENTRIES.trace(TraceEvent::Sub(self.memtrace_raft_entries));
            self.memtrace_raft_entries = 0;
        }

        if !ready.must_sync() {
            // If this ready need not to sync, the term, vote must not be changed,
            // entries and snapshot must be empty.
            if let Some(hs) = ready.hs() {
                assert_eq!(hs.get_term(), self.get_store().hard_state().get_term());
                assert_eq!(hs.get_vote(), self.get_store().hard_state().get_vote());
            }
            assert!(ready.entries().is_empty());
            assert!(ready.snapshot().is_empty());
        }

        self.on_role_changed(ctx, &ready);

        if let Some(hs) = ready.hs() {
            let pre_commit_index = self.get_store().commit_index();
            assert!(hs.get_commit() >= pre_commit_index);
            if self.is_leader() {
                self.on_leader_commit_idx_changed(pre_commit_index, hs.get_commit());
            }
        }

        if !ready.messages().is_empty() {
            assert!(self.is_leader());
            let raft_msgs = self.build_raft_messages(ctx, ready.take_messages());
            self.send_raft_messages(ctx, raft_msgs);
        }

        self.apply_reads(ctx, &ready);

        if !ready.committed_entries().is_empty() {
            self.handle_raft_committed_entries(ctx, ready.take_committed_entries());
        }
        // Check whether there is a pending generate snapshot task, the task
        // needs to be sent to the apply system.
        // Always sending snapshot task behind apply task, so it gets latest
        // snapshot.
        if let Some(gen_task) = self.mut_store().take_gen_snap_task() {
            self.pending_request_snapshot_count
                .fetch_add(1, Ordering::SeqCst);
            ctx.apply_router
                .schedule_task(self.region_id, ApplyTask::Snapshot(gen_task));
        }

        let state_role = ready.ss().map(|ss| ss.raft_state);
        let has_new_entries = !ready.entries().is_empty();
        let mut trackers = vec![];
        if ctx.raft_metrics.waterfall_metrics {
            let now = Instant::now();
            for entry in ready.entries() {
                if let Some((term, times)) = self.proposals.find_trackers(entry.get_index()) {
                    if entry.term == term {
                        trackers.extend_from_slice(times);
                        for tracker in times {
                            tracker.observe(now, &ctx.raft_metrics.wf_send_to_queue, |t| {
                                &mut t.metrics.wf_send_to_queue_nanos
                            });
                        }
                    }
                }
            }
        }
        let (res, mut task) = match self
            .mut_store()
            .handle_raft_ready(&mut ready, destroy_regions)
        {
            Ok(r) => r,
            Err(e) => {
                // We may have written something to writebatch and it can't be reverted, so has
                // to panic here.
                panic!("{} failed to handle raft ready: {:?}", self.tag, e)
            }
        };

        let ready_number = ready.number();
        let persisted_msgs = ready.take_persisted_messages();
        let mut has_write_ready = false;
        match &res {
            HandleReadyResult::SendIoTask | HandleReadyResult::Snapshot { .. } => {
                if !persisted_msgs.is_empty() {
                    task.messages = self.build_raft_messages(ctx, persisted_msgs);
                }

                if !trackers.is_empty() {
                    task.trackers = trackers;
                }

                if let Some(write_worker) = &mut ctx.sync_write_worker {
                    write_worker.handle_write_task(task);

                    assert_eq!(self.unpersisted_ready, None);
                    self.unpersisted_ready = Some(ready);
                    has_write_ready = true;
                } else {
                    self.write_router.send_write_msg(
                        ctx,
                        self.unpersisted_readies.back().map(|r| r.number),
                        WriteMsg::WriteTask(task),
                    );

                    self.unpersisted_readies.push_back(UnpersistedReady {
                        number: ready_number,
                        max_empty_number: ready_number,
                        raft_msgs: vec![],
                    });

                    self.raft_group.advance_append_async(ready);
                }
            }
            HandleReadyResult::NoIoTask => {
                if let Some(last) = self.unpersisted_readies.back_mut() {
                    // Attach to the last unpersisted ready so that it can be considered to be
                    // persisted with the last ready at the same time.
                    if ready_number <= last.max_empty_number {
                        panic!(
                            "{} ready number is not monotonically increaing, {} <= {}",
                            self.tag, ready_number, last.max_empty_number
                        );
                    }
                    last.max_empty_number = ready_number;

                    if !persisted_msgs.is_empty() {
                        self.unpersisted_message_count += persisted_msgs.capacity();
                        last.raft_msgs.push(persisted_msgs);
                    }
                } else {
                    // If this ready don't need to be persisted and there is no previous unpersisted
                    // ready, we can safely consider it is persisted so the persisted msgs can be
                    // sent immediately.
                    self.persisted_number = ready_number;

                    if !persisted_msgs.is_empty() {
                        fail_point!("raft_before_follower_send");
                        let msgs = self.build_raft_messages(ctx, persisted_msgs);
                        self.send_raft_messages(ctx, msgs);
                    }

                    // The commit index and messages of light ready should be empty because no data
                    // needs to be persisted.
                    let mut light_rd = self.raft_group.advance_append(ready);

                    self.add_light_ready_metric(&light_rd, &mut ctx.raft_metrics);

                    if let Some(idx) = light_rd.commit_index() {
                        panic!(
                            "{} advance ready that has no io task but commit index is changed to {}",
                            self.tag, idx
                        );
                    }
                    if !light_rd.messages().is_empty() {
                        panic!(
                            "{} advance ready that has no io task but message is not empty {:?}",
                            self.tag,
                            light_rd.messages()
                        );
                    }
                    // The committed entries may not be empty when the size is too large to
                    // be fetched in the previous ready.
                    if !light_rd.committed_entries().is_empty() {
                        self.handle_raft_committed_entries(ctx, light_rd.take_committed_entries());
                    }
                }
            }
        }

        if let HandleReadyResult::Snapshot {
            msgs,
            snap_region,
            destroy_regions,
            last_first_index,
        } = res
        {
            // When applying snapshot, there is no log applied and not compacted yet.
            self.raft_log_size_hint = 0;

            self.apply_snap_ctx = Some(ApplySnapshotContext {
                ready_number,
                scheduled: false,
                msgs,
                persist_res: Some(PersistSnapshotResult {
                    prev_region: self.region().clone(),
                    region: snap_region,
                    destroy_regions,
                }),
            });
            if self.last_compacted_idx == 0 && last_first_index >= RAFT_INIT_LOG_INDEX {
                // There may be stale logs in raft engine, so schedule a task to clean it
                // up. This is a best effort, if TiKV is shutdown before the task is
                // handled, there can still be stale logs not being deleted until next
                // log gc command is executed. This will delete range [0, last_first_index).
                self.schedule_raftlog_gc(ctx, last_first_index);
                self.last_compacted_idx = last_first_index;
            }
            // Pause `read_progress` to prevent serving stale read while applying snapshot
            self.read_progress.pause();
        }

        Some(ReadyResult {
            state_role,
            has_new_entries,
            has_write_ready,
        })
    }

    fn handle_raft_committed_entries<T>(
        &mut self,
        ctx: &mut PollContext<EK, ER, T>,
        committed_entries: Vec<Entry>,
    ) {
        if committed_entries.is_empty() {
            return;
        }
        fail_point!(
            "before_leader_handle_committed_entries",
            self.is_leader(),
            |_| ()
        );

        assert!(
            !self.is_handling_snapshot(),
            "{} is applying snapshot when it is ready to handle committed entries",
            self.tag
        );
        // Leader needs to update lease.
        let mut lease_to_be_updated = self.is_leader();
        for entry in committed_entries.iter().rev() {
            // raft meta is very small, can be ignored.
            self.raft_log_size_hint += entry.get_data().len() as u64;
            if lease_to_be_updated {
                let propose_time = self
                    .proposals
                    .find_propose_time(entry.get_term(), entry.get_index());
                if let Some(propose_time) = propose_time {
                    // We must renew current_time because this value may be created a long time ago.
                    // If we do not renew it, this time may be smaller than propose_time of a
                    // command, which was proposed in another thread while this thread receives its
                    // AppendEntriesResponse and is ready to calculate its commit-log-duration.
                    ctx.current_time.replace(monotonic_raw_now());
                    ctx.raft_metrics.commit_log.observe(duration_to_sec(
                        (ctx.current_time.unwrap() - propose_time).to_std().unwrap(),
                    ));
                    self.maybe_renew_leader_lease(propose_time, ctx, None);
                    lease_to_be_updated = false;
                }
            }

            fail_point!(
                "leader_commit_prepare_merge",
                {
                    let ctx = ProposalContext::from_bytes(&entry.context);
                    self.is_leader()
                        && entry.term == self.term()
                        && ctx.contains(ProposalContext::PREPARE_MERGE)
                },
                |_| {}
            );
        }
        if let Some(last_entry) = committed_entries.last() {
            self.last_applying_idx = last_entry.get_index();
            if self.last_applying_idx >= self.last_urgent_proposal_idx {
                // Urgent requests are flushed, make it lazy again.
                self.raft_group.skip_bcast_commit(true);
                self.last_urgent_proposal_idx = u64::MAX;
            }
            let cbs = if !self.proposals.is_empty() {
                let current_term = self.term();
                let cbs = committed_entries
                    .iter()
                    .filter_map(|e| {
                        self.proposals
                            .find_proposal(e.get_term(), e.get_index(), current_term)
                    })
                    .map(|mut p| {
                        if p.must_pass_epoch_check {
                            // In this case the apply can be guaranteed to be successful. Invoke the
                            // on_committed callback if necessary.
                            p.cb.invoke_committed();
                        }
                        p
                    })
                    .collect();
                self.proposals.gc();
                cbs
            } else {
                vec![]
            };
            // Note that the `commit_index` and `commit_term` here may be used to
            // forward the commit index. So it must be less than or equal to persist
            // index.
            let commit_index = cmp::min(
                self.raft_group.raft.raft_log.committed,
                self.raft_group.raft.raft_log.persisted,
            );
            let commit_term = self.get_store().term(commit_index).unwrap();
            let mut apply = Apply::new(
                self.peer_id(),
                self.region_id,
                self.term(),
                commit_index,
                commit_term,
                committed_entries,
                cbs,
                self.region_buckets.as_ref().map(|b| b.meta.clone()),
            );
            apply.on_schedule(&ctx.raft_metrics);
            self.mut_store()
                .trace_cached_entries(apply.entries[0].clone());
            if needs_evict_entry_cache(ctx.cfg.evict_cache_on_memory_ratio) {
                // Compact all cached entries instead of half evict.
                self.mut_store().evict_entry_cache(false);
            }
            ctx.apply_router
                .schedule_task(self.region_id, ApplyTask::apply(apply));
        }
        fail_point!("after_send_to_apply_1003", self.peer_id() == 1003, |_| {});
    }

    /// Check long uncommitted proposals and log some info to help find why.
    pub fn check_long_uncommitted_proposals<T>(&mut self, ctx: &mut PollContext<EK, ER, T>) {
        if self.has_long_uncommitted_proposals(ctx) {
            let status = self.raft_group.status();
            let mut buffer: Vec<(u64, u64, u64)> = Vec::new();
            if let Some(prs) = status.progress {
                for (id, p) in prs.iter() {
                    buffer.push((*id, p.commit_group_id, p.matched));
                }
            }
            warn!(
                "found long uncommitted proposals";
                "region_id" => self.region_id,
                "peer_id" => self.peer.get_id(),
                "progress" => ?buffer,
                "cache_first_index" => ?self.get_store().entry_cache_first_index(),
                "next_turn_threshold" => ?self.long_uncommitted_threshold,
            );
        }
    }

    /// Check if there is long uncommitted proposal.
    ///
    /// This will increase the threshold when a long uncommitted proposal is
    /// detected, and reset the threshold when there is no long uncommitted
    /// proposal.
    fn has_long_uncommitted_proposals<T>(&mut self, ctx: &mut PollContext<EK, ER, T>) -> bool {
        let mut has_long_uncommitted = false;
        let base_threshold = ctx.cfg.long_uncommitted_base_threshold.0;
        if let Some(propose_time) = self.proposals.oldest().and_then(|p| p.propose_time) {
            // When a proposal was proposed with this ctx before, the current_time can be
            // some.
            let current_time = *ctx.current_time.get_or_insert_with(monotonic_raw_now);
            let elapsed = match (current_time - propose_time).to_std() {
                Ok(elapsed) => elapsed,
                Err(_) => return false,
            };
            // Increase the threshold for next turn when a long uncommitted proposal is
            // detected.
            if elapsed >= self.long_uncommitted_threshold {
                has_long_uncommitted = true;
                self.long_uncommitted_threshold += base_threshold;
            } else if elapsed < base_threshold {
                self.long_uncommitted_threshold = base_threshold;
            }
        } else {
            self.long_uncommitted_threshold = base_threshold;
        }
        has_long_uncommitted
    }

    fn on_persist_snapshot<T>(
        &mut self,
        ctx: &mut PollContext<EK, ER, T>,
        number: u64,
    ) -> PersistSnapshotResult {
        let snap_ctx = self.apply_snap_ctx.as_mut().unwrap();
        if snap_ctx.ready_number != number || snap_ctx.scheduled {
            panic!(
                "{} apply_snap_ctx {:?} is not valid after persisting snapshot, persist_number {}",
                self.tag, snap_ctx, number
            );
        }

        let persist_res = snap_ctx.persist_res.take().unwrap();
        // Schedule snapshot to apply
        snap_ctx.scheduled = true;
        self.mut_store().persist_snapshot(&persist_res);

        // The peer may change from learner to voter after snapshot persisted.
        let peer = self
            .region()
            .get_peers()
            .iter()
            .find(|p| p.get_id() == self.peer.get_id())
            .unwrap()
            .clone();
        if peer != self.peer {
            info!(
                "meta changed in applying snapshot";
                "region_id" => self.region_id,
                "peer_id" => self.peer.get_id(),
                "before" => ?self.peer,
                "after" => ?peer,
            );
            self.peer = peer;
        };

        self.activate(ctx);

        persist_res
    }

    pub fn on_persist_ready<T: Transport>(
        &mut self,
        ctx: &mut PollContext<EK, ER, T>,
        number: u64,
    ) -> Option<PersistSnapshotResult> {
        assert!(ctx.sync_write_worker.is_none());
        if self.persisted_number >= number {
            return None;
        }
        let last_unpersisted_number = self.unpersisted_readies.back().unwrap().number;
        if number > last_unpersisted_number {
            panic!(
                "{} persisted number {} > last_unpersisted_number {}, unpersisted numbers {:?}",
                self.tag, number, last_unpersisted_number, self.unpersisted_readies
            );
        }
        // There must be a match in `self.unpersisted_readies`
        while let Some(v) = self.unpersisted_readies.pop_front() {
            if number < v.number {
                panic!(
                    "{} no match of persisted number {}, unpersisted readies: {:?} {:?}",
                    self.tag, number, v, self.unpersisted_readies
                );
            }
            for msgs in v.raft_msgs {
                fail_point!("raft_before_follower_send");
                self.unpersisted_message_count -= msgs.capacity();
                let m = self.build_raft_messages(ctx, msgs);
                self.send_raft_messages(ctx, m);
            }
            if number == v.number {
                self.persisted_number = v.max_empty_number;
                break;
            }
        }

        self.write_router
            .check_new_persisted(ctx, self.persisted_number);

        if !self.pending_remove {
            // If `pending_remove` is true, no need to call `on_persist_ready` to
            // update persist index.
            let pre_persist_index = self.raft_group.raft.raft_log.persisted;
            let pre_commit_index = self.raft_group.raft.raft_log.committed;
            self.raft_group.on_persist_ready(self.persisted_number);
            self.report_persist_log_duration(pre_persist_index, &ctx.raft_metrics);
            self.report_commit_log_duration(pre_commit_index, &ctx.raft_metrics);

            let persist_index = self.raft_group.raft.raft_log.persisted;
            self.mut_store().update_cache_persisted(persist_index);

            if let Some(ForceLeaderState::ForceLeader { .. }) = self.force_leader {
                // forward commit index, the committed entries will be applied in the next raft
                // base tick round
                self.maybe_force_forward_commit_index();
            }
        }

        if self.apply_snap_ctx.is_some() && self.unpersisted_readies.is_empty() {
            // Since the snapshot must belong to the last ready, so if `unpersisted_readies`
            // is empty, it means this persisted number is the last one.
            Some(self.on_persist_snapshot(ctx, number))
        } else {
            None
        }
    }

    pub fn handle_raft_ready_advance<T: Transport>(
        &mut self,
        ctx: &mut PollContext<EK, ER, T>,
    ) -> Option<PersistSnapshotResult> {
        assert!(ctx.sync_write_worker.is_some());
        let ready = self.unpersisted_ready.take()?;

        self.persisted_number = ready.number();

        if !ready.snapshot().is_empty() {
            self.raft_group.advance_append_async(ready);
            // The ready is persisted, but we don't want to handle following light
            // ready immediately to avoid flow out of control, so use
            // `on_persist_ready` instead of `advance_append`.
            // We don't need to set `has_ready` to true, as snapshot is always
            // checked when ticking.
            self.raft_group.on_persist_ready(self.persisted_number);
            return Some(self.on_persist_snapshot(ctx, self.persisted_number));
        }

        let pre_persist_index = self.raft_group.raft.raft_log.persisted;
        let pre_commit_index = self.raft_group.raft.raft_log.committed;
        let mut light_rd = self.raft_group.advance_append(ready);
        self.report_persist_log_duration(pre_persist_index, &ctx.raft_metrics);
        self.report_commit_log_duration(pre_commit_index, &ctx.raft_metrics);

        let persist_index = self.raft_group.raft.raft_log.persisted;
        if let Some(ForceLeaderState::ForceLeader { .. }) = self.force_leader {
            // forward commit index, the committed entries will be applied in the next raft
            // base tick round
            self.maybe_force_forward_commit_index();
        }
        self.mut_store().update_cache_persisted(persist_index);

        self.add_light_ready_metric(&light_rd, &mut ctx.raft_metrics);

        if let Some(commit_index) = light_rd.commit_index() {
            let pre_commit_index = self.get_store().commit_index();
            assert!(commit_index >= pre_commit_index);
            // No need to persist the commit index but the one in memory
            // (i.e. commit of hardstate in PeerStorage) should be updated.
            self.mut_store().set_commit_index(commit_index);
            if self.is_leader() {
                self.on_leader_commit_idx_changed(pre_commit_index, commit_index);
            }
        }

        if !light_rd.messages().is_empty() {
            if !self.is_leader() {
                fail_point!("raft_before_follower_send");
            }
            let msgs = light_rd.take_messages();
            let m = self.build_raft_messages(ctx, msgs);
            self.send_raft_messages(ctx, m);
        }

        if !light_rd.committed_entries().is_empty() {
            self.handle_raft_committed_entries(ctx, light_rd.take_committed_entries());
        }

        None
    }

    pub fn unpersisted_ready_len(&self) -> usize {
        self.unpersisted_readies.len()
    }

    pub fn has_unpersisted_ready(&self) -> bool {
        !self.unpersisted_readies.is_empty()
    }

    fn response_read<T>(
        &self,
        read: &mut ReadIndexRequest<Callback<EK::Snapshot>>,
        ctx: &mut PollContext<EK, ER, T>,
        replica_read: bool,
    ) {
        debug!(
            "handle reads with a read index";
            "request_id" => ?read.id,
            "region_id" => self.region_id,
            "peer_id" => self.peer.get_id(),
        );
        RAFT_READ_INDEX_PENDING_COUNT.sub(read.cmds().len() as i64);
        let time = monotonic_raw_now();
        for (req, cb, mut read_index) in read.take_cmds().drain(..) {
            cb.read_tracker().map(|tracker| {
                GLOBAL_TRACKERS.with_tracker(*tracker, |t| {
                    t.metrics.read_index_confirm_wait_nanos =
                        (time - read.propose_time).to_std().unwrap().as_nanos() as u64;
                })
            });
            // leader reports key is locked
            if let Some(locked) = read.locked.take() {
                let mut response = raft_cmdpb::Response::default();
                response.mut_read_index().set_locked(*locked);
                let mut cmd_resp = RaftCmdResponse::default();
                cmd_resp.mut_responses().push(response);
                cb.invoke_read(ReadResponse {
                    response: cmd_resp,
                    snapshot: None,
                    txn_extra_op: TxnExtraOp::Noop,
                });
                continue;
            }
            if !replica_read {
                match (read_index, read.read_index) {
                    (Some(local_responsed_index), Some(batch_index)) => {
                        // `read_index` could be less than `read.read_index` because the former is
                        // filled with `committed index` when proposed, and the latter is filled
                        // after a read-index procedure finished.
                        read_index = Some(cmp::max(local_responsed_index, batch_index));
                    }
                    (None, _) => {
                        // Actually, the read_index is none if and only if it's the first one in
                        // read.cmds. Starting from the second, all the following ones' read_index
                        // is not none.
                        read_index = read.read_index;
                    }
                    _ => {}
                }
                cb.invoke_read(self.handle_read(ctx, req, true, read_index));
                continue;
            }
            if req.get_header().get_replica_read() {
                // We should check epoch since the range could be changed.
                cb.invoke_read(self.handle_read(ctx, req, true, read.read_index));
            } else {
                // The request could be proposed when the peer was leader.
                // TODO: figure out that it's necessary to notify stale or not.
                let term = self.term();
                apply::notify_stale_req(term, cb);
            }
        }
    }

    /// Responses to the ready read index request on the replica, the replica is
    /// not a leader.
    fn post_pending_read_index_on_replica<T>(&mut self, ctx: &mut PollContext<EK, ER, T>) {
        while let Some(mut read) = self.pending_reads.pop_front() {
            // The response of this read index request is lost, but we need it for
            // the memory lock checking result. Resend the request.
            if let Some(read_index) = read.addition_request.take() {
                assert_eq!(read.cmds().len(), 1);
                let (mut req, cb, _) = read.take_cmds().pop().unwrap();
                assert_eq!(req.requests.len(), 1);
                req.requests[0].set_read_index(*read_index);
                let read_cmd = RaftCommand::new(req, cb);
                info!(
                    "re-propose read index request because the response is lost";
                    "region_id" => self.region_id,
                    "peer_id" => self.peer.get_id(),
                );
                RAFT_READ_INDEX_PENDING_COUNT.sub(1);
                self.send_read_command(ctx, read_cmd);
                continue;
            }

            assert!(read.read_index.is_some());
            let is_read_index_request = read.cmds().len() == 1
                && read.cmds()[0].0.get_requests().len() == 1
                && read.cmds()[0].0.get_requests()[0].get_cmd_type() == CmdType::ReadIndex;

            if is_read_index_request {
                self.response_read(&mut read, ctx, false);
            } else if self.ready_to_handle_unsafe_replica_read(read.read_index.unwrap()) {
                self.response_read(&mut read, ctx, true);
            } else {
                // TODO: `ReadIndex` requests could be blocked.
                self.pending_reads.push_front(read);
                break;
            }
        }
    }

    fn send_read_command<T>(
        &self,
        ctx: &mut PollContext<EK, ER, T>,
        read_cmd: RaftCommand<EK::Snapshot>,
    ) {
        let mut err = errorpb::Error::default();
        let read_cb = match ctx.router.send_raft_command(read_cmd) {
            Ok(()) => return,
            Err(TrySendError::Full(cmd)) => {
                err.set_message(RAFTSTORE_IS_BUSY.to_owned());
                err.mut_server_is_busy()
                    .set_reason(RAFTSTORE_IS_BUSY.to_owned());
                cmd.callback
            }
            Err(TrySendError::Disconnected(cmd)) => {
                err.set_message(format!("region {} is missing", self.region_id));
                err.mut_region_not_found().set_region_id(self.region_id);
                cmd.callback
            }
        };
        let mut resp = RaftCmdResponse::default();
        resp.mut_header().set_error(err);
        let read_resp = ReadResponse {
            response: resp,
            snapshot: None,
            txn_extra_op: TxnExtraOp::Noop,
        };
        read_cb.invoke_read(read_resp);
    }

    fn apply_reads<T>(&mut self, ctx: &mut PollContext<EK, ER, T>, ready: &Ready) {
        let mut propose_time = None;
        let states = ready.read_states().iter().map(|state| {
            let read_index_ctx = ReadIndexContext::parse(state.request_ctx.as_slice()).unwrap();
            (read_index_ctx.id, read_index_ctx.locked, state.index)
        });
        // The follower may lost `ReadIndexResp`, so the pending_reads does not
        // guarantee the orders are consistent with read_states. `advance` will
        // update the `read_index` of read request that before this successful
        // `ready`.
        if !self.is_leader() {
            // NOTE: there could still be some pending reads proposed by the peer when it
            // was leader. They will be cleared in `clear_uncommitted_on_role_change` later
            // in the function.
            self.pending_reads.advance_replica_reads(states);
            self.post_pending_read_index_on_replica(ctx);
        } else {
            self.pending_reads.advance_leader_reads(&self.tag, states);
            propose_time = self.pending_reads.last_ready().map(|r| r.propose_time);
            if self.ready_to_handle_read() {
                while let Some(mut read) = self.pending_reads.pop_front() {
                    self.response_read(&mut read, ctx, false);
                }
            }
        }

        // Note that only after handle read_states can we identify what requests are
        // actually stale.
        if ready.ss().is_some() {
            let term = self.term();
            // all uncommitted reads will be dropped silently in raft.
            self.pending_reads.clear_uncommitted_on_role_change(term);
        }

        if let Some(propose_time) = propose_time {
            if self.leader_lease.is_suspect() {
                return;
            }
            self.maybe_renew_leader_lease(propose_time, ctx, None);
        }
    }

    pub fn post_apply<T>(
        &mut self,
        ctx: &mut PollContext<EK, ER, T>,
        apply_state: RaftApplyState,
        applied_term: u64,
        apply_metrics: &ApplyMetrics,
    ) -> bool {
        let mut has_ready = false;

        if self.is_handling_snapshot() {
            panic!("{} should not applying snapshot.", self.tag);
        }

        let applied_index = apply_state.get_applied_index();
        self.raft_group.advance_apply_to(applied_index);

        self.cmd_epoch_checker.advance_apply(
            applied_index,
            self.term(),
            self.raft_group.store().region(),
        );

        if !self.is_leader() {
            self.mut_store()
                .compact_entry_cache(apply_state.applied_index + 1);
        }

        let progress_to_be_updated = self.mut_store().applied_term() != applied_term;
        self.mut_store().set_applied_state(apply_state);
        self.mut_store().set_applied_term(applied_term);

        self.peer_stat.written_keys += apply_metrics.written_keys;
        self.peer_stat.written_bytes += apply_metrics.written_bytes;
        self.delete_keys_hint += apply_metrics.delete_keys_hint;
        let diff = self.size_diff_hint as i64 + apply_metrics.size_diff_hint;
        self.size_diff_hint = cmp::max(diff, 0) as u64;

        if self.has_pending_snapshot() && self.ready_to_handle_pending_snap() {
            has_ready = true;
        }
        if !self.is_leader() {
            self.post_pending_read_index_on_replica(ctx)
        } else if self.ready_to_handle_read() {
            while let Some(mut read) = self.pending_reads.pop_front() {
                self.response_read(&mut read, ctx, false);
            }
        }
        self.pending_reads.gc();

        self.read_progress.update_applied(applied_index);

        // Only leaders need to update applied_term.
        if progress_to_be_updated && self.is_leader() {
            if applied_term == self.term() {
                ctx.coprocessor_host
                    .on_applied_current_term(StateRole::Leader, self.region());
            }
            let progress = ReadProgress::applied_term(applied_term);
            let mut meta = ctx.store_meta.lock().unwrap();
            let reader = meta.readers.get_mut(&self.region_id).unwrap();
            self.maybe_update_read_progress(reader, progress);
        }
        has_ready
    }

    pub fn post_split(&mut self) {
        // Reset delete_keys_hint and size_diff_hint.
        self.delete_keys_hint = 0;
        self.size_diff_hint = 0;
        self.reset_region_buckets();
    }

    pub fn reset_region_buckets(&mut self) {
        if self.region_buckets.is_some() {
            self.last_region_buckets = self.region_buckets.take();
            self.region_buckets = None;
        }
    }

    /// Try to renew leader lease.
    fn maybe_renew_leader_lease<T>(
        &mut self,
        ts: Timespec,
        ctx: &mut PollContext<EK, ER, T>,
        progress: Option<ReadProgress>,
    ) {
        // A nonleader peer should never has leader lease.
        let read_progress = if !self.is_leader() {
            None
        } else if self.is_splitting() {
            // A splitting leader should not renew its lease.
            // Because we split regions asynchronous, the leader may read stale results
            // if splitting runs slow on the leader.
            debug!(
                "prevents renew lease while splitting";
                "region_id" => self.region_id,
                "peer_id" => self.peer.get_id(),
            );
            None
        } else if self.is_merging() {
            // A merging leader should not renew its lease.
            // Because we merge regions asynchronous, the leader may read stale results
            // if commit merge runs slow on sibling peers.
            debug!(
                "prevents renew lease while merging";
                "region_id" => self.region_id,
                "peer_id" => self.peer.get_id(),
            );
            None
        } else if self.force_leader.is_some() {
            debug!(
                "prevents renew lease while in force leader state";
                "region_id" => self.region_id,
                "peer_id" => self.peer.get_id(),
            );
            None
        } else if self.flashback_state.is_some() {
            debug!(
                "prevents renew lease while in flashback state";
                "region_id" => self.region_id,
                "peer_id" => self.peer.get_id(),
            );
            None
        } else {
            self.leader_lease.renew(ts);
            let term = self.term();
            self.leader_lease
                .maybe_new_remote_lease(term)
                .map(ReadProgress::leader_lease)
        };
        if let Some(progress) = progress {
            let mut meta = ctx.store_meta.lock().unwrap();
            let reader = meta.readers.get_mut(&self.region_id).unwrap();
            self.maybe_update_read_progress(reader, progress);
        }
        if let Some(progress) = read_progress {
            let mut meta = ctx.store_meta.lock().unwrap();
            let reader = meta.readers.get_mut(&self.region_id).unwrap();
            self.maybe_update_read_progress(reader, progress);
        }
    }

    fn maybe_update_read_progress(&self, reader: &mut ReadDelegate, progress: ReadProgress) {
        if self.pending_remove {
            return;
        }
        debug!(
            "update read progress";
            "region_id" => self.region_id,
            "peer_id" => self.peer.get_id(),
            "progress" => ?progress,
        );
        reader.update(progress);
    }

    pub fn maybe_campaign(&mut self, parent_is_leader: bool) -> bool {
        if self.region().get_peers().len() <= 1 {
            // The peer campaigned when it was created, no need to do it again.
            return false;
        }

        if !parent_is_leader {
            return false;
        }

        // If last peer is the leader of the region before split, it's intuitional for
        // it to become the leader of new split region.
        let _ = self.raft_group.campaign();
        true
    }

    /// Proposes a request.
    ///
    /// Return whether the request has been proposed successfully.
    pub fn propose<T: Transport>(
        &mut self,
        ctx: &mut PollContext<EK, ER, T>,
        mut cb: Callback<EK::Snapshot>,
        req: RaftCmdRequest,
        mut err_resp: RaftCmdResponse,
        mut disk_full_opt: DiskFullOpt,
    ) -> bool {
        if self.pending_remove {
            return false;
        }

        ctx.raft_metrics.propose.all.inc();

        let req_admin_cmd_type = if !req.has_admin_request() {
            None
        } else {
            Some(req.get_admin_request().get_cmd_type())
        };
        let is_urgent = is_request_urgent(&req);

        let policy = self.inspect(&req);
        let res = match policy {
            Ok(RequestPolicy::ReadLocal) | Ok(RequestPolicy::StaleRead) => {
                self.read_local(ctx, req, cb);
                return false;
            }
            Ok(RequestPolicy::ReadIndex) => return self.read_index(ctx, req, err_resp, cb),
            Ok(RequestPolicy::ProposeTransferLeader) => {
                return self.propose_transfer_leader(ctx, req, cb);
            }
            Ok(RequestPolicy::ProposeNormal) => {
                // For admin cmds, only region split/merge comes here.
                if req.has_admin_request() {
                    disk_full_opt = DiskFullOpt::AllowedOnAlmostFull;
                }
                self.check_normal_proposal_with_disk_full_opt(ctx, disk_full_opt)
                    .and_then(|_| self.propose_normal(ctx, req))
            }
            Ok(RequestPolicy::ProposeConfChange) => self.propose_conf_change(ctx, &req),
            Err(e) => Err(e),
        };
        fail_point!("after_propose");

        match res {
            Err(e) => {
                cmd_resp::bind_error(&mut err_resp, e);
                cb.invoke_with_response(err_resp);
                self.post_propose_fail(req_admin_cmd_type);
                false
            }
            Ok(Either::Right(idx)) => {
                if !cb.is_none() {
                    self.cmd_epoch_checker.attach_to_conflict_cmd(idx, cb);
                }
                self.post_propose_fail(req_admin_cmd_type);
                false
            }
            Ok(Either::Left(idx)) => {
                let has_applied_to_current_term = self.has_applied_to_current_term();
                if has_applied_to_current_term {
                    // After this peer has applied to current term and passed above checking
                    // including `cmd_epoch_checker`, we can safely guarantee
                    // that this proposal will be committed if there is no abnormal leader transfer
                    // in the near future. Thus proposed callback can be called.
                    cb.invoke_proposed();
                }
                if is_urgent {
                    self.last_urgent_proposal_idx = idx;
                    // Eager flush to make urgent proposal be applied on all nodes as soon as
                    // possible.
                    self.raft_group.skip_bcast_commit(false);
                }
                self.should_wake_up = true;
                let p = Proposal {
                    is_conf_change: req_admin_cmd_type == Some(AdminCmdType::ChangePeer)
                        || req_admin_cmd_type == Some(AdminCmdType::ChangePeerV2),
                    index: idx,
                    term: self.term(),
                    cb,
                    propose_time: None,
                    must_pass_epoch_check: has_applied_to_current_term,
                };
                if let Some(cmd_type) = req_admin_cmd_type {
                    self.cmd_epoch_checker
                        .post_propose(cmd_type, idx, self.term());
                }
                self.post_propose(ctx, p);
                true
            }
        }
    }

    fn post_propose_fail(&mut self, req_admin_cmd_type: Option<AdminCmdType>) {
        if req_admin_cmd_type == Some(AdminCmdType::PrepareMerge) {
            // If we just failed to propose PrepareMerge, the pessimistic locks status
            // may become MergingRegion incorrectly. So, we have to revert it here.
            // But we have to rule out the case when the region has successfully
            // proposed PrepareMerge or has been in merging, which is decided by
            // the boolean expression below.
            let is_merging = self.is_merging()
                || self
                    .cmd_epoch_checker
                    .last_cmd_index(AdminCmdType::PrepareMerge)
                    .is_some();
            if !is_merging {
                let mut pessimistic_locks = self.txn_ext.pessimistic_locks.write();
                if pessimistic_locks.status == LocksStatus::MergingRegion {
                    pessimistic_locks.status = LocksStatus::Normal;
                }
            }
        }
    }

    fn post_propose<T>(
        &mut self,
        poll_ctx: &mut PollContext<EK, ER, T>,
        mut p: Proposal<Callback<EK::Snapshot>>,
    ) {
        // Try to renew leader lease on every consistent read/write request.
        if poll_ctx.current_time.is_none() {
            poll_ctx.current_time = Some(monotonic_raw_now());
        }
        p.propose_time = poll_ctx.current_time;

        self.proposals.push(p);
    }

    // TODO: set higher election priority of voter/incoming voter than demoting
    // voter
    /// Validate the `ConfChange` requests and check whether it's safe to
    /// propose these conf change requests.
    /// It's safe iff at least the quorum of the Raft group is still healthy
    /// right after all conf change is applied.
    /// If 'allow_remove_leader' is false then the peer to be removed should
    /// not be the leader.
    fn check_conf_change<T>(
        &mut self,
        ctx: &mut PollContext<EK, ER, T>,
        change_peers: &[ChangePeerRequest],
        cc: &impl ConfChangeI,
    ) -> Result<()> {
        // Check whether current joint state can handle this request
        let mut after_progress = self.check_joint_state(cc)?;
        let current_progress = self.raft_group.status().progress.unwrap().clone();
        let kind = ConfChangeKind::confchange_kind(change_peers.len());

        if kind == ConfChangeKind::LeaveJoint {
            if self.peer.get_role() == PeerRole::DemotingVoter && !self.is_force_leader() {
                return Err(box_err!(
                    "{} ignore leave joint command that demoting leader",
                    self.tag
                ));
            }
            // Leaving joint state, skip check
            return Ok(());
        }

        // Check whether this request is valid
        let mut check_dup = HashSet::default();
        let mut only_learner_change = true;
        let current_voter = current_progress.conf().voters().ids();
        for cp in change_peers.iter() {
            let (change_type, peer) = (cp.get_change_type(), cp.get_peer());
            match (change_type, peer.get_role()) {
                (ConfChangeType::RemoveNode, PeerRole::Voter) if kind != ConfChangeKind::Simple => {
                    return Err(box_err!(
                        "{} invalid conf change request: {:?}, can not remove voter directly",
                        self.tag,
                        cp
                    ));
                }
                (ConfChangeType::RemoveNode, _)
                | (ConfChangeType::AddNode, PeerRole::Voter)
                | (ConfChangeType::AddLearnerNode, PeerRole::Learner) => {}
                _ => {
                    return Err(box_err!(
                        "{} invalid conf change request: {:?}",
                        self.tag,
                        cp
                    ));
                }
            }

            if !check_dup.insert(peer.get_id()) {
                return Err(box_err!(
                    "{} invalid conf change request, have multiple commands for the same peer {}",
                    self.tag,
                    peer.get_id()
                ));
            }

            if peer.get_id() == self.peer_id()
                && (change_type == ConfChangeType::RemoveNode
                // In Joint confchange, the leader is allowed to be DemotingVoter
                || (kind == ConfChangeKind::Simple
                && change_type == ConfChangeType::AddLearnerNode))
                && !ctx.cfg.allow_remove_leader()
            {
                return Err(box_err!(
                    "{} ignore remove leader or demote leader",
                    self.tag
                ));
            }

            if current_voter.contains(peer.get_id()) || change_type == ConfChangeType::AddNode {
                only_learner_change = false;
            }
        }

        // Multiple changes that only effect learner will not product `IncommingVoter`
        // or `DemotingVoter` after apply, but raftstore layer and PD rely on these
        // roles to detect joint state
        if kind != ConfChangeKind::Simple && only_learner_change {
            return Err(box_err!(
                "{} invalid conf change request, multiple changes that only effect learner",
                self.tag
            ));
        }

        let promoted_commit_index = after_progress.maximal_committed_index().0;
        if current_progress.is_singleton() // It's always safe if there is only one node in the cluster.
            || promoted_commit_index >= self.get_store().truncated_index() || self.force_leader.is_some()
        {
            return Ok(());
        }

        PEER_ADMIN_CMD_COUNTER_VEC
            .with_label_values(&["conf_change", "reject_unsafe"])
            .inc();

        // Waking it up to replicate logs to candidate.
        self.should_wake_up = true;
        Err(box_err!(
            "{} unsafe to perform conf change {:?}, before: {:?}, after: {:?}, truncated index {}, promoted commit index {}",
            self.tag,
            change_peers,
            current_progress.conf().to_conf_state(),
            after_progress.conf().to_conf_state(),
            self.get_store().truncated_index(),
            promoted_commit_index
        ))
    }

    /// Check if current joint state can handle this confchange
    fn check_joint_state(&mut self, cc: &impl ConfChangeI) -> Result<ProgressTracker> {
        let cc = &cc.as_v2();
        let mut prs = self.raft_group.status().progress.unwrap().clone();
        let mut changer = Changer::new(&prs);
        let (cfg, changes) = if cc.leave_joint() {
            changer.leave_joint()?
        } else if let Some(auto_leave) = cc.enter_joint() {
            changer.enter_joint(auto_leave, &cc.changes)?
        } else {
            changer.simple(&cc.changes)?
        };
        prs.apply_conf(cfg, changes, self.raft_group.raft.raft_log.last_index());
        Ok(prs)
    }

    pub fn transfer_leader(&mut self, peer: &metapb::Peer) {
        info!(
            "transfer leader";
            "region_id" => self.region_id,
            "peer_id" => self.peer.get_id(),
            "peer" => ?peer,
        );

        self.raft_group.transfer_leader(peer.get_id());
        self.should_wake_up = true;
    }

    fn pre_transfer_leader(&mut self, peer: &metapb::Peer) -> bool {
        // Checks if safe to transfer leader.
        if self.raft_group.raft.has_pending_conf() {
            info!(
                "reject transfer leader due to pending conf change";
                "region_id" => self.region_id,
                "peer_id" => self.peer.get_id(),
                "peer" => ?peer,
            );
            return false;
        }

        // Broadcast heartbeat to make sure followers commit the entries immediately.
        // It's only necessary to ping the target peer, but ping all for simplicity.
        self.raft_group.ping();
        let mut msg = eraftpb::Message::new();
        msg.set_to(peer.get_id());
        msg.set_msg_type(eraftpb::MessageType::MsgTransferLeader);
        msg.set_from(self.peer_id());
        // log term here represents the term of last log. For leader, the term of last
        // log is always its current term. Not just set term because raft library
        // forbids setting it for MsgTransferLeader messages.
        msg.set_log_term(self.term());
        self.raft_group.raft.msgs.push(msg);
        true
    }

    pub fn ready_to_transfer_leader<T>(
        &self,
        ctx: &mut PollContext<EK, ER, T>,
        mut index: u64,
        peer: &metapb::Peer,
    ) -> Option<&'static str> {
        let peer_id = peer.get_id();
        let status = self.raft_group.status();
        let progress = status.progress.unwrap();

        if !progress.conf().voters().contains(peer_id) {
            return Some("non voter");
        }

        for (id, pr) in progress.iter() {
            if pr.state == ProgressState::Snapshot {
                return Some("pending snapshot");
            }
            if *id == peer_id && index == 0 {
                // index will be zero if it's sent from an instance without
                // pre-transfer-leader feature. Set it to matched to make it
                // possible to transfer leader to an older version. It may be
                // useful during rolling restart.
                index = pr.matched;
            }
        }

        if self.raft_group.raft.has_pending_conf()
            || self.raft_group.raft.pending_conf_index > index
        {
            return Some("pending conf change");
        }

        let last_index = self.get_store().last_index();
        if last_index >= index + ctx.cfg.leader_transfer_max_log_lag {
            return Some("log gap");
        }
        None
    }

    fn read_local<T>(
        &mut self,
        ctx: &mut PollContext<EK, ER, T>,
        req: RaftCmdRequest,
        cb: Callback<EK::Snapshot>,
    ) {
        ctx.raft_metrics.propose.local_read.inc();
        cb.invoke_read(self.handle_read(ctx, req, false, Some(self.get_store().commit_index())))
    }

    pub fn pre_read_index(&self) -> Result<()> {
        fail_point!(
            "before_propose_readindex",
            |s| if s.map_or(true, |s| s.parse().unwrap_or(true)) {
                Ok(())
            } else {
                Err(box_err!(
                    "{} can not read due to injected failure",
                    self.tag
                ))
            }
        );

        // See more in ready_to_handle_read().
        if self.is_splitting() {
            return Err(Error::ReadIndexNotReady {
                reason: "can not read index due to split",
                region_id: self.region_id,
            });
        }
        if self.is_merging() {
            return Err(Error::ReadIndexNotReady {
                reason: "can not read index due to merge",
                region_id: self.region_id,
            });
        }
        Ok(())
    }

    pub fn has_unresolved_reads(&self) -> bool {
        self.pending_reads.has_unresolved()
    }

    /// `ReadIndex` requests could be lost in network, so on followers commands
    /// could queue in `pending_reads` forever. Sending a new `ReadIndex`
    /// periodically can resolve this.
    pub fn retry_pending_reads(&mut self, cfg: &Config) {
        if self.is_leader()
            || !self.pending_reads.check_needs_retry(cfg)
            || self.pre_read_index().is_err()
        {
            return;
        }

        let read = self.pending_reads.back_mut().unwrap();
        debug_assert!(read.read_index.is_none());
        self.raft_group
            .read_index(ReadIndexContext::fields_to_bytes(
                read.id,
                read.addition_request.as_deref(),
                None,
            ));
        debug!(
            "request to get a read index";
            "request_id" => ?read.id,
            "region_id" => self.region_id,
            "peer_id" => self.peer.get_id(),
        );
    }

    pub fn push_pending_read(
        &mut self,
        read: ReadIndexRequest<Callback<EK::Snapshot>>,
        is_leader: bool,
    ) {
        self.pending_reads.push_back(read, is_leader);
    }

    // Returns a boolean to indicate whether the `read` is proposed or not.
    // For these cases it won't be proposed:
    // 1. The region is in merging or splitting;
    // 2. The message is stale and dropped by the Raft group internally;
    // 3. There is already a read request proposed in the current lease;
    fn read_index<T: Transport>(
        &mut self,
        poll_ctx: &mut PollContext<EK, ER, T>,
        mut req: RaftCmdRequest,
        mut err_resp: RaftCmdResponse,
        cb: Callback<EK::Snapshot>,
    ) -> bool {
        if let Err(e) = self.pre_read_index() {
            debug!(
                "prevents unsafe read index";
                "region_id" => self.region_id,
                "peer_id" => self.peer.get_id(),
                "err" => ?e,
            );
            poll_ctx.raft_metrics.propose.unsafe_read_index.inc();
            cmd_resp::bind_error(&mut err_resp, e);
            cb.report_error(err_resp);
            self.should_wake_up = true;
            return false;
        }

        let now = monotonic_raw_now();
        if self.is_leader() {
            match self.inspect_lease() {
                // Here combine the new read request with the previous one even if the lease expired
                // is ok because in this case, the previous read index must be sent out with a valid
                // lease instead of a suspect lease. So there must no pending transfer-leader
                // proposals before or after the previous read index, and the lease can be renewed
                // when get heartbeat responses.
                LeaseState::Valid | LeaseState::Expired => {
                    // Must use the commit index of `PeerStorage` instead of the commit index
                    // in raft-rs which may be greater than the former one.
                    // For more details, see the annotations above `on_leader_commit_idx_changed`.
                    let commit_index = self.get_store().commit_index();
                    if let Some(read) = self.pending_reads.back_mut() {
                        let max_lease = poll_ctx.cfg.raft_store_max_leader_lease();
                        let is_read_index_request = req
                            .get_requests()
                            .get(0)
                            .map(|req| req.has_read_index())
                            .unwrap_or_default();
                        // A read index request or a read with addition request always needs the
                        // response of checking memory lock for async commit, so we cannot apply the
                        // optimization here
                        if !is_read_index_request
                            && read.addition_request.is_none()
                            && read.propose_time + max_lease > now
                        {
                            // A read request proposed in the current lease is found; combine the
                            // new read request to that previous one, so that no proposing needed.
                            read.push_command(req, cb, commit_index);
                            return false;
                        }
                    }
                }
                // If the current lease is suspect, new read requests can't be appended into
                // `pending_reads` because if the leader is transferred, the latest read could
                // be dirty.
                _ => {}
            }
        }

        // When a replica cannot detect any leader, `MsgReadIndex` will be dropped,
        // which would cause a long time waiting for a read response. Then we
        // should return an error directly in this situation.
        if !self.is_leader() && self.leader_id() == INVALID_ID {
            poll_ctx
                .raft_metrics
                .invalid_proposal
                .read_index_no_leader
                .inc();
            // The leader may be hibernated, send a message for trying to awaken the leader.
            if self.bcast_wake_up_time.is_none()
                || self
                    .bcast_wake_up_time
                    .as_ref()
                    .unwrap()
                    .saturating_elapsed()
                    >= Duration::from_millis(MIN_BCAST_WAKE_UP_INTERVAL)
            {
                self.bcast_wake_up_message(poll_ctx);
                self.bcast_wake_up_time = Some(TiInstant::now_coarse());

                let task = PdTask::QueryRegionLeader {
                    region_id: self.region_id,
                };
                if let Err(e) = poll_ctx.pd_scheduler.schedule(task) {
                    error!(
                        "failed to notify pd";
                        "region_id" => self.region_id,
                        "peer_id" => self.peer_id(),
                        "err" => %e,
                    )
                }
            }
            self.should_wake_up = true;
            cmd_resp::bind_error(&mut err_resp, Error::NotLeader(self.region_id, None));
            cb.report_error(err_resp);
            return false;
        }

        poll_ctx.raft_metrics.propose.read_index.inc();
        self.bcast_wake_up_time = None;

        let request = req
            .mut_requests()
            .get_mut(0)
            .filter(|req| req.has_read_index())
            .map(|req| req.take_read_index());
        let (id, dropped) = self.propose_read_index(request.as_ref(), None);
        if dropped && self.is_leader() {
            // The message gets dropped silently, can't be handled anymore.
            apply::notify_stale_req(self.term(), cb);
            poll_ctx.raft_metrics.propose.dropped_read_index.inc();
            return false;
        }

        let mut read = ReadIndexRequest::with_command(id, req, cb, now);
        read.addition_request = request.map(Box::new);
        self.push_pending_read(read, self.is_leader());
        self.should_wake_up = true;

        debug!(
            "request to get a read index";
            "request_id" => ?id,
            "region_id" => self.region_id,
            "peer_id" => self.peer.get_id(),
            "is_leader" => self.is_leader(),
        );

        // TimeoutNow has been sent out, so we need to propose explicitly to
        // update leader lease.
        if self.leader_lease.is_suspect() {
            let req = RaftCmdRequest::default();
            if let Ok(Either::Left(index)) = self.propose_normal(poll_ctx, req) {
                let p = Proposal {
                    is_conf_change: false,
                    index,
                    term: self.term(),
                    cb: Callback::None,
                    propose_time: Some(now),
                    must_pass_epoch_check: false,
                };
                self.post_propose(poll_ctx, p);
            }
        }

        true
    }

    // Propose a read index request to the raft group, return the request id and
    // whether this request had dropped silently
    pub fn propose_read_index(
        &mut self,
        request: Option<&raft_cmdpb::ReadIndexRequest>,
        locked: Option<&LockInfo>,
    ) -> (Uuid, bool) {
        let last_pending_read_count = self.raft_group.raft.pending_read_count();
        let last_ready_read_count = self.raft_group.raft.ready_read_count();

        let id = Uuid::new_v4();
        self.raft_group
            .read_index(ReadIndexContext::fields_to_bytes(id, request, locked));

        let pending_read_count = self.raft_group.raft.pending_read_count();
        let ready_read_count = self.raft_group.raft.ready_read_count();
        (
            id,
            pending_read_count == last_pending_read_count
                && ready_read_count == last_ready_read_count,
        )
    }

    /// Returns (minimal matched, minimal committed_index)
    ///
    /// For now, it is only used in merge.
    pub fn get_min_progress(&self) -> Result<(u64, u64)> {
        let (mut min_m, mut min_c) = (None, None);
        if let Some(progress) = self.raft_group.status().progress {
            for (id, pr) in progress.iter() {
                // Reject merge if there is any pending request snapshot,
                // because a target region may merge a source region which is in
                // an invalid state.
                if pr.state == ProgressState::Snapshot
                    || pr.pending_request_snapshot != INVALID_INDEX
                {
                    return Err(box_err!(
                        "there is a pending snapshot peer {} [{:?}], skip merge",
                        id,
                        pr
                    ));
                }
                if min_m.unwrap_or(u64::MAX) > pr.matched {
                    min_m = Some(pr.matched);
                }
                if min_c.unwrap_or(u64::MAX) > pr.committed_index {
                    min_c = Some(pr.committed_index);
                }
            }
        }
        let (mut min_m, min_c) = (min_m.unwrap_or(0), min_c.unwrap_or(0));
        if min_m < min_c {
            warn!(
                "min_matched < min_committed, raft progress is inaccurate";
                "region_id" => self.region_id,
                "peer_id" => self.peer.get_id(),
                "min_matched" => min_m,
                "min_committed" => min_c,
            );
            // Reset `min_matched` to `min_committed`, since the raft log at `min_committed`
            // is known to be committed in all peers, all of the peers should also have
            // replicated it
            min_m = min_c;
        }
        Ok((min_m, min_c))
    }

    fn pre_propose_prepare_merge<T: Transport>(
        &mut self,
        ctx: &mut PollContext<EK, ER, T>,
        req: &mut RaftCmdRequest,
    ) -> Result<()> {
        // Check existing prepare_merge_fence.
        let mut passed_merge_fence = false;
        if self.prepare_merge_fence > 0 {
            let applied_index = self.get_store().applied_index();
            if applied_index >= self.prepare_merge_fence {
                // Check passed, clear fence and start proposing pessimistic locks and
                // PrepareMerge.
                self.prepare_merge_fence = 0;
                self.pending_prepare_merge = None;
                passed_merge_fence = true;
            } else {
                self.pending_prepare_merge = Some(mem::take(req));
                info!(
                    "reject PrepareMerge because applied_index has not reached prepare_merge_fence";
                    "region_id" => self.region_id,
                    "applied_index" => applied_index,
                    "prepare_merge_fence" => self.prepare_merge_fence
                );
                return Err(Error::PendingPrepareMerge);
            }
        }

        let last_index = self.raft_group.raft.raft_log.last_index();
        let (min_matched, min_committed) = self.get_min_progress()?;
        if min_matched == 0
            || min_committed == 0
            || last_index - min_matched > ctx.cfg.merge_max_log_gap
            || last_index - min_committed > ctx.cfg.merge_max_log_gap * 2
            || min_matched < self.last_sent_snapshot_idx
        {
            return Err(box_err!(
                "log gap too large, skip merge: matched: {}, committed: {}, last index: {}, last_snapshot: {}",
                min_matched,
                min_committed,
                last_index,
                self.last_sent_snapshot_idx
            ));
        }
        let mut entry_size = 0;
        for entry in self.raft_group.raft.raft_log.entries(
            min_committed + 1,
            NO_LIMIT,
            GetEntriesContext::empty(false),
        )? {
            // commit merge only contains entries start from min_matched + 1
            if entry.index > min_matched {
                entry_size += entry.get_data().len();
            }
            if entry.get_entry_type() == EntryType::EntryConfChange
                || entry.get_entry_type() == EntryType::EntryConfChangeV2
            {
                return Err(box_err!(
                    "{} log gap contains conf change, skip merging.",
                    self.tag
                ));
            }
            if entry.get_data().is_empty() {
                continue;
            }
            let cmd: RaftCmdRequest =
                util::parse_data_at(entry.get_data(), entry.get_index(), &self.tag);
            if !cmd.has_admin_request() {
                continue;
            }
            let cmd_type = cmd.get_admin_request().get_cmd_type();
            match cmd_type {
                AdminCmdType::TransferLeader
                | AdminCmdType::ComputeHash
                | AdminCmdType::VerifyHash
                | AdminCmdType::InvalidAdmin => continue,
                _ => {}
            }
            // Any command that can change epoch or log gap should be rejected.
            return Err(box_err!(
                "log gap contains admin request {:?}, skip merging.",
                cmd_type
            ));
        }
        let entry_size_limit = ctx.cfg.raft_entry_max_size.0 as usize * 9 / 10;
        if entry_size > entry_size_limit {
            return Err(box_err!(
                "log gap size exceed entry size limit, skip merging."
            ));
        };

        // Record current proposed index. If there are some in-memory pessimistic locks,
        // we should wait until applying to the proposed index before proposing
        // pessimistic locks and PrepareMerge. Otherwise, if an already proposed command
        // will remove a pessimistic lock, we will make some deleted locks appear again.
        if !passed_merge_fence {
            let pessimistic_locks = self.txn_ext.pessimistic_locks.read();
            if !pessimistic_locks.is_empty() {
                if pessimistic_locks.status != LocksStatus::Normal {
                    // If `status` is not `Normal`, it means the in-memory pessimistic locks are
                    // being transferred, probably triggered by transferring leader. In this case,
                    // we abort merging to simplify the situation.
                    return Err(box_err!(
                        "pessimistic locks status is {:?}, skip merging.",
                        pessimistic_locks.status
                    ));
                }
                if self.get_store().applied_index() < last_index {
                    self.prepare_merge_fence = last_index;
                    self.pending_prepare_merge = Some(mem::take(req));
                    info!(
                        "start rejecting new proposals before prepare merge";
                        "region_id" => self.region_id,
                        "prepare_merge_fence" => last_index
                    );
                    return Err(Error::PendingPrepareMerge);
                }
            }
        }

        fail_point!("before_propose_locks_on_region_merge");
        self.propose_locks_before_prepare_merge(ctx, entry_size_limit - entry_size)?;

        req.mut_admin_request()
            .mut_prepare_merge()
            .set_min_index(min_matched + 1);
        Ok(())
    }

    fn propose_locks_before_prepare_merge<T: Transport>(
        &mut self,
        ctx: &mut PollContext<EK, ER, T>,
        size_limit: usize,
    ) -> Result<()> {
        let pessimistic_locks = self.txn_ext.pessimistic_locks.upgradable_read();
        if pessimistic_locks.is_empty() {
            let mut pessimistic_locks = RwLockUpgradableReadGuard::upgrade(pessimistic_locks);
            pessimistic_locks.status = LocksStatus::MergingRegion;
            return Ok(());
        }
        // The proposed pessimistic locks here will also be carried in CommitMerge.
        // Check the size to avoid CommitMerge exceeding the size limit of a raft entry.
        // This check is a inaccurate check. We will check the size again accurately
        // later using the protobuf encoding.
        if pessimistic_locks.memory_size > size_limit {
            return Err(box_err!(
                "pessimistic locks size {} exceed size limit {}, skip merging.",
                pessimistic_locks.memory_size,
                size_limit
            ));
        }

        let mut cmd = RaftCmdRequest::default();
        for (key, (lock, _deleted)) in &*pessimistic_locks {
            let mut put = PutRequest::default();
            put.set_cf(CF_LOCK.to_string());
            put.set_key(key.as_encoded().to_owned());
            put.set_value(lock.to_lock().to_bytes());
            let mut req = Request::default();
            req.set_cmd_type(CmdType::Put);
            req.set_put(put);
            cmd.mut_requests().push(req);
        }
        cmd.mut_header().set_region_id(self.region_id);
        cmd.mut_header()
            .set_region_epoch(self.region().get_region_epoch().clone());
        cmd.mut_header().set_peer(self.peer.clone());
        let proposal_size = cmd.compute_size();
        if proposal_size as usize > size_limit {
            return Err(box_err!(
                "pessimistic locks size {} exceed size limit {}, skip merging.",
                proposal_size,
                size_limit
            ));
        }

        {
            let mut pessimistic_locks = RwLockUpgradableReadGuard::upgrade(pessimistic_locks);
            pessimistic_locks.status = LocksStatus::MergingRegion;
        }
        debug!("propose {} pessimistic locks before prepare merge", cmd.get_requests().len();
            "region_id" => self.region_id);
        self.propose_normal(ctx, cmd)?;
        Ok(())
    }

    fn pre_propose<T: Transport>(
        &mut self,
        poll_ctx: &mut PollContext<EK, ER, T>,
        req: &mut RaftCmdRequest,
    ) -> Result<ProposalContext> {
        poll_ctx.coprocessor_host.pre_propose(self.region(), req)?;
        let mut ctx = ProposalContext::empty();

        if get_sync_log_from_request(req) {
            ctx.insert(ProposalContext::SYNC_LOG);
        }

        if !req.has_admin_request() {
            return Ok(ctx);
        }

        match req.get_admin_request().get_cmd_type() {
            AdminCmdType::Split | AdminCmdType::BatchSplit => ctx.insert(ProposalContext::SPLIT),
            AdminCmdType::PrepareMerge => {
                self.pre_propose_prepare_merge(poll_ctx, req)?;
                ctx.insert(ProposalContext::PREPARE_MERGE);
            }
            AdminCmdType::CommitMerge => ctx.insert(ProposalContext::COMMIT_MERGE),
            _ => {}
        }

        Ok(ctx)
    }

    /// Propose normal request to raft
    ///
    /// Returns Ok(Either::Left(index)) means the proposal is proposed
    /// successfully and is located on `index` position.
    /// Ok(Either::Right(index)) means the proposal is rejected by
    /// `CmdEpochChecker` and the `index` is the position of the last
    /// conflict admin cmd.
    fn propose_normal<T: Transport>(
        &mut self,
        poll_ctx: &mut PollContext<EK, ER, T>,
        mut req: RaftCmdRequest,
    ) -> Result<Either<u64, u64>> {
        // Should not propose normal in force leader state.
        // In `pre_propose_raft_command`, it rejects all the requests expect conf-change
        // if in force leader state.
        if self.force_leader.is_some() {
            poll_ctx.raft_metrics.invalid_proposal.force_leader.inc();
            panic!(
                "{} propose normal in force leader state {:?}",
                self.tag, self.force_leader
            );
        };

        if (self.pending_merge_state.is_some()
            && req.get_admin_request().get_cmd_type() != AdminCmdType::RollbackMerge)
            || (self.prepare_merge_fence > 0
                && req.get_admin_request().get_cmd_type() != AdminCmdType::PrepareMerge)
        {
            return Err(Error::ProposalInMergingMode(self.region_id));
        }

        poll_ctx.raft_metrics.propose.normal.inc();

        if self.has_applied_to_current_term() {
            // Only when applied index's term is equal to current leader's term, the
            // information in epoch checker is up to date and can be used to check epoch.
            if let Some(index) = self
                .cmd_epoch_checker
                .propose_check_epoch(&req, self.term())
            {
                return Ok(Either::Right(index));
            }
        } else if req.has_admin_request() {
            // The admin request is rejected because it may need to update epoch checker
            // which introduces an uncertainty and may breaks the correctness of epoch
            // checker.
            return Err(box_err!(
                "{} peer has not applied to current term, applied_term {}, current_term {}",
                self.tag,
                self.get_store().applied_term(),
                self.term()
            ));
        }

        // TODO: validate request for unexpected changes.
        let ctx = match self.pre_propose(poll_ctx, &mut req) {
            Ok(ctx) => ctx,
            Err(e) => {
                // Skipping PrepareMerge is logged when the PendingPrepareMerge error is
                // generated.
                if !matches!(e, Error::PendingPrepareMerge) {
                    warn!(
                        "skip proposal";
                        "region_id" => self.region_id,
                        "peer_id" => self.peer.get_id(),
                        "err" => ?e,
                        "error_code" => %e.error_code(),
                    );
                }
                return Err(e);
            }
        };

        let data = req.write_to_bytes()?;

        // TODO: use local histogram metrics
        PEER_PROPOSE_LOG_SIZE_HISTOGRAM.observe(data.len() as f64);

        if data.len() as u64 > poll_ctx.cfg.raft_entry_max_size.0 {
            error!(
                "entry is too large";
                "region_id" => self.region_id,
                "peer_id" => self.peer.get_id(),
                "size" => data.len(),
            );
            return Err(Error::RaftEntryTooLarge {
                region_id: self.region_id,
                entry_size: data.len() as u64,
            });
        }

        self.maybe_inject_propose_error(&req)?;
        let propose_index = self.next_proposal_index();
        self.raft_group.propose(ctx.to_vec(), data)?;
        if self.next_proposal_index() == propose_index {
            // The message is dropped silently, this usually due to leader absence
            // or transferring leader. Both cases can be considered as NotLeader error.
            return Err(Error::NotLeader(self.region_id, None));
        }

        // Prepare Merge need to be broadcast to as many as followers when disk full.
        if req.has_admin_request()
            && (!matches!(poll_ctx.self_disk_usage, DiskUsage::Normal)
                || !self.disk_full_peers.is_empty())
        {
            match req.get_admin_request().get_cmd_type() {
                AdminCmdType::PrepareMerge | AdminCmdType::RollbackMerge => {
                    self.has_region_merge_proposal = true;
                    self.region_merge_proposal_index = propose_index;
                    for (k, v) in &mut self.disk_full_peers.peers {
                        if !matches!(v.0, DiskUsage::AlreadyFull) {
                            v.1 = true;
                            self.raft_group
                                .raft
                                .adjust_max_inflight_msgs(*k, poll_ctx.cfg.raft_max_inflight_msgs);
                            debug!(
                                "{:?} adjust max inflight msgs to {} on peer: {:?}",
                                req.get_admin_request().get_cmd_type(),
                                poll_ctx.cfg.raft_max_inflight_msgs,
                                k
                            );
                        }
                    }
                }
                _ => {}
            }
        }

        Ok(Either::Left(propose_index))
    }

    pub fn execute_transfer_leader<T>(
        &mut self,
        ctx: &mut PollContext<EK, ER, T>,
        from: u64,
        peer_disk_usage: DiskUsage,
        reply_cmd: bool, // whether it is a reply to a TransferLeader command
    ) {
        let pending_snapshot = self.is_handling_snapshot() || self.has_pending_snapshot();
        if pending_snapshot
            || from != self.leader_id()
            // Transfer leader to node with disk full will lead to write availablity downback.
            // But if the current leader is disk full, and send such request, we should allow it,
            // because it may be a read leader balance request.
            || (!matches!(ctx.self_disk_usage, DiskUsage::Normal) &&
            matches!(peer_disk_usage,DiskUsage::Normal))
        {
            info!(
                "reject transferring leader";
                "region_id" => self.region_id,
                "peer_id" => self.peer.get_id(),
                "from" => from,
                "pending_snapshot" => pending_snapshot,
                "disk_usage" => ?ctx.self_disk_usage,
            );
            return;
        }

        let mut msg = eraftpb::Message::new();
        msg.set_from(self.peer_id());
        msg.set_to(self.leader_id());
        msg.set_msg_type(eraftpb::MessageType::MsgTransferLeader);
        msg.set_index(self.get_store().applied_index());
        msg.set_log_term(self.term());
        if reply_cmd {
            msg.set_context(Bytes::from_static(TRANSFER_LEADER_COMMAND_REPLY_CTX));
        }
        self.raft_group.raft.msgs.push(msg);
    }

    /// Return true to if the transfer leader request is accepted.
    ///
    /// When transferring leadership begins, leader sends a pre-transfer
    /// to target follower first to ensures it's ready to become leader.
    /// After that the real transfer leader process begin.
    ///
    /// 1. pre_transfer_leader on leader:
    ///     Leader will send a MsgTransferLeader to follower.
    /// 2. execute_transfer_leader on follower
    ///     If follower passes all necessary checks, it will reply an
    ///     ACK with type MsgTransferLeader and its promised persistent index.
    /// 3. ready_to_transfer_leader on leader:
    ///     Leader checks if it's appropriate to transfer leadership. If it
    ///     does, it calls raft transfer_leader API to do the remaining work.
    ///
    /// See also: tikv/rfcs#37.
    fn propose_transfer_leader<T>(
        &mut self,
        ctx: &mut PollContext<EK, ER, T>,
        req: RaftCmdRequest,
        cb: Callback<EK::Snapshot>,
    ) -> bool {
        ctx.raft_metrics.propose.transfer_leader.inc();

        let transfer_leader = get_transfer_leader_cmd(&req).unwrap();
        let prs = self.raft_group.raft.prs();

        let (_, peers) = transfer_leader
            .get_peers()
            .iter()
            .filter(|peer| peer.id != self.peer.id)
            .fold((0, vec![]), |(max_matched, mut chosen), peer| {
                if let Some(pr) = prs.get(peer.id) {
                    match pr.matched.cmp(&max_matched) {
                        cmp::Ordering::Greater => (pr.matched, vec![peer]),
                        cmp::Ordering::Equal => {
                            chosen.push(peer);
                            (max_matched, chosen)
                        }
                        cmp::Ordering::Less => (max_matched, chosen),
                    }
                } else {
                    (max_matched, chosen)
                }
            });
        let peer = match peers.len() {
            0 => transfer_leader.get_peer(),
            1 => peers.get(0).unwrap(),
            _ => peers.choose(&mut rand::thread_rng()).unwrap(),
        };

        let transferred = if peer.id == self.peer.id {
            false
        } else {
            self.pre_transfer_leader(peer)
        };

        // transfer leader command doesn't need to replicate log and apply, so we
        // return immediately. Note that this command may fail, we can view it just as
        // an advice
        cb.invoke_with_response(make_transfer_leader_response());

        transferred
    }

    // Fails in such cases:
    // 1. A pending conf change has not been applied yet;
    // 2. Removing the leader is not allowed in the configuration;
    // 3. The conf change makes the raft group not healthy;
    // 4. The conf change is dropped by raft group internally.
    /// Returns Ok(Either::Left(index)) means the proposal is proposed
    /// successfully and is located on `index` position. Ok(Either::
    /// Right(index)) means the proposal is rejected by `CmdEpochChecker` and
    /// the `index` is the position of the last conflict admin cmd.
    fn propose_conf_change<T>(
        &mut self,
        ctx: &mut PollContext<EK, ER, T>,
        req: &RaftCmdRequest,
    ) -> Result<Either<u64, u64>> {
        if self.pending_merge_state.is_some() {
            return Err(Error::ProposalInMergingMode(self.region_id));
        }
        if self.raft_group.raft.pending_conf_index > self.get_store().applied_index() {
            info!(
                "there is a pending conf change, try later";
                "region_id" => self.region_id,
                "peer_id" => self.peer.get_id(),
            );
            return Err(box_err!(
                "{} there is a pending conf change, try later",
                self.tag
            ));
        }
        // Actually, according to the implementation of conf change in raft-rs, this
        // check must be passed if the previous check that `pending_conf_index`
        // should be less than or equal to `self.get_store().applied_index()` is
        // passed.
        if self.get_store().applied_term() != self.term() {
            return Err(box_err!(
                "{} peer has not applied to current term, applied_term {}, current_term {}",
                self.tag,
                self.get_store().applied_term(),
                self.term()
            ));
        }
        if let Some(index) = self.cmd_epoch_checker.propose_check_epoch(req, self.term()) {
            return Ok(Either::Right(index));
        }

        let data = req.write_to_bytes()?;
        let admin = req.get_admin_request();
        let res = if admin.has_change_peer() {
            self.propose_conf_change_internal(ctx, admin.get_change_peer(), data)
        } else if admin.has_change_peer_v2() {
            self.propose_conf_change_internal(ctx, admin.get_change_peer_v2(), data)
        } else {
            unreachable!()
        };
        if let Err(ref e) = res {
            warn!("failed to propose confchange"; "error" => ?e);
        }
        res.map(Either::Left)
    }

    // Fails in such cases:
    // 1. A pending conf change has not been applied yet;
    // 2. Removing the leader is not allowed in the configuration;
    // 3. The conf change makes the raft group not healthy;
    // 4. The conf change is dropped by raft group internally.
    fn propose_conf_change_internal<T, CP: ChangePeerI>(
        &mut self,
        ctx: &mut PollContext<EK, ER, T>,
        change_peer: CP,
        data: Vec<u8>,
    ) -> Result<u64> {
        let data_size = data.len();
        let cc = change_peer.to_confchange(data);
        let changes = change_peer.get_change_peers();

        self.check_conf_change(ctx, changes.as_ref(), &cc)?;

        ctx.raft_metrics.propose.conf_change.inc();
        // TODO: use local histogram metrics
        PEER_PROPOSE_LOG_SIZE_HISTOGRAM.observe(data_size as f64);
        info!(
            "propose conf change peer";
            "region_id" => self.region_id,
            "peer_id" => self.peer.get_id(),
            "changes" => ?changes.as_ref(),
            "kind" => ?ConfChangeKind::confchange_kind(changes.as_ref().len()),
        );

        let propose_index = self.next_proposal_index();
        self.raft_group
            .propose_conf_change(ProposalContext::SYNC_LOG.to_vec(), cc)?;
        if self.next_proposal_index() == propose_index {
            // The message is dropped silently, this usually due to leader absence
            // or transferring leader. Both cases can be considered as NotLeader error.
            return Err(Error::NotLeader(self.region_id, None));
        }

        Ok(propose_index)
    }

    fn handle_read<T>(
        &self,
        ctx: &mut PollContext<EK, ER, T>,
        req: RaftCmdRequest,
        check_epoch: bool,
        read_index: Option<u64>,
    ) -> ReadResponse<EK::Snapshot> {
        let region = self.region().clone();
        if check_epoch {
            if let Err(e) = check_region_epoch(&req, &region, true) {
                debug!("epoch not match"; "region_id" => region.get_id(), "err" => ?e);
                let mut response = cmd_resp::new_error(e);
                cmd_resp::bind_term(&mut response, self.term());
                return ReadResponse {
                    response,
                    snapshot: None,
                    txn_extra_op: TxnExtraOp::Noop,
                };
            }
        }
        let flags = WriteBatchFlags::from_bits_check(req.get_header().get_flags());
        if flags.contains(WriteBatchFlags::STALE_READ) {
            let read_ts = decode_u64(&mut req.get_header().get_flag_data()).unwrap();
            let safe_ts = self.read_progress.safe_ts();
            if safe_ts < read_ts {
                warn!(
                    "read rejected by safe timestamp";
                    "safe ts" => safe_ts,
                    "read ts" => read_ts,
                    "tag" => &self.tag
                );
                let mut response = cmd_resp::new_error(Error::DataIsNotReady {
                    region_id: region.get_id(),
                    peer_id: self.peer_id(),
                    safe_ts,
                });
                cmd_resp::bind_term(&mut response, self.term());
                return ReadResponse {
                    response,
                    snapshot: None,
                    txn_extra_op: TxnExtraOp::Noop,
                };
            }
        }

        let mut resp = ctx.execute(&req, &Arc::new(region), read_index, None, None);
        if let Some(snap) = resp.snapshot.as_mut() {
            snap.txn_ext = Some(self.txn_ext.clone());
            snap.bucket_meta = self.region_buckets.as_ref().map(|b| b.meta.clone());
        }
        resp.txn_extra_op = self.txn_extra_op.load();
        cmd_resp::bind_term(&mut resp.response, self.term());
        resp
    }

    pub fn voters(&self) -> raft::util::Union<'_> {
        self.raft_group.raft.prs().conf().voters().ids()
    }

    pub fn term(&self) -> u64 {
        self.raft_group.raft.term
    }

    pub fn stop(&mut self) {
        self.mut_store().cancel_applying_snap();
        self.pending_reads.clear_all(None);
    }

    pub fn maybe_add_want_rollback_merge_peer(&mut self, peer_id: u64, extra_msg: &ExtraMessage) {
        if !self.is_leader() {
            return;
        }
        if let Some(ref state) = self.pending_merge_state {
            if state.get_commit() == extra_msg.get_premerge_commit() {
                self.add_want_rollback_merge_peer(peer_id);
            }
        }
    }

    pub fn add_want_rollback_merge_peer(&mut self, peer_id: u64) {
        assert!(self.pending_merge_state.is_some());
        self.want_rollback_merge_peers.insert(peer_id);
    }

    pub fn clear_disk_full_peers<T>(&mut self, ctx: &PollContext<EK, ER, T>) {
        let disk_full_peers = mem::take(&mut self.disk_full_peers);
        let raft = &mut self.raft_group.raft;
        for peer in disk_full_peers.peers.into_keys() {
            raft.adjust_max_inflight_msgs(peer, ctx.cfg.raft_max_inflight_msgs);
        }
    }

    pub fn refill_disk_full_peers<T>(&mut self, ctx: &PollContext<EK, ER, T>) {
        self.clear_disk_full_peers(ctx);
        debug!(
            "region id {}, peer id {}, store id {}: refill disk full peers when peer disk usage status changed or merge triggered",
            self.region_id,
            self.peer.get_id(),
            self.peer.get_store_id()
        );

        // Collect disk full peers and all peers' `next_idx` to find a potential quorum.
        let peers_len = self.get_store().region().get_peers().len();
        let mut normal_peers = HashSet::default();
        let mut next_idxs = Vec::with_capacity(peers_len);
        let mut min_peer_index = u64::MAX;
        for peer in self.get_store().region().get_peers() {
            let (peer_id, store_id) = (peer.get_id(), peer.get_store_id());
            let usage = ctx.store_disk_usages.get(&store_id);
            if usage.is_none() {
                // Always treat the leader itself as normal.
                normal_peers.insert(peer_id);
            }
            if let Some(pr) = self.raft_group.raft.prs().get(peer_id) {
                // status 3-normal, 2-almostfull, 1-alreadyfull, only for simplying the sort
                // func belowing.
                let mut status = 3;
                if let Some(usg) = usage {
                    status = match usg {
                        DiskUsage::Normal => 3,
                        DiskUsage::AlmostFull => 2,
                        DiskUsage::AlreadyFull => 1,
                    };
                }

                if !self.down_peer_ids.contains(&peer_id) {
                    next_idxs.push((peer_id, pr.next_idx, usage, status));
                    if min_peer_index > pr.next_idx {
                        min_peer_index = pr.next_idx;
                    }
                }
            }
        }
        if self.has_region_merge_proposal {
            debug!(
                "region id {}, peer id {}, store id {} has a merge request, with region_merge_proposal_index {}",
                self.region_id,
                self.peer.get_id(),
                self.peer.get_store_id(),
                self.region_merge_proposal_index
            );
            if min_peer_index > self.region_merge_proposal_index {
                self.has_region_merge_proposal = false;
            }
        }

        if normal_peers.len() == peers_len {
            return;
        }

        // Reverse sort peers based on `next_idx`, `usage` and `store healthy status`,
        // then try to get a potential quorum.
        next_idxs.sort_by(|x, y| {
            if x.3 == y.3 {
                y.1.cmp(&x.1)
            } else {
                y.3.cmp(&x.3)
            }
        });

        let raft = &mut self.raft_group.raft;
        self.disk_full_peers.majority = !raft.prs().has_quorum(&normal_peers);

        // Here set all peers can be sent when merging.
        for &(peer, _, usage, ..) in &next_idxs {
            if let Some(usage) = usage {
                if self.has_region_merge_proposal && !matches!(*usage, DiskUsage::AlreadyFull) {
                    self.disk_full_peers.peers.insert(peer, (*usage, true));
                    raft.adjust_max_inflight_msgs(peer, ctx.cfg.raft_max_inflight_msgs);
                    debug!(
                        "refill disk full peer max inflight to {} on a merging region: region id {}, peer id {}",
                        ctx.cfg.raft_max_inflight_msgs, self.region_id, peer
                    );
                } else {
                    self.disk_full_peers.peers.insert(peer, (*usage, false));
                    raft.adjust_max_inflight_msgs(peer, 0);
                    debug!(
                        "refill disk full peer max inflight to {} on region without merging: region id {}, peer id {}",
                        0, self.region_id, peer
                    );
                }
            }
        }

        if !self.disk_full_peers.majority {
            // Less than majority peers are in disk full status.
            return;
        }

        let (mut potential_quorum, mut quorum_ok) = (HashSet::default(), false);
        let mut has_dangurous_set = false;
        for &(peer_id, _, _, status) in &next_idxs {
            potential_quorum.insert(peer_id);

            if status == 1 {
                // already full peer.
                has_dangurous_set = true;
            }

            if raft.prs().has_quorum(&potential_quorum) {
                quorum_ok = true;
                break;
            }
        }

        self.dangerous_majority_set = has_dangurous_set;

        // For the Peer with AlreadFull in potential quorum set, we still need to send
        // logs to it. To support incoming configure change.
        if quorum_ok {
            for peer in potential_quorum {
                if let Some(x) = self.disk_full_peers.peers.get_mut(&peer) {
                    // It can help to establish a quorum.
                    x.1 = true;
                    // for merge region, all peers have been set to the max.
                    if !self.has_region_merge_proposal {
                        raft.adjust_max_inflight_msgs(peer, 1);
                        debug!(
                            "refill disk full peer max inflight to 1 in potential quorum set: region id {}, peer id {}",
                            self.region_id, peer
                        );
                    }
                }
            }
        }
    }

    // Check disk usages for the peer itself and other peers in the raft group.
    // The return value indicates whether the proposal is allowed or not.
    fn check_normal_proposal_with_disk_full_opt<T>(
        &mut self,
        ctx: &mut PollContext<EK, ER, T>,
        disk_full_opt: DiskFullOpt,
    ) -> Result<()> {
        let leader_allowed = match ctx.self_disk_usage {
            DiskUsage::Normal => true,
            DiskUsage::AlmostFull => !matches!(disk_full_opt, DiskFullOpt::NotAllowedOnFull),
            DiskUsage::AlreadyFull => false,
        };
        let mut disk_full_stores = Vec::new();
        if !leader_allowed {
            disk_full_stores.push(ctx.store.id);
            // Try to transfer leader to a node with disk usage normal to maintain write
            // availability. If majority node is disk full, to transfer leader or not is not
            // necessary. Note: Need to exclude learner node.
            if !self.disk_full_peers.majority {
                let target_peer = self
                    .get_store()
                    .region()
                    .get_peers()
                    .iter()
                    .find(|x| {
                        !self.disk_full_peers.has(x.get_id())
                            && x.get_id() != self.peer.get_id()
                            && !self.down_peer_ids.contains(&x.get_id())
                            && !matches!(x.get_role(), PeerRole::Learner)
                    })
                    .cloned();
                if let Some(p) = target_peer {
                    debug!(
                        "try to transfer leader because of current leader disk full";
                        "region_id" => self.region_id,
                        "peer_id" => self.peer.get_id(),
                        "target_peer_id" => p.get_id(),
                    );
                    self.pre_transfer_leader(&p);
                }
            }
        } else {
            // Check followers.
            if self.disk_full_peers.is_empty() {
                return Ok(());
            }
            if !self.dangerous_majority_set {
                if !self.disk_full_peers.majority {
                    return Ok(());
                }
                // Majority peers are in disk full status but the request carries a special
                // flag.
                if matches!(disk_full_opt, DiskFullOpt::AllowedOnAlmostFull)
                    && self.disk_full_peers.peers.values().any(|x| x.1)
                {
                    return Ok(());
                }
            }
            for peer in self.get_store().region().get_peers() {
                let (peer_id, store_id) = (peer.get_id(), peer.get_store_id());
                if self.disk_full_peers.peers.get(&peer_id).is_some() {
                    disk_full_stores.push(store_id);
                }
            }
        }
        let errmsg = format!(
            "propose failed: tikv disk full, cmd diskFullOpt={:?}, leader diskUsage={:?}",
            disk_full_opt, ctx.self_disk_usage
        );
        Err(Error::DiskFull(disk_full_stores, errmsg))
    }

    /// Check if the command will be likely to pass all the check and propose.
    pub fn will_likely_propose(&mut self, cmd: &RaftCmdRequest) -> bool {
        !self.pending_remove
            && self.is_leader()
            && self.pending_merge_state.is_none()
            && self.prepare_merge_fence == 0
            && self.raft_group.raft.lead_transferee.is_none()
            && self.has_applied_to_current_term()
            && self
                .cmd_epoch_checker
                .propose_check_epoch(cmd, self.term())
                .is_none()
    }

    pub fn maybe_gen_approximate_buckets<T>(&self, ctx: &PollContext<EK, ER, T>) {
        if ctx.coprocessor_host.cfg.enable_region_bucket && !self.region().get_peers().is_empty() {
            if let Err(e) = ctx
                .split_check_scheduler
                .schedule(SplitCheckTask::ApproximateBuckets(self.region().clone()))
            {
                error!(
                    "failed to schedule check approximate buckets";
                    "region_id" => self.region().get_id(),
                    "peer_id" => self.peer_id(),
                    "err" => %e,
                );
            }
        }
    }

    #[inline]
    pub fn is_force_leader(&self) -> bool {
        matches!(
            self.force_leader,
            Some(ForceLeaderState::ForceLeader { .. })
        )
    }
    pub fn unsafe_recovery_maybe_finish_wait_apply(&mut self, force: bool) {
        if let Some(UnsafeRecoveryState::WaitApply { target_index, .. }) =
            &self.unsafe_recovery_state
        {
            if self.raft_group.raft.raft_log.applied >= *target_index || force {
                if self.is_force_leader() {
                    info!(
                       "Unsafe recovery, finish wait apply";
                       "region_id" => self.region().get_id(),
                        "peer_id" => self.peer_id(),
                        "target_index" => target_index,
                        "applied" =>  self.raft_group.raft.raft_log.applied,
                        "force" => force,
                    );
                }
                self.unsafe_recovery_state = None;
            }
        }
    }

    pub fn snapshot_recovery_maybe_finish_wait_apply(&mut self, force: bool) {
        if let Some(SnapshotRecoveryState::WaitLogApplyToLast { target_index, .. }) =
            &self.snapshot_recovery_state
        {
<<<<<<< HEAD
=======
            // if (! self.is_leader()) && self.is_handling_snapshot() {
            //     info!("snapshot recovery follower waiting apply snapshot";
            //     "region_id" => self.region().get_id(),
            //     "peer_id" => self.peer_id(),
            //     "target_index" => target_index,
            //     "applied" =>  self.raft_group.raft.raft_log.applied,
            //     "force" => force,
            //     );
            //     return;
            // }

>>>>>>> 98febaa9
            if self.raft_group.raft.raft_log.applied >= *target_index
                || force
                || self.pending_remove
            {
                info!("snapshot recovery wait apply finished";
                    "region_id" => self.region().get_id(),
                    "peer_id" => self.peer_id(),
                    "target_index" => target_index,
                    "applied" =>  self.raft_group.raft.raft_log.applied,
                    "force" => force,
                );
                self.snapshot_recovery_state = None;
            }
        }
    }

    pub fn maybe_finish_flashback_wait_apply(&mut self) {
        let finished =
            self.raft_group.raft.raft_log.applied == self.raft_group.raft.raft_log.last_index();
        if finished {
            if let Some(flashback_state) = self.flashback_state.as_mut() {
                flashback_state.finish_wait_apply();
            }
        }
    }
}

#[derive(Default, Debug)]
pub struct DiskFullPeers {
    majority: bool,
    // Indicates whether a peer can help to establish a quorum.
    peers: HashMap<u64, (DiskUsage, bool)>,
}

impl DiskFullPeers {
    pub fn is_empty(&self) -> bool {
        self.peers.is_empty()
    }
    pub fn majority(&self) -> bool {
        self.majority
    }
    pub fn has(&self, peer_id: u64) -> bool {
        !self.peers.is_empty() && self.peers.contains_key(&peer_id)
    }
    pub fn get(&self, peer_id: u64) -> Option<DiskUsage> {
        self.peers.get(&peer_id).map(|x| x.0)
    }
}

impl<EK, ER> Peer<EK, ER>
where
    EK: KvEngine,
    ER: RaftEngine,
{
    pub fn insert_peer_cache(&mut self, peer: metapb::Peer) {
        self.peer_cache.borrow_mut().insert(peer.get_id(), peer);
    }

    pub fn remove_peer_from_cache(&mut self, peer_id: u64) {
        self.peer_cache.borrow_mut().remove(&peer_id);
    }

    pub fn get_peer_from_cache(&self, peer_id: u64) -> Option<metapb::Peer> {
        if peer_id == 0 {
            return None;
        }
        fail_point!("stale_peer_cache_2", peer_id == 2, |_| None);
        if let Some(peer) = self.peer_cache.borrow().get(&peer_id) {
            return Some(peer.clone());
        }

        // Try to find in region, if found, set in cache.
        for peer in self.region().get_peers() {
            if peer.get_id() == peer_id {
                self.peer_cache.borrow_mut().insert(peer_id, peer.clone());
                return Some(peer.clone());
            }
        }

        None
    }

    fn region_replication_status(&mut self) -> Option<RegionReplicationStatus> {
        if self.replication_mode_version == 0 {
            return None;
        }
        let mut status = RegionReplicationStatus {
            state_id: self.replication_mode_version,
            ..Default::default()
        };
        let state = if !self.replication_sync {
            if self.dr_auto_sync_state != DrAutoSyncState::Async {
                let res = self.raft_group.raft.check_group_commit_consistent();
                if Some(true) != res {
                    let mut buffer: SmallVec<[(u64, u64, u64); 5]> = SmallVec::new();
                    if self.get_store().applied_term() >= self.term() {
                        let progress = self.raft_group.raft.prs();
                        for (id, p) in progress.iter() {
                            if !progress.conf().voters().contains(*id) {
                                continue;
                            }
                            buffer.push((*id, p.commit_group_id, p.matched));
                        }
                    };
                    info!(
                        "still not reach integrity over label";
                        "status" => ?res,
                        "region_id" => self.region_id,
                        "peer_id" => self.peer.id,
                        "progress" => ?buffer
                    );
                } else {
                    self.replication_sync = true;
                }
                match res {
                    Some(true) => RegionReplicationState::IntegrityOverLabel,
                    Some(false) => RegionReplicationState::SimpleMajority,
                    None => RegionReplicationState::Unknown,
                }
            } else {
                RegionReplicationState::SimpleMajority
            }
        } else {
            RegionReplicationState::IntegrityOverLabel
        };
        status.set_state(state);
        Some(status)
    }

    pub fn heartbeat_pd<T>(&mut self, ctx: &PollContext<EK, ER, T>) {
        let task = PdTask::Heartbeat(HeartbeatTask {
            term: self.term(),
            region: self.region().clone(),
            down_peers: self.collect_down_peers(ctx),
            peer: self.peer.clone(),
            pending_peers: self.collect_pending_peers(ctx),
            written_bytes: self.peer_stat.written_bytes,
            written_keys: self.peer_stat.written_keys,
            approximate_size: self.approximate_size,
            approximate_keys: self.approximate_keys,
            replication_status: self.region_replication_status(),
        });
        if let Err(e) = ctx.pd_scheduler.schedule(task) {
            error!(
                "failed to notify pd";
                "region_id" => self.region_id,
                "peer_id" => self.peer.get_id(),
                "err" => ?e,
            );
            return;
        }
        fail_point!("schedule_check_split");
    }

    fn prepare_raft_message(&self) -> RaftMessage {
        let mut send_msg = RaftMessage::default();
        send_msg.set_region_id(self.region_id);
        // set current epoch
        send_msg.set_region_epoch(self.region().get_region_epoch().clone());
        send_msg.set_from_peer(self.peer.clone());
        send_msg
    }

    pub fn send_extra_message<T: Transport>(
        &self,
        msg: ExtraMessage,
        trans: &mut T,
        to: &metapb::Peer,
    ) {
        let mut send_msg = self.prepare_raft_message();
        let ty = msg.get_type();
        debug!("send extra msg";
            "region_id" => self.region_id,
            "peer_id" => self.peer.get_id(),
            "msg_type" => ?ty,
            "to" => to.get_id()
        );
        send_msg.set_extra_msg(msg);
        send_msg.set_to_peer(to.clone());
        if let Err(e) = trans.send(send_msg) {
            error!(?e;
                "failed to send extra message";
                "type" => ?ty,
                "region_id" => self.region_id,
                "peer_id" => self.peer.get_id(),
                "target" => ?to,
            );
        }
    }

    fn build_raft_message(
        &mut self,
        msg: eraftpb::Message,
        disk_usage: DiskUsage,
    ) -> Option<RaftMessage> {
        let mut send_msg = self.prepare_raft_message();

        send_msg.set_disk_usage(disk_usage);

        let to_peer = match self.get_peer_from_cache(msg.get_to()) {
            Some(p) => p,
            None => {
                warn!(
                    "failed to look up recipient peer";
                    "region_id" => self.region_id,
                    "peer_id" => self.peer.get_id(),
                    "to_peer" => msg.get_to(),
                );
                return None;
            }
        };

        send_msg.set_to_peer(to_peer);

        if msg.get_from() != self.peer.get_id() {
            debug!(
                "redirecting message";
                "msg_type" => ?msg.get_msg_type(),
                "from" => msg.get_from(),
                "to" => msg.get_to(),
                "region_id" => self.region_id,
                "peer_id" => self.peer.get_id(),
            );
        }

        // There could be two cases:
        // - Target peer already exists but has not established communication with
        //   leader yet
        // - Target peer is added newly due to member change or region split, but it's
        //   not created yet
        // For both cases the region start key and end key are attached in RequestVote
        // and Heartbeat message for the store of that peer to check whether to create a
        // new peer when receiving these messages, or just to wait for a pending region
        // split to perform later.
        if self.get_store().is_initialized() && is_initial_msg(&msg) {
            let region = self.region();
            send_msg.set_start_key(region.get_start_key().to_vec());
            send_msg.set_end_key(region.get_end_key().to_vec());
        }

        send_msg.set_message(msg);

        Some(send_msg)
    }

    pub fn bcast_wake_up_message<T: Transport>(&self, ctx: &mut PollContext<EK, ER, T>) {
        for peer in self.region().get_peers() {
            if peer.get_id() == self.peer_id() {
                continue;
            }
            self.send_wake_up_message(ctx, peer);
        }
    }

    pub fn send_wake_up_message<T: Transport>(
        &self,
        ctx: &mut PollContext<EK, ER, T>,
        peer: &metapb::Peer,
    ) {
        let mut msg = ExtraMessage::default();
        msg.set_type(ExtraMessageType::MsgRegionWakeUp);
        self.send_extra_message(msg, &mut ctx.trans, peer);
    }

    pub fn bcast_check_stale_peer_message<T: Transport>(
        &mut self,
        ctx: &mut PollContext<EK, ER, T>,
    ) {
        if self.check_stale_conf_ver < self.region().get_region_epoch().get_conf_ver() {
            self.check_stale_conf_ver = self.region().get_region_epoch().get_conf_ver();
            self.check_stale_peers = self.region().get_peers().to_vec();
        }
        for peer in &self.check_stale_peers {
            if peer.get_id() == self.peer_id() {
                continue;
            }
            let mut extra_msg = ExtraMessage::default();
            extra_msg.set_type(ExtraMessageType::MsgCheckStalePeer);
            self.send_extra_message(extra_msg, &mut ctx.trans, peer);
        }
    }

    pub fn on_check_stale_peer_response(
        &mut self,
        check_conf_ver: u64,
        check_peers: Vec<metapb::Peer>,
    ) {
        if self.check_stale_conf_ver < check_conf_ver {
            self.check_stale_conf_ver = check_conf_ver;
            self.check_stale_peers = check_peers;
        }
    }

    pub fn send_want_rollback_merge<T: Transport>(
        &self,
        premerge_commit: u64,
        ctx: &mut PollContext<EK, ER, T>,
    ) {
        let to_peer = match self.get_peer_from_cache(self.leader_id()) {
            Some(p) => p,
            None => {
                warn!(
                    "failed to look up recipient peer";
                    "region_id" => self.region_id,
                    "peer_id" => self.peer.get_id(),
                    "to_peer" => self.leader_id(),
                );
                return;
            }
        };
        let mut extra_msg = ExtraMessage::default();
        extra_msg.set_type(ExtraMessageType::MsgWantRollbackMerge);
        extra_msg.set_premerge_commit(premerge_commit);
        self.send_extra_message(extra_msg, &mut ctx.trans, &to_peer);
    }

    pub fn require_updating_max_ts(&self, pd_scheduler: &Scheduler<PdTask<EK, ER>>) {
        let epoch = self.region().get_region_epoch();
        let term_low_bits = self.term() & ((1 << 32) - 1); // 32 bits
        let version_lot_bits = epoch.get_version() & ((1 << 31) - 1); // 31 bits
        let initial_status = (term_low_bits << 32) | (version_lot_bits << 1);
        self.txn_ext
            .max_ts_sync_status
            .store(initial_status, Ordering::SeqCst);
        info!(
            "require updating max ts";
            "region_id" => self.region_id,
            "initial_status" => initial_status,
        );
        if let Err(e) = pd_scheduler.schedule(PdTask::UpdateMaxTimestamp {
            region_id: self.region_id,
            initial_status,
            txn_ext: self.txn_ext.clone(),
        }) {
            error!(
                "failed to update max ts";
                "err" => ?e,
            );
        }
    }

    fn activate_in_memory_pessimistic_locks(&mut self) {
        let mut pessimistic_locks = self.txn_ext.pessimistic_locks.write();
        pessimistic_locks.status = LocksStatus::Normal;
        pessimistic_locks.term = self.term();
        pessimistic_locks.version = self.region().get_region_epoch().get_version();
    }

    fn clear_in_memory_pessimistic_locks(&mut self) {
        let mut pessimistic_locks = self.txn_ext.pessimistic_locks.write();
        pessimistic_locks.status = LocksStatus::NotLeader;
        pessimistic_locks.clear();
        pessimistic_locks.term = self.term();
        pessimistic_locks.version = self.region().get_region_epoch().get_version();

        // Also clear merge related states
        self.prepare_merge_fence = 0;
        self.pending_prepare_merge = None;
    }

    pub fn need_renew_lease_at<T>(
        &self,
        ctx: &PollContext<EK, ER, T>,
        current_time: Timespec,
    ) -> bool {
        let renew_bound = match self.leader_lease.need_renew(current_time) {
            Some(ts) => ts,
            None => return false,
        };
        let max_lease = ctx.cfg.raft_store_max_leader_lease();
        let has_overlapped_reads = self.pending_reads.back().map_or(false, |read| {
            // If there is any read index whose lease can cover till next heartbeat
            // then we don't need to propose a new one
            read.propose_time + max_lease > renew_bound
        });
        let has_overlapped_writes = self.proposals.back().map_or(false, |proposal| {
            // If there is any write whose lease can cover till next heartbeat
            // then we don't need to propose a new one
            proposal
                .propose_time
                .map_or(false, |propose_time| propose_time + max_lease > renew_bound)
        });
        !has_overlapped_reads && !has_overlapped_writes
    }

    pub fn adjust_cfg_if_changed<T>(&mut self, ctx: &PollContext<EK, ER, T>) {
        let raft_max_inflight_msgs = ctx.cfg.raft_max_inflight_msgs;
        if self.is_leader() && (raft_max_inflight_msgs != self.raft_max_inflight_msgs) {
            let peers: Vec<_> = self.region().get_peers().into();
            for p in peers {
                if p != self.peer {
                    self.raft_group
                        .raft
                        .adjust_max_inflight_msgs(p.get_id(), raft_max_inflight_msgs);
                }
            }
            self.raft_max_inflight_msgs = raft_max_inflight_msgs;
        }
        self.raft_group.raft.r.max_msg_size = ctx.cfg.raft_max_size_per_msg.0;
    }

    #[inline]
    fn maybe_inject_propose_error(
        &self,
        #[allow(unused_variables)] req: &RaftCmdRequest,
    ) -> Result<()> {
        // The return value format is {req_type}:{store_id}
        // Request matching the format will fail to be proposed.
        // Empty `req_type` means matching all kinds of requests.
        // ":{store_id}" can be omitted, meaning matching all stores.
        fail_point!("raft_propose", |r| {
            r.map_or(Ok(()), |s| {
                let mut parts = s.splitn(2, ':');
                let cmd_type = parts.next().unwrap();
                let store_id = parts.next().map(|s| s.parse::<u64>().unwrap());
                if let Some(store_id) = store_id {
                    if store_id != self.peer.get_store_id() {
                        return Ok(());
                    }
                }
                let admin_type = req.get_admin_request().get_cmd_type();
                let match_type = cmd_type.is_empty()
                    || (cmd_type == "prepare_merge" && admin_type == AdminCmdType::PrepareMerge)
                    || (cmd_type == "transfer_leader"
                        && admin_type == AdminCmdType::TransferLeader);
                // More matching rules can be added here.
                if match_type {
                    Err(box_err!("injected error"))
                } else {
                    Ok(())
                }
            })
        });
        Ok(())
    }

    /// Update states of the peer which can be changed in the previous raft
    /// tick.
    pub fn post_raft_group_tick(&mut self) {
        self.lead_transferee = self.raft_group.raft.lead_transferee.unwrap_or_default();
    }
}

/// `RequestPolicy` decides how we handle a request.
#[derive(Clone, PartialEq, Debug)]
pub enum RequestPolicy {
    // Handle the read request directly without dispatch.
    ReadLocal,
    StaleRead,
    // Handle the read request via raft's SafeReadIndex mechanism.
    ReadIndex,
    ProposeNormal,
    ProposeTransferLeader,
    ProposeConfChange,
}

/// `RequestInspector` makes `RequestPolicy` for requests.
pub trait RequestInspector {
    /// Has the current term been applied?
    fn has_applied_to_current_term(&mut self) -> bool;
    /// Inspects its lease.
    fn inspect_lease(&mut self) -> LeaseState;

    /// Inspect a request, return a policy that tells us how to
    /// handle the request.
    fn inspect(&mut self, req: &RaftCmdRequest) -> Result<RequestPolicy> {
        if req.has_admin_request() {
            if apply::is_conf_change_cmd(req) {
                return Ok(RequestPolicy::ProposeConfChange);
            }
            if get_transfer_leader_cmd(req).is_some()
                && !WriteBatchFlags::from_bits_truncate(req.get_header().get_flags())
                    .contains(WriteBatchFlags::TRANSFER_LEADER_PROPOSAL)
            {
                return Ok(RequestPolicy::ProposeTransferLeader);
            }
            return Ok(RequestPolicy::ProposeNormal);
        }

        let mut has_read = false;
        let mut has_write = false;
        for r in req.get_requests() {
            match r.get_cmd_type() {
                CmdType::Get | CmdType::Snap | CmdType::ReadIndex => has_read = true,
                CmdType::Delete | CmdType::Put | CmdType::DeleteRange | CmdType::IngestSst => {
                    has_write = true
                }
                CmdType::Prewrite | CmdType::Invalid => {
                    return Err(box_err!(
                        "invalid cmd type {:?}, message maybe corrupted",
                        r.get_cmd_type()
                    ));
                }
            }

            if has_read && has_write {
                return Err(box_err!("read and write can't be mixed in one batch"));
            }
        }

        if has_write {
            return Ok(RequestPolicy::ProposeNormal);
        }

        fail_point!("perform_read_index", |_| Ok(RequestPolicy::ReadIndex));

        let flags = WriteBatchFlags::from_bits_check(req.get_header().get_flags());
        if flags.contains(WriteBatchFlags::STALE_READ) {
            return Ok(RequestPolicy::StaleRead);
        }

        if req.get_header().get_read_quorum() {
            return Ok(RequestPolicy::ReadIndex);
        }

        // If applied index's term is differ from current raft's term, leader transfer
        // must happened, if read locally, we may read old value.
        if !self.has_applied_to_current_term() {
            return Ok(RequestPolicy::ReadIndex);
        }

        // Local read should be performed, if and only if leader is in lease.
        // None for now.
        match self.inspect_lease() {
            LeaseState::Valid => Ok(RequestPolicy::ReadLocal),
            LeaseState::Expired | LeaseState::Suspect => {
                // Perform a consistent read to Raft quorum and try to renew the leader lease.
                Ok(RequestPolicy::ReadIndex)
            }
        }
    }
}

impl<EK, ER> RequestInspector for Peer<EK, ER>
where
    EK: KvEngine,
    ER: RaftEngine,
{
    fn has_applied_to_current_term(&mut self) -> bool {
        self.get_store().applied_term() == self.term()
    }

    fn inspect_lease(&mut self) -> LeaseState {
        if !self.raft_group.raft.in_lease() {
            return LeaseState::Suspect;
        }
        // None means now.
        let state = self.leader_lease.inspect(None);
        if LeaseState::Expired == state {
            debug!(
                "leader lease is expired";
                "region_id" => self.region_id,
                "peer_id" => self.peer.get_id(),
                "lease" => ?self.leader_lease,
            );
            // The lease is expired, call `expire` explicitly.
            self.leader_lease.expire();
        }
        state
    }
}

impl<EK, ER, T> ReadExecutor<EK> for PollContext<EK, ER, T>
where
    EK: KvEngine,
    ER: RaftEngine,
{
    fn get_tablet(&mut self) -> &EK {
        &self.engines.kv
    }

    fn get_snapshot(
        &mut self,
        _: Option<ThreadReadId>,
        _: &mut Option<LocalReadContext<'_, EK>>,
    ) -> Arc<EK::Snapshot> {
        Arc::new(self.engines.kv.snapshot())
    }
}

fn get_transfer_leader_cmd(msg: &RaftCmdRequest) -> Option<&TransferLeaderRequest> {
    if !msg.has_admin_request() {
        return None;
    }
    let req = msg.get_admin_request();
    if !req.has_transfer_leader() {
        return None;
    }

    Some(req.get_transfer_leader())
}

fn get_sync_log_from_request(msg: &RaftCmdRequest) -> bool {
    if msg.has_admin_request() {
        let req = msg.get_admin_request();
        return matches!(
            req.get_cmd_type(),
            AdminCmdType::ChangePeer
                | AdminCmdType::ChangePeerV2
                | AdminCmdType::Split
                | AdminCmdType::BatchSplit
                | AdminCmdType::PrepareMerge
                | AdminCmdType::CommitMerge
                | AdminCmdType::RollbackMerge
        );
    }

    msg.get_header().get_sync_log()
}

/// We enable follower lazy commit to get a better performance.
/// But it may not be appropriate for some requests. This function
/// checks whether the request should be committed on all followers
/// as soon as possible.
fn is_request_urgent(req: &RaftCmdRequest) -> bool {
    if !req.has_admin_request() {
        return false;
    }

    matches!(
        req.get_admin_request().get_cmd_type(),
        AdminCmdType::Split
            | AdminCmdType::BatchSplit
            | AdminCmdType::ChangePeer
            | AdminCmdType::ChangePeerV2
            | AdminCmdType::ComputeHash
            | AdminCmdType::VerifyHash
            | AdminCmdType::PrepareMerge
            | AdminCmdType::CommitMerge
            | AdminCmdType::RollbackMerge
    )
}

fn make_transfer_leader_response() -> RaftCmdResponse {
    let mut response = AdminResponse::default();
    response.set_cmd_type(AdminCmdType::TransferLeader);
    response.set_transfer_leader(TransferLeaderResponse::default());
    let mut resp = RaftCmdResponse::default();
    resp.set_admin_response(response);
    resp
}

// The Raft message context for a MsgTransferLeader if it is a reply of a
// TransferLeader command.
pub const TRANSFER_LEADER_COMMAND_REPLY_CTX: &[u8] = &[1];

mod memtrace {
    use std::mem;

    use tikv_util::memory::HeapSize;

    use super::*;

    impl<EK, ER> Peer<EK, ER>
    where
        EK: KvEngine,
        ER: RaftEngine,
    {
        pub fn proposal_size(&self) -> usize {
            let mut heap_size = self.pending_reads.heap_size();
            for prop in &self.proposals.queue {
                heap_size += prop.heap_size();
            }
            heap_size
        }

        pub fn rest_size(&self) -> usize {
            // 2 words for every item in `peer_heartbeats`.
            16 * self.peer_heartbeats.capacity()
            // 2 words for every item in `peers_start_pending_time`.
            + 16 * self.peers_start_pending_time.capacity()
            // 1 word for every item in `down_peer_ids`
            + 8 * self.down_peer_ids.capacity()
            + mem::size_of::<metapb::Peer>() * self.check_stale_peers.capacity()
            // 1 word for every item in `want_rollback_merge_peers`
            + 8 * self.want_rollback_merge_peers.capacity()
            // Ignore more heap content in `raft::eraftpb::Message`.
            + (self.unpersisted_message_count
                + self.apply_snap_ctx.as_ref().map_or(0, |ctx| ctx.msgs.len()))
                * mem::size_of::<eraftpb::Message>()
            + mem::size_of_val(self.pending_request_snapshot_count.as_ref())
        }
    }
}

#[cfg(test)]
mod tests {
    use kvproto::raft_cmdpb;
    use protobuf::ProtobufEnum;

    use super::*;
    use crate::store::{msg::ExtCallback, util::u64_to_timespec};

    #[test]
    fn test_sync_log() {
        let white_list = [
            AdminCmdType::InvalidAdmin,
            AdminCmdType::CompactLog,
            AdminCmdType::TransferLeader,
            AdminCmdType::ComputeHash,
            AdminCmdType::VerifyHash,
        ];
        for tp in AdminCmdType::values() {
            let mut msg = RaftCmdRequest::default();
            msg.mut_admin_request().set_cmd_type(*tp);
            assert_eq!(
                get_sync_log_from_request(&msg),
                !white_list.contains(tp),
                "{:?}",
                tp
            );
        }
    }

    #[test]
    fn test_urgent() {
        let urgent_types = [
            AdminCmdType::Split,
            AdminCmdType::BatchSplit,
            AdminCmdType::ChangePeer,
            AdminCmdType::ChangePeerV2,
            AdminCmdType::ComputeHash,
            AdminCmdType::VerifyHash,
            AdminCmdType::PrepareMerge,
            AdminCmdType::CommitMerge,
            AdminCmdType::RollbackMerge,
        ];
        for tp in AdminCmdType::values() {
            let mut req = RaftCmdRequest::default();
            req.mut_admin_request().set_cmd_type(*tp);
            assert_eq!(
                is_request_urgent(&req),
                urgent_types.contains(tp),
                "{:?}",
                tp
            );
        }
        assert!(!is_request_urgent(&RaftCmdRequest::default()));
    }

    #[test]
    fn test_entry_context() {
        let tbl: Vec<&[ProposalContext]> = vec![
            &[ProposalContext::SPLIT],
            &[ProposalContext::SYNC_LOG],
            &[ProposalContext::PREPARE_MERGE],
            &[ProposalContext::COMMIT_MERGE],
            &[ProposalContext::SPLIT, ProposalContext::SYNC_LOG],
            &[ProposalContext::PREPARE_MERGE, ProposalContext::SYNC_LOG],
            &[ProposalContext::COMMIT_MERGE, ProposalContext::SYNC_LOG],
        ];

        for flags in tbl {
            let mut ctx = ProposalContext::empty();
            for f in flags {
                ctx.insert(*f);
            }

            let ser = ctx.to_vec();
            let de = ProposalContext::from_bytes(&ser);

            for f in flags {
                assert!(de.contains(*f), "{:?}", de);
            }
        }
    }

    #[test]
    fn test_request_inspector() {
        struct DummyInspector {
            applied_to_index_term: bool,
            lease_state: LeaseState,
        }
        impl RequestInspector for DummyInspector {
            fn has_applied_to_current_term(&mut self) -> bool {
                self.applied_to_index_term
            }
            fn inspect_lease(&mut self) -> LeaseState {
                self.lease_state
            }
        }

        let mut table = vec![];

        // Ok(_)
        let mut req = RaftCmdRequest::default();
        let mut admin_req = raft_cmdpb::AdminRequest::default();

        req.set_admin_request(admin_req.clone());
        table.push((req.clone(), RequestPolicy::ProposeNormal));

        admin_req.set_change_peer(raft_cmdpb::ChangePeerRequest::default());
        req.set_admin_request(admin_req.clone());
        table.push((req.clone(), RequestPolicy::ProposeConfChange));
        admin_req.clear_change_peer();

        admin_req.set_change_peer_v2(raft_cmdpb::ChangePeerV2Request::default());
        req.set_admin_request(admin_req.clone());
        table.push((req.clone(), RequestPolicy::ProposeConfChange));
        admin_req.clear_change_peer_v2();

        admin_req.set_transfer_leader(raft_cmdpb::TransferLeaderRequest::default());
        req.set_admin_request(admin_req.clone());
        table.push((req.clone(), RequestPolicy::ProposeTransferLeader));
        admin_req.clear_transfer_leader();
        req.clear_admin_request();

        for (op, policy) in vec![
            (CmdType::Get, RequestPolicy::ReadLocal),
            (CmdType::Snap, RequestPolicy::ReadLocal),
            (CmdType::Put, RequestPolicy::ProposeNormal),
            (CmdType::Delete, RequestPolicy::ProposeNormal),
            (CmdType::DeleteRange, RequestPolicy::ProposeNormal),
            (CmdType::IngestSst, RequestPolicy::ProposeNormal),
        ] {
            let mut request = raft_cmdpb::Request::default();
            request.set_cmd_type(op);
            req.set_requests(vec![request].into());
            table.push((req.clone(), policy));
        }

        // Stale read
        for op in &[CmdType::Get, CmdType::Snap] {
            let mut req = req.clone();
            let mut request = raft_cmdpb::Request::default();
            request.set_cmd_type(*op);
            req.set_requests(vec![request].into());
            req.mut_header()
                .set_flags(txn_types::WriteBatchFlags::STALE_READ.bits());
            table.push((req, RequestPolicy::StaleRead));
        }

        for &applied_to_index_term in &[true, false] {
            for &lease_state in &[LeaseState::Expired, LeaseState::Suspect, LeaseState::Valid] {
                for (req, mut policy) in table.clone() {
                    let mut inspector = DummyInspector {
                        applied_to_index_term,
                        lease_state,
                    };
                    // Leader can not read local as long as
                    // it has not applied to its term or it does has a valid lease.
                    if policy == RequestPolicy::ReadLocal
                        && (!applied_to_index_term || LeaseState::Valid != inspector.lease_state)
                    {
                        policy = RequestPolicy::ReadIndex;
                    }
                    assert_eq!(inspector.inspect(&req).unwrap(), policy);
                }
            }
        }

        // Read quorum.
        let mut request = raft_cmdpb::Request::default();
        request.set_cmd_type(CmdType::Snap);
        req.set_requests(vec![request].into());
        req.mut_header().set_read_quorum(true);
        let mut inspector = DummyInspector {
            applied_to_index_term: true,
            lease_state: LeaseState::Valid,
        };
        assert_eq!(inspector.inspect(&req).unwrap(), RequestPolicy::ReadIndex);
        req.clear_header();

        // Err(_)
        let mut err_table = vec![];
        for &op in &[CmdType::Prewrite, CmdType::Invalid] {
            let mut request = raft_cmdpb::Request::default();
            request.set_cmd_type(op);
            req.set_requests(vec![request].into());
            err_table.push(req.clone());
        }
        let mut snap = raft_cmdpb::Request::default();
        snap.set_cmd_type(CmdType::Snap);
        let mut put = raft_cmdpb::Request::default();
        put.set_cmd_type(CmdType::Put);
        req.set_requests(vec![snap, put].into());
        err_table.push(req);

        for req in err_table {
            let mut inspector = DummyInspector {
                applied_to_index_term: true,
                lease_state: LeaseState::Valid,
            };
            inspector.inspect(&req).unwrap_err();
        }
    }

    #[test]
    fn test_propose_queue_find_proposal() {
        let mut pq: ProposalQueue<Callback<engine_panic::PanicSnapshot>> =
            ProposalQueue::new("tag".to_owned());
        let gen_term = |index: u64| (index / 10) + 1;
        let push_proposal = |pq: &mut ProposalQueue<_>, index: u64| {
            pq.push(Proposal {
                is_conf_change: false,
                index,
                term: gen_term(index),
                cb: Callback::write(Box::new(|_| {})),
                propose_time: Some(u64_to_timespec(index)),
                must_pass_epoch_check: false,
            });
        };
        for index in 1..=100 {
            push_proposal(&mut pq, index);
        }
        let mut pre_remove = 0;
        for remove_i in 1..=100 {
            let index = remove_i + 100;
            // Push more proposal
            push_proposal(&mut pq, index);
            // Find propose time
            for i in 1..=index {
                let pt = pq.find_propose_time(gen_term(i), i);
                if i <= pre_remove {
                    assert!(pt.is_none())
                } else {
                    assert_eq!(pt.unwrap(), u64_to_timespec(i))
                };
            }
            // Find a proposal and remove all previous proposals
            for i in 1..=remove_i {
                let p = pq.find_proposal(gen_term(i), i, 0);
                let must_found_proposal = p.is_some() && (i > pre_remove);
                let proposal_removed_previous = p.is_none() && (i <= pre_remove);
                assert!(must_found_proposal || proposal_removed_previous);
                // `find_proposal` will remove proposal so `pop` must return None
                assert!(pq.pop(gen_term(i), i).is_none());
                assert!(pq.find_propose_time(gen_term(i), i).is_none());
            }
            pre_remove = remove_i;
        }
    }

    #[test]
    fn test_uncommitted_proposals() {
        struct DropPanic(bool);
        impl Drop for DropPanic {
            fn drop(&mut self) {
                if self.0 {
                    unreachable!()
                }
            }
        }
        fn must_call() -> ExtCallback {
            let mut d = DropPanic(true);
            Box::new(move || {
                d.0 = false;
            })
        }
        fn must_not_call() -> ExtCallback {
            Box::new(move || unreachable!())
        }
        let mut pq: ProposalQueue<Callback<engine_panic::PanicSnapshot>> =
            ProposalQueue::new("tag".to_owned());

        // (1, 4) and (1, 5) is not committed
        let entries = vec![(1, 1), (1, 2), (1, 3), (1, 4), (1, 5), (2, 6), (2, 7)];
        let committed = vec![(1, 1), (1, 2), (1, 3), (2, 6), (2, 7)];
        for (index, term) in entries.clone() {
            if term != 1 {
                continue;
            }
            let cb = if committed.contains(&(index, term)) {
                Callback::write_ext(Box::new(|_| {}), None, Some(must_call()))
            } else {
                Callback::write_ext(Box::new(|_| {}), None, Some(must_not_call()))
            };
            pq.push(Proposal {
                index,
                term,
                cb,
                is_conf_change: false,
                propose_time: None,
                must_pass_epoch_check: false,
            });
        }
        for (index, term) in entries {
            if let Some(mut p) = pq.find_proposal(term, index, 0) {
                p.cb.invoke_committed();
            }
        }
    }

    #[test]
    fn test_cmd_epoch_checker() {
        use std::sync::mpsc;

        use engine_test::kv::KvTestSnapshot;
        fn new_admin_request(cmd_type: AdminCmdType) -> RaftCmdRequest {
            let mut request = RaftCmdRequest::default();
            request.mut_admin_request().set_cmd_type(cmd_type);
            request
        }
        fn new_cb() -> (Callback<KvTestSnapshot>, mpsc::Receiver<()>) {
            let (tx, rx) = mpsc::channel();
            (Callback::write(Box::new(move |_| tx.send(()).unwrap())), rx)
        }

        let region = metapb::Region::default();
        let normal_cmd = RaftCmdRequest::default();
        let split_admin = new_admin_request(AdminCmdType::BatchSplit);
        let prepare_merge_admin = new_admin_request(AdminCmdType::PrepareMerge);
        let change_peer_admin = new_admin_request(AdminCmdType::ChangePeer);

        let mut epoch_checker = CmdEpochChecker::<KvTestSnapshot>::default();

        assert_eq!(epoch_checker.propose_check_epoch(&split_admin, 10), None);
        assert_eq!(epoch_checker.term, 10);
        epoch_checker.post_propose(AdminCmdType::BatchSplit, 5, 10);
        assert_eq!(epoch_checker.proposed_admin_cmd.len(), 1);

        // Both conflict with the split admin cmd
        assert_eq!(epoch_checker.propose_check_epoch(&normal_cmd, 10), Some(5));
        assert_eq!(
            epoch_checker.propose_check_epoch(&prepare_merge_admin, 10),
            Some(5)
        );

        assert_eq!(
            epoch_checker.propose_check_epoch(&change_peer_admin, 10),
            None
        );
        epoch_checker.post_propose(AdminCmdType::ChangePeer, 6, 10);
        assert_eq!(epoch_checker.proposed_admin_cmd.len(), 2);

        assert_eq!(
            epoch_checker.last_cmd_index(AdminCmdType::BatchSplit),
            Some(5)
        );
        assert_eq!(
            epoch_checker.last_cmd_index(AdminCmdType::ChangePeer),
            Some(6)
        );
        assert_eq!(
            epoch_checker.last_cmd_index(AdminCmdType::PrepareMerge),
            None
        );

        // Conflict with the change peer admin cmd
        assert_eq!(
            epoch_checker.propose_check_epoch(&change_peer_admin, 10),
            Some(6)
        );
        // Conflict with the split admin cmd
        assert_eq!(epoch_checker.propose_check_epoch(&normal_cmd, 10), Some(5));
        // Conflict with the change peer admin cmd
        assert_eq!(
            epoch_checker.propose_check_epoch(&prepare_merge_admin, 10),
            Some(6)
        );

        epoch_checker.advance_apply(4, 10, &region);
        // Have no effect on `proposed_admin_cmd`
        assert_eq!(epoch_checker.proposed_admin_cmd.len(), 2);

        epoch_checker.advance_apply(5, 10, &region);
        // Left one change peer admin cmd
        assert_eq!(epoch_checker.proposed_admin_cmd.len(), 1);

        assert_eq!(epoch_checker.propose_check_epoch(&normal_cmd, 10), None);

        assert_eq!(epoch_checker.propose_check_epoch(&split_admin, 10), Some(6));
        // Change term to 11
        assert_eq!(epoch_checker.propose_check_epoch(&split_admin, 11), None);
        assert_eq!(epoch_checker.term, 11);
        // Should be empty
        assert_eq!(epoch_checker.proposed_admin_cmd.len(), 0);

        // Test attaching multiple callbacks.
        epoch_checker.post_propose(AdminCmdType::BatchSplit, 7, 12);
        let mut rxs = vec![];
        for _ in 0..3 {
            let conflict_idx = epoch_checker.propose_check_epoch(&normal_cmd, 12).unwrap();
            let (cb, rx) = new_cb();
            epoch_checker.attach_to_conflict_cmd(conflict_idx, cb);
            rxs.push(rx);
        }
        epoch_checker.advance_apply(7, 12, &region);
        for rx in rxs {
            rx.try_recv().unwrap();
        }

        // Should invoke callbacks when term is increased.
        epoch_checker.post_propose(AdminCmdType::BatchSplit, 8, 12);
        let (cb, rx) = new_cb();
        epoch_checker.attach_to_conflict_cmd(8, cb);
        assert_eq!(epoch_checker.propose_check_epoch(&normal_cmd, 13), None);
        rx.try_recv().unwrap();

        // Should invoke callbacks when it's dropped.
        epoch_checker.post_propose(AdminCmdType::BatchSplit, 9, 13);
        let (cb, rx) = new_cb();
        epoch_checker.attach_to_conflict_cmd(9, cb);
        drop(epoch_checker);
        rx.try_recv().unwrap();
    }
}<|MERGE_RESOLUTION|>--- conflicted
+++ resolved
@@ -5056,20 +5056,6 @@
         if let Some(SnapshotRecoveryState::WaitLogApplyToLast { target_index, .. }) =
             &self.snapshot_recovery_state
         {
-<<<<<<< HEAD
-=======
-            // if (! self.is_leader()) && self.is_handling_snapshot() {
-            //     info!("snapshot recovery follower waiting apply snapshot";
-            //     "region_id" => self.region().get_id(),
-            //     "peer_id" => self.peer_id(),
-            //     "target_index" => target_index,
-            //     "applied" =>  self.raft_group.raft.raft_log.applied,
-            //     "force" => force,
-            //     );
-            //     return;
-            // }
-
->>>>>>> 98febaa9
             if self.raft_group.raft.raft_log.applied >= *target_index
                 || force
                 || self.pending_remove
