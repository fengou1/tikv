// Copyright 2016 TiKV Project Authors. Licensed under Apache-2.0.

// #[PerformanceCriticalPath]
use std::{
    cell::RefCell,
    cmp,
    collections::VecDeque,
    fmt, mem,
    sync::{
        atomic::{AtomicUsize, Ordering},
        mpsc::Sender as StdSender,
        Arc, Mutex,
    },
    time::{Duration, Instant},
    u64, usize,
};

use bitflags::bitflags;
use bytes::Bytes;
use collections::{HashMap, HashSet};
use crossbeam::{atomic::AtomicCell, channel::TrySendError};
use engine_traits::{
    Engines, KvEngine, PerfContext, RaftEngine, Snapshot, WriteBatch, WriteOptions, CF_LOCK,
};
use error_code::ErrorCodeExt;
use fail::fail_point;
use futures::channel::oneshot::Sender;
use getset::{Getters, MutGetters};
use kvproto::{
    errorpb,
    kvrpcpb::{DiskFullOpt, ExtraOp as TxnExtraOp, LockInfo},
    metapb::{self, PeerRole},
    pdpb::{self, PeerStats},
    raft_cmdpb::{
        self, AdminCmdType, AdminResponse, ChangePeerRequest, CmdType, CommitMergeRequest,
        PutRequest, RaftCmdRequest, RaftCmdResponse, Request, TransferLeaderRequest,
        TransferLeaderResponse,
    },
    raft_serverpb::{
        ExtraMessage, ExtraMessageType, MergeState, PeerState, RaftApplyState, RaftMessage,
    },
    replication_modepb::{
        DrAutoSyncState, RegionReplicationState, RegionReplicationStatus, ReplicationMode,
    },
};
use parking_lot::RwLockUpgradableReadGuard;
use pd_client::{BucketStat, INVALID_ID};
use protobuf::Message;
use raft::{
    self,
    eraftpb::{self, ConfChangeType, Entry, EntryType, MessageType},
    Changer, GetEntriesContext, LightReady, ProgressState, ProgressTracker, RawNode, Ready,
    SnapshotStatus, StateRole, INVALID_INDEX, NO_LIMIT,
};
use raft_proto::ConfChangeI;
use rand::seq::SliceRandom;
use smallvec::SmallVec;
use tikv_alloc::trace::TraceEvent;
use tikv_util::{
    box_err,
    codec::number::decode_u64,
    debug, error, info,
    sys::disk::DiskUsage,
    time::{duration_to_sec, monotonic_raw_now, Instant as TiInstant, InstantExt, ThreadReadId},
    warn,
    worker::Scheduler,
    Either,
};
use time::Timespec;
use tracker::GLOBAL_TRACKERS;
use txn_types::WriteBatchFlags;
use uuid::Uuid;

use super::{
    cmd_resp,
    local_metrics::{RaftMetrics, TimeTracker},
    metrics::*,
    peer_storage::{write_peer_state, CheckApplyingSnapStatus, HandleReadyResult, PeerStorage},
    read_queue::{ReadIndexQueue, ReadIndexRequest},
    transport::Transport,
    util::{
        self, check_region_epoch, is_initial_msg, AdminCmdEpochState, ChangePeerI, ConfChangeKind,
        Lease, LeaseState, NORMAL_REQ_CHECK_CONF_VER, NORMAL_REQ_CHECK_VER,
    },
    DestroyPeerJob, LocalReadContext,
};
use crate::{
    coprocessor::{CoprocessorHost, RegionChangeEvent, RegionChangeReason, RoleChange},
    errors::RAFTSTORE_IS_BUSY,
    store::{
        async_io::{write::WriteMsg, write_router::WriteRouter},
        fsm::{
            apply::{self, CatchUpLogs},
            store::{PollContext, RaftRouter},
            Apply, ApplyMetrics, ApplyTask, Proposal,
        },
        hibernate_state::GroupState,
        memory::{needs_evict_entry_cache, MEMTRACE_RAFT_ENTRIES},
        msg::{ErrorCallback, PeerMsg, RaftCommand, SignificantMsg, StoreMsg},
        txn_ext::LocksStatus,
        util::{admin_cmd_epoch_lookup, RegionReadProgress},
        worker::{
            HeartbeatTask, RaftlogFetchTask, RaftlogGcTask, ReadDelegate, ReadExecutor,
            ReadProgress, RegionTask, SplitCheckTask,
        },
        Callback, Config, GlobalReplicationState, PdTask, ReadCallback, ReadIndexContext,
        ReadResponse, TxnExt, WriteCallback, RAFT_INIT_LOG_INDEX,
    },
    Error, Result,
};

const SHRINK_CACHE_CAPACITY: usize = 64;
const MIN_BCAST_WAKE_UP_INTERVAL: u64 = 1_000;
// 1s
const REGION_READ_PROGRESS_CAP: usize = 128;
#[doc(hidden)]
pub const MAX_COMMITTED_SIZE_PER_READY: u64 = 16 * 1024 * 1024;

/// The returned states of the peer after checking whether it is stale
#[derive(Debug, PartialEq)]
pub enum StaleState {
    Valid,
    ToValidate,
    LeaderMissing,
}

#[derive(Debug)]
pub struct ProposalQueue<C> {
    region_id: u64,
    peer_id: u64,
    queue: VecDeque<Proposal<C>>,
}

impl<C: WriteCallback> ProposalQueue<C> {
    pub fn new(region_id: u64, peer_id: u64) -> ProposalQueue<C> {
        ProposalQueue {
            region_id,
            peer_id,
            queue: VecDeque::new(),
        }
    }

    /// Find the trackers of given index.
    /// Caller should check if term is matched before using trackers.
    fn find_trackers(&self, index: u64) -> Option<(u64, &SmallVec<[TimeTracker; 4]>)> {
        self.queue
            .binary_search_by_key(&index, |p: &Proposal<_>| p.index)
            .ok()
            .and_then(|i| {
                self.queue[i]
                    .cb
                    .write_trackers()
                    .map(|ts| (self.queue[i].term, ts))
            })
    }

    fn find_propose_time(&self, term: u64, index: u64) -> Option<Timespec> {
        self.queue
            .binary_search_by_key(&(term, index), |p: &Proposal<_>| (p.term, p.index))
            .ok()
            .and_then(|i| self.queue[i].propose_time)
    }

    // Find proposal in front or at the given term and index
    fn pop(&mut self, term: u64, index: u64) -> Option<Proposal<C>> {
        self.queue.pop_front().and_then(|p| {
            // Comparing the term first then the index, because the term is
            // increasing among all log entries and the index is increasing
            // inside a given term
            if (p.term, p.index) > (term, index) {
                self.queue.push_front(p);
                return None;
            }
            Some(p)
        })
    }

    /// Find proposal at the given term and index and notify stale proposals
    /// in front that term and index
    pub fn find_proposal(
        &mut self,
        term: u64,
        index: u64,
        current_term: u64,
    ) -> Option<Proposal<C>> {
        while let Some(p) = self.pop(term, index) {
            if p.term == term {
                if p.index == index {
                    return if p.cb.is_none() { None } else { Some(p) };
                } else {
                    panic!(
                        "[region {}] {} unexpected callback at term {}, found index {}, expected {}",
                        self.region_id, self.peer_id, term, p.index, index
                    );
                }
            } else {
                apply::notify_stale_req(current_term, p.cb);
            }
        }
        None
    }

    #[inline]
    fn oldest(&self) -> Option<&Proposal<C>> {
        self.queue.front()
    }

    pub fn push(&mut self, p: Proposal<C>) {
        if let Some(f) = self.queue.back() {
            // The term must be increasing among all log entries and the index
            // must be increasing inside a given term
            assert!((p.term, p.index) > (f.term, f.index));
        }
        self.queue.push_back(p);
    }

    pub fn is_empty(&self) -> bool {
        self.queue.is_empty()
    }

    pub fn gc(&mut self) {
        if self.queue.capacity() > SHRINK_CACHE_CAPACITY && self.queue.len() < SHRINK_CACHE_CAPACITY
        {
            self.queue.shrink_to_fit();
        }
    }

    fn back(&self) -> Option<&Proposal<C>> {
        self.queue.back()
    }
}

bitflags! {
    // TODO: maybe declare it as protobuf struct is better.
    /// A bitmap contains some useful flags when dealing with `eraftpb::Entry`.
    pub struct ProposalContext: u8 {
        const SYNC_LOG       = 0b0000_0001;
        const SPLIT          = 0b0000_0010;
        const PREPARE_MERGE  = 0b0000_0100;
        const COMMIT_MERGE   = 0b0000_1000;
    }
}

impl ProposalContext {
    /// Converts itself to a vector.
    pub fn to_vec(self) -> Vec<u8> {
        if self.is_empty() {
            return vec![];
        }
        let ctx = self.bits();
        vec![ctx]
    }

    /// Initializes a `ProposalContext` from a byte slice.
    pub fn from_bytes(ctx: &[u8]) -> ProposalContext {
        if ctx.is_empty() {
            ProposalContext::empty()
        } else if ctx.len() == 1 {
            ProposalContext::from_bits_truncate(ctx[0])
        } else {
            panic!("invalid ProposalContext {:?}", ctx);
        }
    }
}

/// `ConsistencyState` is used for consistency check.
pub struct ConsistencyState {
    pub last_check_time: Instant,
    // (computed_result_or_to_be_verified, index, hash)
    pub index: u64,
    pub context: Vec<u8>,
    pub hash: Vec<u8>,
}

/// Statistics about raft peer.
#[derive(Default, Clone)]
pub struct PeerStat {
    pub written_bytes: u64,
    pub written_keys: u64,
}

#[derive(Default, Debug, Clone, Copy)]
pub struct CheckTickResult {
    leader: bool,
    up_to_date: bool,
    reason: &'static str,
}

pub struct ProposedAdminCmd<S: Snapshot> {
    cmd_type: AdminCmdType,
    epoch_state: AdminCmdEpochState,
    index: u64,
    cbs: Vec<Callback<S>>,
}

impl<S: Snapshot> ProposedAdminCmd<S> {
    fn new(
        cmd_type: AdminCmdType,
        epoch_state: AdminCmdEpochState,
        index: u64,
    ) -> ProposedAdminCmd<S> {
        ProposedAdminCmd {
            cmd_type,
            epoch_state,
            index,
            cbs: Vec::new(),
        }
    }
}

struct CmdEpochChecker<S: Snapshot> {
    // Although it's a deque, because of the characteristics of the settings from
    // `admin_cmd_epoch_lookup`, the max size of admin cmd is 2, i.e. split/merge and change
    // peer.
    proposed_admin_cmd: VecDeque<ProposedAdminCmd<S>>,
    term: u64,
}

impl<S: Snapshot> Default for CmdEpochChecker<S> {
    fn default() -> CmdEpochChecker<S> {
        CmdEpochChecker {
            proposed_admin_cmd: VecDeque::new(),
            term: 0,
        }
    }
}

impl<S: Snapshot> CmdEpochChecker<S> {
    fn maybe_update_term(&mut self, term: u64) {
        assert!(term >= self.term);
        if term > self.term {
            self.term = term;
            for cmd in self.proposed_admin_cmd.drain(..) {
                for cb in cmd.cbs {
                    apply::notify_stale_req(term, cb);
                }
            }
        }
    }

    /// Check if the proposal can be proposed on the basis of its epoch and
    /// previous proposed admin cmds.
    ///
    /// Returns None if passing the epoch check, otherwise returns a index which
    /// is the last admin cmd index conflicted with this proposal.
    fn propose_check_epoch(&mut self, req: &RaftCmdRequest, term: u64) -> Option<u64> {
        self.maybe_update_term(term);
        let (check_ver, check_conf_ver) = if !req.has_admin_request() {
            (NORMAL_REQ_CHECK_VER, NORMAL_REQ_CHECK_CONF_VER)
        } else {
            let cmd_type = req.get_admin_request().get_cmd_type();
            let epoch_state = admin_cmd_epoch_lookup(cmd_type);
            (epoch_state.check_ver, epoch_state.check_conf_ver)
        };
        self.last_conflict_index(check_ver, check_conf_ver)
    }

    fn post_propose(&mut self, cmd_type: AdminCmdType, index: u64, term: u64) {
        self.maybe_update_term(term);
        let epoch_state = admin_cmd_epoch_lookup(cmd_type);
        assert!(
            self.last_conflict_index(epoch_state.check_ver, epoch_state.check_conf_ver)
                .is_none()
        );

        if epoch_state.change_conf_ver || epoch_state.change_ver {
            if let Some(cmd) = self.proposed_admin_cmd.back() {
                assert!(cmd.index < index);
            }
            self.proposed_admin_cmd
                .push_back(ProposedAdminCmd::new(cmd_type, epoch_state, index));
        }
    }

    fn last_conflict_index(&self, check_ver: bool, check_conf_ver: bool) -> Option<u64> {
        self.proposed_admin_cmd
            .iter()
            .rev()
            .find(|cmd| {
                (check_ver && cmd.epoch_state.change_ver)
                    || (check_conf_ver && cmd.epoch_state.change_conf_ver)
            })
            .map(|cmd| cmd.index)
    }

    /// Returns the last proposed admin cmd index.
    ///
    /// Note that the cmd of this type must change epoch otherwise it can not be
    /// recorded to `proposed_admin_cmd`.
    fn last_cmd_index(&mut self, cmd_type: AdminCmdType) -> Option<u64> {
        self.proposed_admin_cmd
            .iter()
            .rev()
            .find(|cmd| cmd.cmd_type == cmd_type)
            .map(|cmd| cmd.index)
    }

    fn advance_apply(&mut self, index: u64, term: u64, region: &metapb::Region) {
        self.maybe_update_term(term);
        while !self.proposed_admin_cmd.is_empty() {
            let cmd = self.proposed_admin_cmd.front_mut().unwrap();
            if cmd.index <= index {
                for cb in cmd.cbs.drain(..) {
                    let mut resp = cmd_resp::new_error(Error::EpochNotMatch(
                        format!(
                            "current epoch of region {} is {:?}",
                            region.get_id(),
                            region.get_region_epoch(),
                        ),
                        vec![region.to_owned()],
                    ));
                    cmd_resp::bind_term(&mut resp, term);
                    cb.invoke_with_response(resp);
                }
            } else {
                break;
            }
            self.proposed_admin_cmd.pop_front();
        }
    }

    fn attach_to_conflict_cmd(&mut self, index: u64, cb: Callback<S>) {
        if let Some(cmd) = self
            .proposed_admin_cmd
            .iter_mut()
            .rev()
            .find(|cmd| cmd.index == index)
        {
            cmd.cbs.push(cb);
        } else {
            panic!(
                "index {} can not found in proposed_admin_cmd, callback {:?}",
                index, cb
            );
        }
    }
}

impl<S: Snapshot> Drop for CmdEpochChecker<S> {
    fn drop(&mut self) {
        if tikv_util::thread_group::is_shutdown(!cfg!(test)) {
            for mut state in self.proposed_admin_cmd.drain(..) {
                state.cbs.clear();
            }
        } else {
            for state in self.proposed_admin_cmd.drain(..) {
                for cb in state.cbs {
                    apply::notify_stale_req(self.term, cb);
                }
            }
        }
    }
}

#[derive(PartialEq, Debug)]
pub struct ApplySnapshotContext {
    /// The number of ready which has a snapshot.
    pub ready_number: u64,
    /// Whether this snapshot is scheduled.
    pub scheduled: bool,
    /// The message should be sent after snapshot is applied.
    pub msgs: Vec<eraftpb::Message>,
    pub persist_res: Option<PersistSnapshotResult>,
}

#[derive(PartialEq, Debug)]
pub struct PersistSnapshotResult {
    /// prev_region is the region before snapshot applied.
    pub prev_region: metapb::Region,
    pub region: metapb::Region,
    pub destroy_regions: Vec<metapb::Region>,
}

#[derive(Debug)]
pub struct UnpersistedReady {
    /// Number of ready.
    pub number: u64,
    /// Max number of following ready whose data to be persisted is empty.
    pub max_empty_number: u64,
    pub raft_msgs: Vec<Vec<eraftpb::Message>>,
}

pub struct ReadyResult {
    pub state_role: Option<StateRole>,
    pub has_new_entries: bool,
    pub has_write_ready: bool,
}

#[derive(Debug)]
/// ForceLeader process would be:
/// - If it's hibernated, enter wait ticks state, and wake up the peer
/// - Enter pre force leader state, become candidate and send request vote to
///   all peers
/// - Wait for the responses of the request vote, no reject should be received.
/// - Enter force leader state, become leader without leader lease
/// - Execute recovery plan(some remove-peer commands)
/// - After the plan steps are all applied, exit force leader state
pub enum ForceLeaderState {
    WaitTicks {
        syncer: UnsafeRecoveryForceLeaderSyncer,
        failed_stores: HashSet<u64>,
        ticks: usize,
    },
    PreForceLeader {
        syncer: UnsafeRecoveryForceLeaderSyncer,
        failed_stores: HashSet<u64>,
    },
    ForceLeader {
        time: TiInstant,
        failed_stores: HashSet<u64>,
    },
}

// Following shared states are used while reporting to PD for unsafe recovery
// and shared among all the regions per their life cycle.
// The work flow is like:
// 1. report phase
//   - start_unsafe_recovery_report
//      - broadcast wait-apply commands
//      - wait for all the peers' apply indices meet their targets
//      - broadcast fill out report commands
//      - wait for all the peers fill out the reports for themselves
//      - send a store report (through store heartbeat)
// 2. force leader phase
//   - dispatch force leader commands
//     - wait for all the peers that received the command become force leader
//     - start_unsafe_recovery_report
// 3. plan execution phase
//   - dispatch recovery plans
//     - wait for all the creates, deletes and demotes to finish, for the
//       demotes, procedures are:
//       - exit joint state if it is already in joint state
//       - demote failed voters, and promote self to be a voter if it is a
//         learner
//       - exit joint state
//     - start_unsafe_recovery_report
//
// Intends to use RAII to sync unsafe recovery procedures between peers, in
// addition to that, it uses a closure to avoid having a raft router as a member
// variable, which is statically dispatched, thus needs to propagate the
// generics everywhere.
pub struct InvokeClosureOnDrop(Box<dyn Fn() + Send + Sync>);

impl fmt::Debug for InvokeClosureOnDrop {
    fn fmt(&self, f: &mut fmt::Formatter<'_>) -> fmt::Result {
        write!(f, "InvokeClosureOnDrop")
    }
}

impl Drop for InvokeClosureOnDrop {
    fn drop(&mut self) {
        self.0();
    }
}

pub fn start_unsafe_recovery_report<EK: KvEngine, ER: RaftEngine>(
    router: &RaftRouter<EK, ER>,
    report_id: u64,
    exit_force_leader: bool,
) {
    let wait_apply =
        UnsafeRecoveryWaitApplySyncer::new(report_id, router.clone(), exit_force_leader);
    router.broadcast_normal(|| {
        PeerMsg::SignificantMsg(SignificantMsg::UnsafeRecoveryWaitApply(wait_apply.clone()))
    });
}

#[derive(Clone, Debug)]
pub struct UnsafeRecoveryForceLeaderSyncer(Arc<InvokeClosureOnDrop>);

impl UnsafeRecoveryForceLeaderSyncer {
    pub fn new(report_id: u64, router: RaftRouter<impl KvEngine, impl RaftEngine>) -> Self {
        let thread_safe_router = Mutex::new(router);
        let inner = InvokeClosureOnDrop(Box::new(move || {
            info!("Unsafe recovery, force leader finished.");
            let router_ptr = thread_safe_router.lock().unwrap();
            start_unsafe_recovery_report(&*router_ptr, report_id, false);
        }));
        UnsafeRecoveryForceLeaderSyncer(Arc::new(inner))
    }
}

#[derive(Clone, Debug)]
pub struct UnsafeRecoveryExecutePlanSyncer {
    _closure: Arc<InvokeClosureOnDrop>,
    abort: Arc<Mutex<bool>>,
}

impl UnsafeRecoveryExecutePlanSyncer {
    pub fn new(report_id: u64, router: RaftRouter<impl KvEngine, impl RaftEngine>) -> Self {
        let thread_safe_router = Mutex::new(router);
        let abort = Arc::new(Mutex::new(false));
        let abort_clone = abort.clone();
        let closure = InvokeClosureOnDrop(Box::new(move || {
            info!("Unsafe recovery, plan execution finished");
            if *abort_clone.lock().unwrap() {
                warn!("Unsafe recovery, plan execution aborted");
                return;
            }
            let router_ptr = thread_safe_router.lock().unwrap();
            start_unsafe_recovery_report(&*router_ptr, report_id, true);
        }));
        UnsafeRecoveryExecutePlanSyncer {
            _closure: Arc::new(closure),
            abort,
        }
    }

    pub fn abort(&self) {
        *self.abort.lock().unwrap() = true;
    }
}
// Syncer only send to leader in 2nd BR restore
#[derive(Clone, Debug)]
pub struct SnapshotRecoveryWaitApplySyncer {
    _closure: Arc<InvokeClosureOnDrop>,
    abort: Arc<Mutex<bool>>,
}

impl SnapshotRecoveryWaitApplySyncer {
    pub fn new(region_id: u64, sender: StdSender<u64>) -> Self {
        let thread_safe_router = Mutex::new(sender);
        let abort = Arc::new(Mutex::new(false));
        let abort_clone = abort.clone();
        let closure = InvokeClosureOnDrop(Box::new(move || {
            info!("region {} wait apply finished", region_id);
            if *abort_clone.lock().unwrap() {
                warn!("wait apply aborted");
                return;
            }
            let router_ptr = thread_safe_router.lock().unwrap();

            _ = router_ptr.send(region_id).map_err(|_| {
                warn!("reply waitapply states failure.");
            });
        }));
        SnapshotRecoveryWaitApplySyncer {
            _closure: Arc::new(closure),
            abort,
        }
    }

    pub fn abort(&self) {
        *self.abort.lock().unwrap() = true;
    }
}

#[derive(Clone, Debug)]
pub struct UnsafeRecoveryWaitApplySyncer {
    _closure: Arc<InvokeClosureOnDrop>,
    abort: Arc<Mutex<bool>>,
}

impl UnsafeRecoveryWaitApplySyncer {
    pub fn new(
        report_id: u64,
        router: RaftRouter<impl KvEngine, impl RaftEngine>,
        exit_force_leader: bool,
    ) -> Self {
        let thread_safe_router = Mutex::new(router);
        let abort = Arc::new(Mutex::new(false));
        let abort_clone = abort.clone();
        let closure = InvokeClosureOnDrop(Box::new(move || {
            info!("Unsafe recovery, wait apply finished");
            if *abort_clone.lock().unwrap() {
                warn!("Unsafe recovery, wait apply aborted");
                return;
            }
            let router_ptr = thread_safe_router.lock().unwrap();
            if exit_force_leader {
                (*router_ptr).broadcast_normal(|| {
                    PeerMsg::SignificantMsg(SignificantMsg::ExitForceLeaderState)
                });
            }
            let fill_out_report =
                UnsafeRecoveryFillOutReportSyncer::new(report_id, (*router_ptr).clone());
            (*router_ptr).broadcast_normal(|| {
                PeerMsg::SignificantMsg(SignificantMsg::UnsafeRecoveryFillOutReport(
                    fill_out_report.clone(),
                ))
            });
        }));
        UnsafeRecoveryWaitApplySyncer {
            _closure: Arc::new(closure),
            abort,
        }
    }

    pub fn abort(&self) {
        *self.abort.lock().unwrap() = true;
    }
}

#[derive(Clone, Debug)]
pub struct UnsafeRecoveryFillOutReportSyncer {
    _closure: Arc<InvokeClosureOnDrop>,
    reports: Arc<Mutex<Vec<pdpb::PeerReport>>>,
}

impl UnsafeRecoveryFillOutReportSyncer {
    pub fn new(report_id: u64, router: RaftRouter<impl KvEngine, impl RaftEngine>) -> Self {
        let thread_safe_router = Mutex::new(router);
        let reports = Arc::new(Mutex::new(vec![]));
        let reports_clone = reports.clone();
        let closure = InvokeClosureOnDrop(Box::new(move || {
            info!("Unsafe recovery, peer reports collected");
            let mut store_report = pdpb::StoreReport::default();
            {
                let mut reports_ptr = reports_clone.lock().unwrap();
                store_report.set_peer_reports(mem::take(&mut *reports_ptr).into());
            }
            store_report.set_step(report_id);
            let router_ptr = thread_safe_router.lock().unwrap();
            if let Err(e) = (*router_ptr).send_control(StoreMsg::UnsafeRecoveryReport(store_report))
            {
                error!("Unsafe recovery, fail to schedule reporting"; "err" => ?e);
            }
        }));
        UnsafeRecoveryFillOutReportSyncer {
            _closure: Arc::new(closure),
            reports,
        }
    }

    pub fn report_for_self(&self, report: pdpb::PeerReport) {
        let mut reports_ptr = self.reports.lock().unwrap();
        (*reports_ptr).push(report);
    }
}

pub enum SnapshotRecoveryState {
    // This state is set by the leader peer fsm. Once set, it sync and check leader commit index
    // and force forward to last index once follower appended and then it also is checked
    // every time this peer applies a the last index, if the last index is met, this state is
    // reset / droppeds. The syncer is droped and send the response to the invoker, triggers
    // the next step of recovery process.
    WaitLogApplyToLast {
        target_index: u64,
        syncer: SnapshotRecoveryWaitApplySyncer,
    },
}

pub enum UnsafeRecoveryState {
    // Stores the state that is necessary for the wait apply stage of unsafe recovery process.
    // This state is set by the peer fsm. Once set, it is checked every time this peer applies a
    // new entry or a snapshot, if the target index is met, this state is reset / droppeds. The
    // syncer holds a reference counted inner object that is shared among all the peers, whose
    // destructor triggers the next step of unsafe recovery report process.
    WaitApply {
        target_index: u64,
        syncer: UnsafeRecoveryWaitApplySyncer,
    },
    DemoteFailedVoters {
        syncer: UnsafeRecoveryExecutePlanSyncer,
        failed_voters: Vec<metapb::Peer>,
        target_index: u64,
        // Failed regions may be stuck in joint state, if that is the case, we need to ask the
        // region to exit joint state before proposing the demotion.
        demote_after_exit: bool,
    },
    Destroy(UnsafeRecoveryExecutePlanSyncer),
}

// This state is set by the peer fsm when invoke msg PrepareFlashback. Once set,
// it is checked every time this peer applies a new entry or a snapshot,
// if the latest committed index is met, the syncer will be called to notify the
// result.
#[derive(Debug)]
pub struct FlashbackState(Option<Sender<bool>>);

impl FlashbackState {
    pub fn new(ch: Sender<bool>) -> Self {
        FlashbackState(Some(ch))
    }

    pub fn finish_wait_apply(&mut self) {
        if self.0.is_none() {
            return;
        }
        let ch = self.0.take().unwrap();
        match ch.send(true) {
            Ok(_) => {}
            Err(e) => {
                error!("Fail to notify flashback state"; "err" => ?e);
            }
        }
    }
}

#[derive(Getters, MutGetters)]
pub struct Peer<EK, ER>
where
    EK: KvEngine,
    ER: RaftEngine,
{
    /// The ID of the Region which this Peer belongs to.
    region_id: u64,
    // TODO: remove it once panic!() support slog fields.
    /// Peer_tag, "[region <region_id>] <peer_id>"
    pub tag: String,
    /// The Peer meta information.
    pub peer: metapb::Peer,

    /// The Raft state machine of this Peer.
    pub raft_group: RawNode<PeerStorage<EK, ER>>,
    /// The online configurable Raft configurations
    raft_max_inflight_msgs: usize,
    /// The cache of meta information for Region's other Peers.
    peer_cache: RefCell<HashMap<u64, metapb::Peer>>,
    /// Record the last instant of each peer's heartbeat response.
    pub peer_heartbeats: HashMap<u64, Instant>,

    proposals: ProposalQueue<Callback<EK::Snapshot>>,
    leader_missing_time: Option<Instant>,
    #[getset(get = "pub", get_mut = "pub")]
    leader_lease: Lease,
    pending_reads: ReadIndexQueue<Callback<EK::Snapshot>>,
    /// Threshold of long uncommitted proposals.
    ///
    /// Note that this is a dynamically changing value. Check the
    /// `has_long_uncommitted_proposals` method for details.
    long_uncommitted_threshold: Duration,

    /// If it fails to send messages to leader.
    pub leader_unreachable: bool,
    /// Indicates whether the peer should be woken up.
    pub should_wake_up: bool,
    /// Whether this peer is destroyed asynchronously.
    /// If it's true,
    /// - when merging, its data in storeMeta will be removed early by the
    ///   target peer.
    /// - all read requests must be rejected.
    pub pending_remove: bool,

    /// Force leader state is only used in online recovery when the majority of
    /// peers are missing. In this state, it forces one peer to become leader
    /// out of accordance with Raft election rule, and forbids any
    /// read/write proposals. With that, we can further propose remove
    /// failed-nodes conf-change, to make the Raft group forms majority and
    /// works normally later on.
    ///
    /// For details, see the comment of `ForceLeaderState`.
    pub force_leader: Option<ForceLeaderState>,

    /// Record the instants of peers being added into the configuration.
    /// Remove them after they are not pending any more.
    pub peers_start_pending_time: Vec<(u64, Instant)>,
    /// A inaccurate cache about which peer is marked as down.
    down_peer_ids: Vec<u64>,

    /// An inaccurate difference in region size since last reset.
    /// It is used to decide whether split check is needed.
    pub size_diff_hint: u64,
    /// The count of deleted keys since last reset.
    delete_keys_hint: u64,
    /// An inaccurate difference in region size after compaction.
    /// It is used to trigger check split to update approximate size and keys
    /// after space reclamation of deleted entries.
    pub compaction_declined_bytes: u64,
    /// Approximate size of the region.
    pub approximate_size: Option<u64>,
    /// Approximate keys of the region.
    pub approximate_keys: Option<u64>,
    /// Whether this region has scheduled a split check task. If we just
    /// splitted  the region or ingested one file which may be overlapped
    /// with the existed data, reset the flag so that the region can be
    /// splitted again.
    pub may_skip_split_check: bool,

    /// The state for consistency check.
    pub consistency_state: ConsistencyState,

    /// The counter records pending snapshot requests.
    pub pending_request_snapshot_count: Arc<AtomicUsize>,
    /// The index of last scheduled committed raft log.
    pub last_applying_idx: u64,
    /// The index of last compacted raft log. It is used for the next compact
    /// log task.
    pub last_compacted_idx: u64,
    /// The index of the latest urgent proposal index.
    last_urgent_proposal_idx: u64,
    /// The index of the latest committed split command.
    last_committed_split_idx: u64,
    /// The index of last sent snapshot
    last_sent_snapshot_idx: u64,
    /// Approximate size of logs that is applied but not compacted yet.
    pub raft_log_size_hint: u64,

    /// The write fence index.
    /// If there are pessimistic locks, PrepareMerge can be proposed after
    /// applying to this index. When a pending PrepareMerge exists, no more
    /// write commands should be proposed. This avoids proposing pessimistic
    /// locks that are already deleted before PrepareMerge.
    pub prepare_merge_fence: u64,
    pub pending_prepare_merge: Option<RaftCmdRequest>,

    /// The index of the latest committed prepare merge command.
    last_committed_prepare_merge_idx: u64,
    /// The merge related state. It indicates this Peer is in merging.
    pub pending_merge_state: Option<MergeState>,
    /// The rollback merge proposal can be proposed only when the number
    /// of peers is greater than the majority of all peers.
    /// There are more details in the annotation above
    /// `test_node_merge_write_data_to_source_region_after_merging`
    /// The peers who want to rollback merge.
    pub want_rollback_merge_peers: HashSet<u64>,
    /// Source region is catching up logs for merge.
    pub catch_up_logs: Option<CatchUpLogs>,

    /// Write Statistics for PD to schedule hot spot.
    pub peer_stat: PeerStat,

    /// Time of the last attempt to wake up inactive leader.
    pub bcast_wake_up_time: Option<TiInstant>,
    /// Current replication mode version.
    pub replication_mode_version: u64,
    /// The required replication state at current version.
    pub dr_auto_sync_state: DrAutoSyncState,
    /// A flag that caches sync state. It's set to true when required
    /// replication state is reached for current region.
    pub replication_sync: bool,

    /// The known newest conf version and its corresponding peer list
    /// Send to these peers to check whether itself is stale.
    pub check_stale_conf_ver: u64,
    pub check_stale_peers: Vec<metapb::Peer>,
    /// Whether this peer is created by replication and is the first
    /// one of this region on local store.
    pub local_first_replicate: bool,

    pub txn_extra_op: Arc<AtomicCell<TxnExtraOp>>,

    /// Transaction extensions related to this peer.
    pub txn_ext: Arc<TxnExt>,

    /// Check whether this proposal can be proposed based on its epoch.
    cmd_epoch_checker: CmdEpochChecker<EK::Snapshot>,

    // disk full peer set.
    pub disk_full_peers: DiskFullPeers,

    // show whether an already disk full TiKV appears in the potential majority set.
    pub dangerous_majority_set: bool,

    // region merge logic need to be broadcast to all followers when disk full happens.
    pub has_region_merge_proposal: bool,

    pub region_merge_proposal_index: u64,

    pub read_progress: Arc<RegionReadProgress>,

    pub memtrace_raft_entries: usize,
    /// Used for sending write msg.
    write_router: WriteRouter<EK, ER>,
    /// Used for async write io.
    unpersisted_readies: VecDeque<UnpersistedReady>,
    /// The message count in `unpersisted_readies` for memory caculation.
    unpersisted_message_count: usize,
    /// Used for sync write io.
    unpersisted_ready: Option<Ready>,
    /// The last known persisted number.
    persisted_number: u64,
    /// The context of applying snapshot.
    apply_snap_ctx: Option<ApplySnapshotContext>,
    /// region buckets.
    pub region_buckets: Option<BucketStat>,
    pub last_region_buckets: Option<BucketStat>,
    /// lead_transferee if the peer is in a leadership transferring.
    pub lead_transferee: u64,
    pub unsafe_recovery_state: Option<UnsafeRecoveryState>,
    pub flashback_state: Option<FlashbackState>,
    pub snapshot_recovery_state: Option<SnapshotRecoveryState>,
}

impl<EK, ER> Peer<EK, ER>
where
    EK: KvEngine,
    ER: RaftEngine,
{
    pub fn new(
        store_id: u64,
        cfg: &Config,
        region_scheduler: Scheduler<RegionTask<EK::Snapshot>>,
        raftlog_fetch_scheduler: Scheduler<RaftlogFetchTask>,
        engines: Engines<EK, ER>,
        region: &metapb::Region,
        peer: metapb::Peer,
    ) -> Result<Peer<EK, ER>> {
        let peer_id = peer.get_id();
        if peer_id == raft::INVALID_ID {
            return Err(box_err!("invalid peer id"));
        }

        let tag = format!("[region {}] {}", region.get_id(), peer.get_id());

        let ps = PeerStorage::new(
            engines,
            region,
            region_scheduler,
            raftlog_fetch_scheduler,
            peer.get_id(),
            tag.clone(),
        )?;

        let applied_index = ps.applied_index();

        let raft_cfg = raft::Config {
            id: peer.get_id(),
            election_tick: cfg.raft_election_timeout_ticks,
            heartbeat_tick: cfg.raft_heartbeat_ticks,
            min_election_tick: cfg.raft_min_election_timeout_ticks,
            max_election_tick: cfg.raft_max_election_timeout_ticks,
            max_size_per_msg: cfg.raft_max_size_per_msg.0,
            max_inflight_msgs: cfg.raft_max_inflight_msgs,
            applied: applied_index,
            check_quorum: true,
            skip_bcast_commit: true,
            pre_vote: cfg.prevote,
            max_committed_size_per_ready: MAX_COMMITTED_SIZE_PER_READY,
            ..Default::default()
        };

        let logger = slog_global::get_global().new(slog::o!("region_id" => region.get_id()));
        let raft_group = RawNode::new(&raft_cfg, ps, &logger)?;

        let mut peer = Peer {
            peer,
            region_id: region.get_id(),
            raft_group,
            raft_max_inflight_msgs: cfg.raft_max_inflight_msgs,
            proposals: ProposalQueue::new(region.get_id(), peer_id),
            pending_reads: Default::default(),
            long_uncommitted_threshold: cfg.long_uncommitted_base_threshold.0,
            peer_cache: RefCell::new(HashMap::default()),
            peer_heartbeats: HashMap::default(),
            peers_start_pending_time: vec![],
            down_peer_ids: vec![],
            size_diff_hint: 0,
            delete_keys_hint: 0,
            approximate_size: None,
            approximate_keys: None,
            may_skip_split_check: false,
            compaction_declined_bytes: 0,
            leader_unreachable: false,
            pending_remove: false,
            should_wake_up: false,
            force_leader: None,
            pending_merge_state: None,
            want_rollback_merge_peers: HashSet::default(),
            pending_request_snapshot_count: Arc::new(AtomicUsize::new(0)),
            prepare_merge_fence: 0,
            pending_prepare_merge: None,
            last_committed_prepare_merge_idx: 0,
            leader_missing_time: Some(Instant::now()),
            tag: tag.clone(),
            last_applying_idx: applied_index,
            last_compacted_idx: 0,
            last_urgent_proposal_idx: u64::MAX,
            last_committed_split_idx: 0,
            last_sent_snapshot_idx: 0,
            consistency_state: ConsistencyState {
                last_check_time: Instant::now(),
                index: INVALID_INDEX,
                context: vec![],
                hash: vec![],
            },
            raft_log_size_hint: 0,
            leader_lease: Lease::new(
                cfg.raft_store_max_leader_lease(),
                cfg.renew_leader_lease_advance_duration(),
            ),
            peer_stat: PeerStat::default(),
            catch_up_logs: None,
            bcast_wake_up_time: None,
            replication_mode_version: 0,
            dr_auto_sync_state: DrAutoSyncState::Async,
            replication_sync: false,
            check_stale_conf_ver: 0,
            check_stale_peers: vec![],
            local_first_replicate: false,
            txn_extra_op: Arc::new(AtomicCell::new(TxnExtraOp::Noop)),
            txn_ext: Arc::new(TxnExt::default()),
            cmd_epoch_checker: Default::default(),
            disk_full_peers: DiskFullPeers::default(),
            dangerous_majority_set: false,
            has_region_merge_proposal: false,
            region_merge_proposal_index: 0_u64,
            read_progress: Arc::new(RegionReadProgress::new(
                region,
                applied_index,
                REGION_READ_PROGRESS_CAP,
                tag.clone(),
            )),
            memtrace_raft_entries: 0,
            write_router: WriteRouter::new(tag),
            unpersisted_readies: VecDeque::default(),
            unpersisted_message_count: 0,
            unpersisted_ready: None,
            persisted_number: 0,
            apply_snap_ctx: None,
            region_buckets: None,
            last_region_buckets: None,
            lead_transferee: raft::INVALID_ID,
            unsafe_recovery_state: None,
            flashback_state: None,
            snapshot_recovery_state: None,
        };

        // If this region has only one peer and I am the one, campaign directly.
        if region.get_peers().len() == 1 && region.get_peers()[0].get_store_id() == store_id {
            peer.raft_group.campaign()?;
        }

        Ok(peer)
    }

    /// Sets commit group to the peer.
    pub fn init_replication_mode(&mut self, state: &mut GlobalReplicationState) {
        debug!("init commit group"; "state" => ?state, "region_id" => self.region_id, "peer_id" => self.peer.id);
        if self.is_initialized() {
            let version = state.status().get_dr_auto_sync().state_id;
            let gb = state.calculate_commit_group(version, self.get_store().region().get_peers());
            self.raft_group.raft.assign_commit_groups(gb);
        }
        self.replication_sync = false;
        if state.status().get_mode() == ReplicationMode::Majority {
            self.raft_group.raft.enable_group_commit(false);
            self.replication_mode_version = 0;
            self.dr_auto_sync_state = DrAutoSyncState::Async;
            return;
        }
        self.replication_mode_version = state.status().get_dr_auto_sync().state_id;
        let enable = state.status().get_dr_auto_sync().get_state() != DrAutoSyncState::Async;
        self.raft_group.raft.enable_group_commit(enable);
        self.dr_auto_sync_state = state.status().get_dr_auto_sync().get_state();
    }

    /// Updates replication mode.
    pub fn switch_replication_mode(&mut self, state: &Mutex<GlobalReplicationState>) {
        self.replication_sync = false;
        let mut guard = state.lock().unwrap();
        let enable_group_commit = if guard.status().get_mode() == ReplicationMode::Majority {
            self.replication_mode_version = 0;
            self.dr_auto_sync_state = DrAutoSyncState::Async;
            false
        } else {
            self.dr_auto_sync_state = guard.status().get_dr_auto_sync().get_state();
            self.replication_mode_version = guard.status().get_dr_auto_sync().state_id;
            guard.status().get_dr_auto_sync().get_state() != DrAutoSyncState::Async
        };
        if enable_group_commit {
            let ids = mem::replace(
                guard.calculate_commit_group(
                    self.replication_mode_version,
                    self.region().get_peers(),
                ),
                Vec::with_capacity(self.region().get_peers().len()),
            );
            drop(guard);
            self.raft_group.raft.clear_commit_group();
            self.raft_group.raft.assign_commit_groups(&ids);
        } else {
            drop(guard);
        }
        self.raft_group
            .raft
            .enable_group_commit(enable_group_commit);
        info!("switch replication mode"; "version" => self.replication_mode_version, "region_id" => self.region_id, "peer_id" => self.peer.id);
    }

    /// Register self to apply_scheduler so that the peer is then usable.
    /// Also trigger `RegionChangeEvent::Create` here.
    pub fn activate<T>(&self, ctx: &PollContext<EK, ER, T>) {
        ctx.apply_router
            .schedule_task(self.region_id, ApplyTask::register(self));

        ctx.coprocessor_host.on_region_changed(
            self.region(),
            RegionChangeEvent::Create,
            self.get_role(),
        );
        self.maybe_gen_approximate_buckets(ctx);
    }

    #[inline]
    fn next_proposal_index(&self) -> u64 {
        self.raft_group.raft.raft_log.last_index() + 1
    }

    #[inline]
    pub fn get_index_term(&self, idx: u64) -> u64 {
        match self.raft_group.raft.raft_log.term(idx) {
            Ok(t) => t,
            Err(e) => panic!("{} fail to load term for {}: {:?}", self.tag, idx, e),
        }
    }

    pub fn maybe_append_merge_entries(&mut self, merge: &CommitMergeRequest) -> Option<u64> {
        let mut entries = merge.get_entries();
        if entries.is_empty() {
            // Though the entries is empty, it is possible that one source peer has caught
            // up the logs but commit index is not updated. If other source peers are
            // already destroyed, so the raft group will not make any progress, namely the
            // source peer can not get the latest commit index anymore.
            // Here update the commit index to let source apply rest uncommitted entries.
            return if merge.get_commit() > self.raft_group.raft.raft_log.committed {
                self.raft_group.raft.raft_log.commit_to(merge.get_commit());
                Some(merge.get_commit())
            } else {
                None
            };
        }
        let first = entries.first().unwrap();
        // make sure message should be with index not smaller than committed
        let mut log_idx = first.get_index() - 1;
        debug!(
            "append merge entries";
            "log_index" => log_idx,
            "merge_commit" => merge.get_commit(),
            "commit_index" => self.raft_group.raft.raft_log.committed,
        );
        if log_idx < self.raft_group.raft.raft_log.committed {
            // There are maybe some logs not included in CommitMergeRequest's entries, like
            // CompactLog, so the commit index may exceed the last index of the entires from
            // CommitMergeRequest. If that, no need to append
            if self.raft_group.raft.raft_log.committed - log_idx >= entries.len() as u64 {
                return None;
            }
            entries = &entries[(self.raft_group.raft.raft_log.committed - log_idx) as usize..];
            log_idx = self.raft_group.raft.raft_log.committed;
        }
        let log_term = self.get_index_term(log_idx);

        let last_log = entries.last().unwrap();
        if last_log.term > self.term() {
            // Hack: In normal flow, when leader sends the entries, it will use a term
            // that's not less than the last log term. And follower will update its states
            // correctly. For merge, we append the log without raft, so we have to take care
            // of term explicitly to get correct metadata.
            info!(
                "become follower for new logs";
                "new_log_term" => last_log.term,
                "new_log_index" => last_log.index,
                "term" => self.term(),
                "region_id" => self.region_id,
                "peer_id" => self.peer.get_id(),
            );
            self.raft_group
                .raft
                .become_follower(last_log.term, INVALID_ID);
        }

        self.raft_group
            .raft
            .raft_log
            .maybe_append(log_idx, log_term, merge.get_commit(), entries)
            .map(|(_, last_index)| last_index)
    }

    /// Tries to destroy itself. Returns a job (if needed) to do more cleaning
    /// tasks.
    pub fn maybe_destroy<T>(&mut self, ctx: &PollContext<EK, ER, T>) -> Option<DestroyPeerJob> {
        if self.pending_remove {
            info!(
                "is being destroyed, skip";
                "region_id" => self.region_id,
                "peer_id" => self.peer.get_id(),
            );
            return None;
        }
        {
            let meta = ctx.store_meta.lock().unwrap();
            if meta.atomic_snap_regions.contains_key(&self.region_id) {
                info!(
                    "stale peer is applying atomic snapshot, will destroy next time";
                    "region_id" => self.region_id,
                    "peer_id" => self.peer.get_id(),
                );
                return None;
            }
        }

        if let Some(snap_ctx) = self.apply_snap_ctx.as_ref() {
            if !snap_ctx.scheduled {
                info!(
                    "stale peer is persisting snapshot, will destroy next time";
                    "region_id" => self.region_id,
                    "peer_id" => self.peer.get_id(),
                );
                return None;
            }
        }

        if self.get_store().is_applying_snapshot() && !self.mut_store().cancel_applying_snap() {
            info!(
                "stale peer is applying snapshot, will destroy next time";
                "region_id" => self.region_id,
                "peer_id" => self.peer.get_id(),
            );
            return None;
        }

        // There is no applying snapshot or snapshot is canceled so the `apply_snap_ctx`
        // should be set to None.
        // - If the snapshot is canceled, the `apply_snap_ctx` should be None. Remember
        //   the snapshot should not be canceled and the context should be None only
        //   after applying snapshot in normal case. But here is safe because this peer
        //   is about to destroy and `pending_remove` will be true, namely no more ready
        //   will be fetched.
        // - If there is no applying snapshot, the `apply_snap_ctx` should also be None.
        //   It's possible that the snapshot was canceled successfully before but
        //   `cancel_applying_snap` returns false. If so, at this time, `apply_snap_ctx`
        //   is Some and should be set to None.
        self.apply_snap_ctx = None;

        self.pending_remove = true;

        Some(DestroyPeerJob {
            initialized: self.get_store().is_initialized(),
            region_id: self.region_id,
            peer: self.peer.clone(),
        })
    }

    /// Does the real destroy task which includes:
    /// 1. Set the region to tombstone;
    /// 2. Clear data;
    /// 3. Notify all pending requests.
    pub fn destroy(
        &mut self,
        engines: &Engines<EK, ER>,
        perf_context: &mut ER::PerfContext,
        keep_data: bool,
        pending_create_peers: &Mutex<HashMap<u64, (u64, bool)>>,
    ) -> Result<()> {
        fail_point!("raft_store_skip_destroy_peer", |_| Ok(()));
        let t = TiInstant::now();

        let mut region = self.region().clone();
        info!(
            "begin to destroy";
            "region_id" => self.region_id,
            "peer_id" => self.peer.get_id(),
        );

        let (pending_create_peers, clean) = if self.local_first_replicate {
            let mut pending = pending_create_peers.lock().unwrap();
            if self.get_store().is_initialized() {
                assert_eq!(pending.get(&region.get_id()), None);
                (None, true)
            } else if let Some(status) = pending.get(&region.get_id()) {
                if *status == (self.peer.get_id(), false) {
                    pending.remove(&region.get_id());
                    // Hold the lock to avoid apply worker applies split.
                    (Some(pending), true)
                } else if *status == (self.peer.get_id(), true) {
                    // It's already marked to split by apply worker, skip delete.
                    (None, false)
                } else {
                    // Peer id can't be different as router should exist all the time, their is no
                    // chance for store to insert a different peer id. And apply worker should skip
                    // split when meeting a different id.
                    let status = *status;
                    // Avoid panic with lock.
                    drop(pending);
                    panic!("{} unexpected pending states {:?}", self.tag, status);
                }
            } else {
                // The status is inserted when it's created. It will be removed in following
                // cases:
                // - By apply worker as it fails to split due to region state key. This is
                //   impossible to reach this code path because the delete write batch is not
                //   persisted yet.
                // - By store fsm as it fails to create peer, which is also invalid obviously.
                // - By peer fsm after persisting snapshot, then it should be initialized.
                // - By peer fsm after split.
                // - By peer fsm when destroy, which should go the above branch instead.
                (None, false)
            }
        } else {
            (None, true)
        };
        if clean {
            // Set Tombstone state explicitly
            let mut kv_wb = engines.kv.write_batch();
            let mut raft_wb = engines.raft.log_batch(1024);
            // Raft log gc should be flushed before being destroyed, so last_compacted_idx
            // has to be the minimal index that may still have logs.
            let last_compacted_idx = self.last_compacted_idx;
            self.mut_store()
                .clear_meta(last_compacted_idx, &mut kv_wb, &mut raft_wb)?;

            // StoreFsmDelegate::check_msg use both epoch and region peer list to check
            // whether a message is targeting a staled peer. But for an uninitialized peer,
            // both epoch and peer list are empty, so a removed peer will be created again.
            // Saving current peer into the peer list of region will fix this problem.
            if !self.get_store().is_initialized() {
                region.mut_peers().push(self.peer.clone());
            }

            write_peer_state(
                &mut kv_wb,
                &region,
                PeerState::Tombstone,
                // Only persist the `merge_state` if the merge is known to be succeeded
                // which is determined by the `keep_data` flag
                if keep_data {
                    self.pending_merge_state.clone()
                } else {
                    None
                },
            )?;

            // write kv rocksdb first in case of restart happen between two write
            let mut write_opts = WriteOptions::new();
            write_opts.set_sync(true);
            kv_wb.write_opt(&write_opts)?;

            drop(pending_create_peers);

            perf_context.start_observe();
            engines.raft.consume(&mut raft_wb, true)?;
            perf_context.report_metrics(&[]);

            if self.get_store().is_initialized() && !keep_data {
                // If we meet panic when deleting data and raft log, the dirty data
                // will be cleared by a newer snapshot applying or restart.
                if let Err(e) = self.get_store().clear_data() {
                    error!(?e;
                        "failed to schedule clear data task";
                        "region_id" => self.region_id,
                        "peer_id" => self.peer.get_id(),
                    );
                }
            }
        }

        self.pending_reads.clear_all(Some(region.get_id()));

        for Proposal { cb, .. } in self.proposals.queue.drain(..) {
            apply::notify_req_region_removed(region.get_id(), cb);
        }

        info!(
            "peer destroy itself";
            "region_id" => self.region_id,
            "peer_id" => self.peer.get_id(),
            "takes" => ?t.saturating_elapsed(),
            "clean" => clean,
            "keep_data" => keep_data,
        );

        fail_point!("raft_store_after_destroy_peer");

        Ok(())
    }

    #[inline]
    pub fn is_initialized(&self) -> bool {
        self.get_store().is_initialized()
    }

    #[inline]
    pub fn region(&self) -> &metapb::Region {
        self.get_store().region()
    }

    /// Check whether the peer can be hibernated.
    ///
    /// This should be used with `check_after_tick` to get a correct conclusion.
    pub fn check_before_tick(&self, cfg: &Config) -> CheckTickResult {
        let mut res = CheckTickResult::default();
        if !self.is_leader() {
            return res;
        }
        res.leader = true;
        if self.raft_group.raft.election_elapsed + 1 < cfg.raft_election_timeout_ticks {
            return res;
        }
        let status = self.raft_group.status();
        let last_index = self.raft_group.raft.raft_log.last_index();
        for (id, pr) in status.progress.unwrap().iter() {
            // Even a recent inactive node is also considered. If we put leader into sleep,
            // followers or learners may not sync its logs for a long time and become
            // unavailable. We choose availability instead of performance in this case.
            if *id == self.peer.get_id() {
                continue;
            }
            if pr.matched != last_index {
                res.reason = "replication";
                return res;
            }
        }
        if self.raft_group.raft.pending_read_count() > 0 {
            res.reason = "pending read";
            return res;
        }
        if self.raft_group.raft.lead_transferee.is_some() {
            res.reason = "transfer leader";
            return res;
        }
        if self.force_leader.is_some() {
            res.reason = "force leader";
            return res;
        }
        // Unapplied entries can change the configuration of the group.
        if self.get_store().applied_index() < last_index {
            res.reason = "unapplied";
            return res;
        }
        if self.replication_mode_need_catch_up() {
            res.reason = "replication mode";
            return res;
        }
        res.up_to_date = true;
        res
    }

    pub fn check_after_tick(&self, state: GroupState, res: CheckTickResult) -> bool {
        if res.leader {
            if res.up_to_date {
                self.is_leader()
            } else {
                if !res.reason.is_empty() {
                    debug!("rejecting sleeping"; "reason" => res.reason, "region_id" => self.region_id, "peer_id" => self.peer_id());
                }
                false
            }
        } else {
            // If follower keeps receiving data from leader, then it's safe to stop
            // ticking, as leader will make sure it has the latest logs.
            // Checking term to make sure campaign has finished and the leader starts
            // doing its job, it's not required but a safe options.
            state != GroupState::Chaos
                && self.has_valid_leader()
                && self.raft_group.raft.raft_log.last_term() == self.raft_group.raft.term
                && !self.has_unresolved_reads()
                // If it becomes leader, the stats is not valid anymore.
                && !self.is_leader()
        }
    }

    #[inline]
    pub fn has_valid_leader(&self) -> bool {
        if self.raft_group.raft.leader_id == raft::INVALID_ID {
            return false;
        }
        for p in self.region().get_peers() {
            if p.get_id() == self.raft_group.raft.leader_id && p.get_role() != PeerRole::Learner {
                return true;
            }
        }
        false
    }

    /// Pings if followers are still connected.
    ///
    /// Leader needs to know exact progress of followers, and
    /// followers just need to know whether leader is still alive.
    pub fn ping(&mut self) {
        if self.is_leader() {
            self.raft_group.ping();
        }
    }

    pub fn has_uncommitted_log(&self) -> bool {
        self.raft_group.raft.raft_log.committed < self.raft_group.raft.raft_log.last_index()
    }

    /// Set the region of a peer.
    ///
    /// This will update the region of the peer, caller must ensure the region
    /// has been preserved in a durable device.
    pub fn set_region(
        &mut self,
        host: &CoprocessorHost<impl KvEngine>,
        reader: &mut ReadDelegate,
        region: metapb::Region,
        reason: RegionChangeReason,
    ) {
        if self.region().get_region_epoch().get_version() < region.get_region_epoch().get_version()
        {
            // Epoch version changed, disable read on the local reader for this region.
            self.leader_lease.expire_remote_lease();
        }
        self.mut_store().set_region(region.clone());
        let progress = ReadProgress::region(region);
        // Always update read delegate's region to avoid stale region info after a
        // follower becoming a leader.
        self.maybe_update_read_progress(reader, progress);

        // Update leader info
        self.read_progress
            .update_leader_info(self.leader_id(), self.term(), self.region());

        {
            let mut pessimistic_locks = self.txn_ext.pessimistic_locks.write();
            pessimistic_locks.term = self.term();
            pessimistic_locks.version = self.region().get_region_epoch().get_version();
        }

        if !self.pending_remove {
            host.on_region_changed(
                self.region(),
                RegionChangeEvent::Update(reason),
                self.get_role(),
            );
        }
    }

    #[inline]
    pub fn peer_id(&self) -> u64 {
        self.peer.get_id()
    }

    #[inline]
    pub fn leader_id(&self) -> u64 {
        self.raft_group.raft.leader_id
    }

    #[inline]
    pub fn is_leader(&self) -> bool {
        self.raft_group.raft.state == StateRole::Leader
    }

    #[inline]
    pub fn get_role(&self) -> StateRole {
        self.raft_group.raft.state
    }

    #[inline]
    pub fn get_store(&self) -> &PeerStorage<EK, ER> {
        self.raft_group.store()
    }

    #[inline]
    pub fn mut_store(&mut self) -> &mut PeerStorage<EK, ER> {
        self.raft_group.mut_store()
    }

    /// Whether the snapshot is handling.
    /// See the comments of `check_snap_status` for more details.
    #[inline]
    pub fn is_handling_snapshot(&self) -> bool {
        self.apply_snap_ctx.is_some() || self.get_store().is_applying_snapshot()
    }

    /// Returns `true` if the raft group has replicated a snapshot but not
    /// committed it yet.
    #[inline]
    pub fn has_pending_snapshot(&self) -> bool {
        self.get_pending_snapshot().is_some()
    }

    #[inline]
    pub fn get_pending_snapshot(&self) -> Option<&eraftpb::Snapshot> {
        self.raft_group.snap()
    }

    fn add_ready_metric(&self, ready: &Ready, metrics: &mut RaftMetrics) {
        metrics.ready.message.inc_by(ready.messages().len() as u64);
        metrics
            .ready
            .commit
            .inc_by(ready.committed_entries().len() as u64);
        metrics.ready.append.inc_by(ready.entries().len() as u64);

        if !ready.snapshot().is_empty() {
            metrics.ready.snapshot.inc();
        }
    }

    fn add_light_ready_metric(&self, light_ready: &LightReady, metrics: &mut RaftMetrics) {
        metrics
            .ready
            .message
            .inc_by(light_ready.messages().len() as u64);
        metrics
            .ready
            .commit
            .inc_by(light_ready.committed_entries().len() as u64);
    }

    #[inline]
    pub fn in_joint_state(&self) -> bool {
        self.region().get_peers().iter().any(|p| {
            p.get_role() == PeerRole::IncomingVoter || p.get_role() == PeerRole::DemotingVoter
        })
    }

    #[inline]
    pub fn send_raft_messages<T: Transport>(
        &mut self,
        ctx: &mut PollContext<EK, ER, T>,
        msgs: Vec<RaftMessage>,
    ) {
        let mut now = None;
        let std_now = Instant::now();
        for msg in msgs {
            let msg_type = msg.get_message().get_msg_type();
            if msg_type == MessageType::MsgSnapshot {
                let snap_index = msg.get_message().get_snapshot().get_metadata().get_index();
                if snap_index > self.last_sent_snapshot_idx {
                    self.last_sent_snapshot_idx = snap_index;
                }
            }
            if msg_type == MessageType::MsgTimeoutNow && self.is_leader() {
                // After a leader transfer procedure is triggered, the lease for
                // the old leader may be expired earlier than usual, since a new leader
                // may be elected and the old leader doesn't step down due to
                // network partition from the new leader.
                // For lease safety during leader transfer, transit `leader_lease`
                // to suspect.
                self.leader_lease.suspect(*now.insert(monotonic_raw_now()));
            }

            let to_peer_id = msg.get_to_peer().get_id();
            let to_store_id = msg.get_to_peer().get_store_id();

            debug!(
                "send raft msg";
                "region_id" => self.region_id,
                "peer_id" => self.peer.get_id(),
                "msg_type" => ?msg_type,
                "msg_size" => msg.get_message().compute_size(),
                "to" => to_peer_id,
                "disk_usage" => ?msg.get_disk_usage(),
            );

            for (term, index) in msg
                .get_message()
                .get_entries()
                .iter()
                .map(|e| (e.get_term(), e.get_index()))
            {
                if let Ok(idx) = self
                    .proposals
                    .queue
                    .binary_search_by_key(&index, |p: &Proposal<_>| p.index)
                {
                    let proposal = &self.proposals.queue[idx];
                    if term == proposal.term {
                        for tracker in proposal.cb.write_trackers().iter().flat_map(|v| v.iter()) {
                            tracker.observe(std_now, &ctx.raft_metrics.wf_send_proposal, |t| {
                                &mut t.metrics.wf_send_proposal_nanos
                            });
                        }
                    }
                }
            }

            if let Err(e) = ctx.trans.send(msg) {
                // We use metrics to observe failure on production.
                debug!(
                    "failed to send msg to other peer";
                    "region_id" => self.region_id,
                    "peer_id" => self.peer.get_id(),
                    "target_peer_id" => to_peer_id,
                    "target_store_id" => to_store_id,
                    "err" => ?e,
                    "error_code" => %e.error_code(),
                );
                if to_peer_id == self.leader_id() {
                    self.leader_unreachable = true;
                }
                // unreachable store
                self.raft_group.report_unreachable(to_peer_id);
                if msg_type == eraftpb::MessageType::MsgSnapshot {
                    self.raft_group
                        .report_snapshot(to_peer_id, SnapshotStatus::Failure);
                }
                ctx.raft_metrics.send_message.add(msg_type, false);
            } else {
                ctx.raft_metrics.send_message.add(msg_type, true);
            }
        }
    }

    #[inline]
    pub fn build_raft_messages<T>(
        &mut self,
        ctx: &PollContext<EK, ER, T>,
        msgs: Vec<eraftpb::Message>,
    ) -> Vec<RaftMessage> {
        let mut raft_msgs = Vec::with_capacity(msgs.len());
        for msg in msgs {
            if let Some(m) = self.build_raft_message(msg, ctx.self_disk_usage) {
                raft_msgs.push(m);
            }
        }
        raft_msgs
    }

    /// Steps the raft message.
    pub fn step<T>(
        &mut self,
        ctx: &mut PollContext<EK, ER, T>,
        mut m: eraftpb::Message,
    ) -> Result<()> {
        fail_point!(
            "step_message_3_1",
            self.peer.get_store_id() == 3 && self.region_id == 1,
            |_| Ok(())
        );
        if self.is_leader() && m.get_from() != INVALID_ID {
            self.peer_heartbeats.insert(m.get_from(), Instant::now());
            // As the leader we know we are not missing.
            self.leader_missing_time.take();
        } else if m.get_from() == self.leader_id() {
            // As another role know we're not missing.
            self.leader_missing_time.take();
        }
        let msg_type = m.get_msg_type();
        if msg_type == MessageType::MsgReadIndex {
            fail_point!("on_step_read_index_msg");
            ctx.coprocessor_host
                .on_step_read_index(&mut m, self.get_role());
            // Must use the commit index of `PeerStorage` instead of the commit index
            // in raft-rs which may be greater than the former one.
            // For more details, see the annotations above `on_leader_commit_idx_changed`.
            let index = self.get_store().commit_index();
            // Check if the log term of this index is equal to current term, if so,
            // this index can be used to reply the read index request if the leader holds
            // the lease. Please also take a look at raft-rs.
            if self.get_store().term(index).unwrap() == self.term() {
                let state = self.inspect_lease();
                if let LeaseState::Valid = state {
                    // If current peer has valid lease, then we could handle the
                    // request directly, rather than send a heartbeat to check quorum.
                    let mut resp = eraftpb::Message::default();
                    resp.set_msg_type(MessageType::MsgReadIndexResp);
                    resp.term = self.term();
                    resp.to = m.from;

                    resp.index = index;
                    resp.set_entries(m.take_entries());

                    self.raft_group.raft.msgs.push(resp);
                    return Ok(());
                }
                self.should_wake_up = state == LeaseState::Expired;
            }
        }

        let from_id = m.get_from();
        let has_snap_task = self.get_store().has_gen_snap_task();
        let pre_commit_index = self.raft_group.raft.raft_log.committed;
        self.raft_group.step(m)?;
        self.report_commit_log_duration(pre_commit_index, &ctx.raft_metrics);

        let mut for_balance = false;
        if !has_snap_task && self.get_store().has_gen_snap_task() {
            if let Some(progress) = self.raft_group.status().progress {
                if let Some(pr) = progress.get(from_id) {
                    // When a peer is uninitialized (e.g. created by load balance),
                    // the last index of the peer is 0 which makes the matched index to be 0.
                    if pr.matched == 0 {
                        for_balance = true;
                    }
                }
            }
        }
        if for_balance {
            if let Some(gen_task) = self.mut_store().mut_gen_snap_task() {
                gen_task.set_for_balance();
            }
        }
        Ok(())
    }

    fn report_persist_log_duration(&self, pre_persist_index: u64, metrics: &RaftMetrics) {
        if !metrics.waterfall_metrics || self.proposals.is_empty() {
            return;
        }
        let now = Instant::now();
        for index in pre_persist_index + 1..=self.raft_group.raft.raft_log.persisted {
            if let Some((term, trackers)) = self.proposals.find_trackers(index) {
                if self
                    .get_store()
                    .term(index)
                    .map(|t| t == term)
                    .unwrap_or(false)
                {
                    for tracker in trackers {
                        tracker.observe(now, &metrics.wf_persist_log, |t| {
                            &mut t.metrics.wf_persist_log_nanos
                        });
                    }
                }
            }
        }
    }

    fn report_commit_log_duration(&self, pre_commit_index: u64, metrics: &RaftMetrics) {
        if !metrics.waterfall_metrics || self.proposals.is_empty() {
            return;
        }
        let now = Instant::now();
        for index in pre_commit_index + 1..=self.raft_group.raft.raft_log.committed {
            if let Some((term, trackers)) = self.proposals.find_trackers(index) {
                if self
                    .get_store()
                    .term(index)
                    .map(|t| t == term)
                    .unwrap_or(false)
                {
                    let commit_persisted = index <= self.raft_group.raft.raft_log.persisted;
                    let hist = if commit_persisted {
                        &metrics.wf_commit_log
                    } else {
                        &metrics.wf_commit_not_persist_log
                    };
                    for tracker in trackers {
                        tracker.observe(now, hist, |t| {
                            t.metrics.commit_not_persisted = !commit_persisted;
                            &mut t.metrics.wf_commit_log_nanos
                        });
                    }
                }
            }
        }
    }

    /// Checks and updates `peer_heartbeats` for the peer.
    pub fn check_peers(&mut self) {
        if !self.is_leader() {
            self.peer_heartbeats.clear();
            self.peers_start_pending_time.clear();
            return;
        }

        if self.peer_heartbeats.len() == self.region().get_peers().len() {
            return;
        }

        // Insert heartbeats in case that some peers never response heartbeats.
        let region = self.raft_group.store().region();
        for peer in region.get_peers() {
            self.peer_heartbeats
                .entry(peer.get_id())
                .or_insert_with(Instant::now);
        }
    }

    /// Collects all down peers.
    pub fn collect_down_peers<T>(&mut self, ctx: &PollContext<EK, ER, T>) -> Vec<PeerStats> {
        let max_duration = ctx.cfg.max_peer_down_duration.0;
        let mut down_peers = Vec::new();
        let mut down_peer_ids = Vec::new();
        for p in self.region().get_peers() {
            if p.get_id() == self.peer.get_id() {
                continue;
            }
            // TODO
            if let Some(instant) = self.peer_heartbeats.get(&p.get_id()) {
                let elapsed = instant.saturating_elapsed();
                if elapsed >= max_duration {
                    let mut stats = PeerStats::default();
                    stats.set_peer(p.clone());
                    stats.set_down_seconds(elapsed.as_secs());
                    down_peers.push(stats);
                    down_peer_ids.push(p.get_id());
                }
            }
        }
        self.down_peer_ids = down_peer_ids;
        if !self.down_peer_ids.is_empty() {
            self.refill_disk_full_peers(ctx);
        }
        down_peers
    }

    /// Collects all pending peers and update `peers_start_pending_time`.
    pub fn collect_pending_peers<T>(&mut self, ctx: &PollContext<EK, ER, T>) -> Vec<metapb::Peer> {
        let mut pending_peers = Vec::with_capacity(self.region().get_peers().len());
        let status = self.raft_group.status();
        let truncated_idx = self.get_store().truncated_index();

        if status.progress.is_none() {
            return pending_peers;
        }

        for i in 0..self.peers_start_pending_time.len() {
            let (_, pending_after) = self.peers_start_pending_time[i];
            let elapsed = duration_to_sec(pending_after.saturating_elapsed());
            RAFT_PEER_PENDING_DURATION.observe(elapsed);
        }

        let progresses = status.progress.unwrap().iter();
        for (&id, progress) in progresses {
            if id == self.peer.get_id() {
                continue;
            }
            // The `matched` is 0 only in these two cases:
            // 1. Current leader hasn't communicated with this peer.
            // 2. This peer does not exist yet(maybe it is created but not initialized)
            //
            // The correctness of region merge depends on the fact that all target peers
            // must exist during merging. (PD rely on `pending_peers` to check whether all
            // target peers exist)
            //
            // So if the `matched` is 0, it must be a pending peer.
            // It can be ensured because `truncated_index` must be greater than
            // `RAFT_INIT_LOG_INDEX`(5).
            if progress.matched < truncated_idx {
                if let Some(p) = self.get_peer_from_cache(id) {
                    pending_peers.push(p);
                    if !self
                        .peers_start_pending_time
                        .iter()
                        .any(|&(pid, _)| pid == id)
                    {
                        let now = Instant::now();
                        self.peers_start_pending_time.push((id, now));
                        debug!(
                            "peer start pending";
                            "region_id" => self.region_id,
                            "peer_id" => self.peer.get_id(),
                            "time" => ?now,
                        );
                    }
                } else {
                    if ctx.cfg.dev_assert {
                        panic!("{} failed to get peer {} from cache", self.tag, id);
                    }
                    error!(
                        "failed to get peer from cache";
                        "region_id" => self.region_id,
                        "peer_id" => self.peer.get_id(),
                        "get_peer_id" => id,
                    );
                }
            }
        }
        pending_peers
    }

    /// Returns `true` if any peer recover from connectivity problem.
    ///
    /// A peer can become pending or down if it has not responded for a
    /// long time. If it becomes normal again, PD need to be notified.
    pub fn any_new_peer_catch_up(&mut self, peer_id: u64) -> bool {
        if self.peers_start_pending_time.is_empty() && self.down_peer_ids.is_empty() {
            return false;
        }
        if !self.is_leader() {
            self.down_peer_ids = vec![];
            self.peers_start_pending_time = vec![];
            return false;
        }
        for i in 0..self.peers_start_pending_time.len() {
            if self.peers_start_pending_time[i].0 != peer_id {
                continue;
            }
            let truncated_idx = self.raft_group.store().truncated_index();
            if let Some(progress) = self.raft_group.raft.prs().get(peer_id) {
                if progress.matched >= truncated_idx {
                    let (_, pending_after) = self.peers_start_pending_time.swap_remove(i);
                    let elapsed = duration_to_sec(pending_after.saturating_elapsed());
                    RAFT_PEER_PENDING_DURATION.observe(elapsed);
                    debug!(
                        "peer has caught up logs";
                        "region_id" => self.region_id,
                        "peer_id" => self.peer.get_id(),
                        "takes" => elapsed,
                    );
                    return true;
                }
            }
        }
        if self.down_peer_ids.contains(&peer_id) {
            return true;
        }
        false
    }

    pub fn maybe_force_forward_commit_index(&mut self) -> bool {
        let failed_stores = match &self.force_leader {
            Some(ForceLeaderState::ForceLeader { failed_stores, .. }) => failed_stores,
            _ => unreachable!(),
        };

        let region = self.region();
        let mut replicated_idx = self.raft_group.raft.raft_log.persisted;
        for (peer_id, p) in self.raft_group.raft.prs().iter() {
            let store_id = region
                .get_peers()
                .iter()
                .find(|p| p.get_id() == *peer_id)
                .unwrap()
                .get_store_id();
            if failed_stores.contains(&store_id) {
                continue;
            }
            if replicated_idx > p.matched {
                replicated_idx = p.matched;
            }
        }

        if self.raft_group.store().term(replicated_idx).unwrap_or(0) < self.term() {
            // do not commit logs of previous term directly
            return false;
        }

        self.raft_group.raft.raft_log.committed =
            std::cmp::max(self.raft_group.raft.raft_log.committed, replicated_idx);
        true
    }

    pub fn check_stale_state<T>(&mut self, ctx: &mut PollContext<EK, ER, T>) -> StaleState {
        if self.is_leader() {
            // Leaders always have valid state.
            //
            // We update the leader_missing_time in the `fn step`. However one peer region
            // does not send any raft messages, so we have to check and update it before
            // reporting stale states.
            self.leader_missing_time = None;
            return StaleState::Valid;
        }
        let naive_peer = !self.is_initialized() || !self.raft_group.raft.promotable();
        // Updates the `leader_missing_time` according to the current state.
        //
        // If we are checking this it means we suspect the leader might be missing.
        // Mark down the time when we are called, so we can check later if it's been
        // longer than it should be.
        match self.leader_missing_time {
            None => {
                self.leader_missing_time = Instant::now().into();
                StaleState::Valid
            }
            Some(instant)
                if instant.saturating_elapsed() >= ctx.cfg.max_leader_missing_duration.0 =>
            {
                // Resets the `leader_missing_time` to avoid sending the same tasks to
                // PD worker continuously during the leader missing timeout.
                self.leader_missing_time = Instant::now().into();
                StaleState::ToValidate
            }
            Some(instant)
                if instant.saturating_elapsed() >= ctx.cfg.abnormal_leader_missing_duration.0
                    && !naive_peer =>
            {
                // A peer is considered as in the leader missing state
                // if it's initialized but is isolated from its leader or
                // something bad happens that the raft group can not elect a leader.
                StaleState::LeaderMissing
            }
            _ => StaleState::Valid,
        }
    }

    fn on_role_changed<T>(&mut self, ctx: &mut PollContext<EK, ER, T>, ready: &Ready) {
        // Update leader lease when the Raft state changes.
        if let Some(ss) = ready.ss() {
            match ss.raft_state {
                StateRole::Leader => {
                    // The local read can only be performed after a new leader has applied
                    // the first empty entry on its term. After that the lease expiring time
                    // should be updated to
                    //   send_to_quorum_ts + max_lease
                    // as the comments in `Lease` explain.
                    // It is recommended to update the lease expiring time right after
                    // this peer becomes leader because it's more convenient to do it here and
                    // it has no impact on the correctness.
                    let progress_term = ReadProgress::term(self.term());
                    self.maybe_renew_leader_lease(monotonic_raw_now(), ctx, Some(progress_term));
                    debug!(
                        "becomes leader with lease";
                        "region_id" => self.region_id,
                        "peer_id" => self.peer.get_id(),
                        "lease" => ?self.leader_lease,
                    );
                    // If the predecessor reads index during transferring leader and receives
                    // quorum's heartbeat response after that, it may wait for applying to
                    // current term to apply the read. So broadcast eagerly to avoid unexpected
                    // latency.
                    //
                    // TODO: Maybe the predecessor should just drop all the read requests directly?
                    // All the requests need to be redirected in the end anyway and executing
                    // prewrites or commits will be just a waste.
                    self.last_urgent_proposal_idx = self.raft_group.raft.raft_log.last_index();
                    self.raft_group.skip_bcast_commit(false);
                    self.last_sent_snapshot_idx = self.raft_group.raft.raft_log.last_index();

                    // A more recent read may happen on the old leader. So max ts should
                    // be updated after a peer becomes leader.
                    self.require_updating_max_ts(&ctx.pd_scheduler);
                    // Init the in-memory pessimistic lock table when the peer becomes leader.
                    self.activate_in_memory_pessimistic_locks();

                    if !ctx.store_disk_usages.is_empty() {
                        self.refill_disk_full_peers(ctx);
                        debug!(
                            "become leader refills disk full peers to {:?}",
                            self.disk_full_peers;
                            "region_id" => self.region_id,
                        );
                    }
                }
                StateRole::Follower => {
                    self.leader_lease.expire();
                    self.mut_store().cancel_generating_snap(None);
                    self.clear_disk_full_peers(ctx);
                    self.clear_in_memory_pessimistic_locks();
                }
                _ => {}
            }
            self.on_leader_changed(ss.leader_id, self.term());
            ctx.coprocessor_host.on_role_change(
                self.region(),
                RoleChange {
                    state: ss.raft_state,
                    leader_id: ss.leader_id,
                    prev_lead_transferee: self.lead_transferee,
                    vote: self.raft_group.raft.vote,
                },
            );
            self.cmd_epoch_checker.maybe_update_term(self.term());
        } else if let Some(hs) = ready.hs() {
            if hs.get_term() != self.get_store().hard_state().get_term() {
                self.on_leader_changed(self.leader_id(), hs.get_term());
            }
        }
        self.lead_transferee = self.raft_group.raft.lead_transferee.unwrap_or_default();
    }

    /// Correctness depends on the order between calling this function and
    /// notifying other peers the new commit index.
    /// It is due to the interaction between lease and split/merge.(details are
    /// described below)
    ///
    /// Note that in addition to the heartbeat/append msg, the read index
    /// response also can notify other peers the new commit index. There are
    /// three place where TiKV handles read index request. The first place is in
    /// raft-rs, so it's like heartbeat/append msg, call this function and then
    /// send the response. The second place is in `Step`, we should use the
    /// commit index of `PeerStorage` which is the greatest commit index that
    /// can be observed outside. The third place is in `read_index`, handle it
    /// like the second one.
    fn on_leader_commit_idx_changed(&mut self, pre_commit_index: u64, commit_index: u64) {
        if commit_index <= pre_commit_index || !self.is_leader() {
            return;
        }

        // The admin cmds in `CmdEpochChecker` are proposed by the current leader so we
        // can use it to get the split/prepare-merge cmds which was committed just now.

        // BatchSplit and Split cmd are mutually exclusive because they both change
        // epoch's version so only one of them can be proposed and the other one will be
        // rejected by `CmdEpochChecker`.
        let last_split_idx = self
            .cmd_epoch_checker
            .last_cmd_index(AdminCmdType::BatchSplit)
            .or_else(|| self.cmd_epoch_checker.last_cmd_index(AdminCmdType::Split));
        if let Some(idx) = last_split_idx {
            if idx > pre_commit_index && idx <= commit_index {
                // We don't need to suspect its lease because peers of new region that
                // in other store do not start election before theirs election timeout
                // which is longer than the max leader lease.
                // It's safe to read local within its current lease, however, it's not
                // safe to renew its lease.
                self.last_committed_split_idx = idx;
            }
        } else {
            // BatchSplit/Split and PrepareMerge cmd are mutually exclusive too.
            // So if there is no Split cmd, we should check PrepareMerge cmd.
            let last_prepare_merge_idx = self
                .cmd_epoch_checker
                .last_cmd_index(AdminCmdType::PrepareMerge);
            if let Some(idx) = last_prepare_merge_idx {
                if idx > pre_commit_index && idx <= commit_index {
                    // We committed prepare merge, to prevent unsafe read index,
                    // we must record its index.
                    self.last_committed_prepare_merge_idx = idx;
                    // After prepare_merge is committed and the leader broadcasts commit
                    // index to followers, the leader can not know when the target region
                    // merges majority of this region, also it can not know when the target
                    // region writes new values.
                    // To prevent unsafe local read, we suspect its leader lease.
                    self.leader_lease.suspect(monotonic_raw_now());
                    // Stop updating `safe_ts`
                    self.read_progress.discard();
                }
            }
        }
    }

    fn on_leader_changed(&mut self, leader_id: u64, term: u64) {
        debug!(
            "update leader info";
            "region_id" => self.region_id,
            "leader_id" => leader_id,
            "term" => term,
            "peer_id" => self.peer_id(),
        );

        self.read_progress
            .update_leader_info(leader_id, term, self.region());
    }

    #[inline]
    pub fn ready_to_handle_pending_snap(&self) -> bool {
        // If apply worker is still working, written apply state may be overwritten
        // by apply worker. So we have to wait here.
        // Please note that commit_index can't be used here. When applying a snapshot,
        // a stale heartbeat can make the leader think follower has already applied
        // the snapshot, and send remaining log entries, which may increase
        // commit_index.
        // TODO: add more test
        self.last_applying_idx == self.get_store().applied_index()
            // Requesting snapshots also triggers apply workers to write
            // apply states even if there is no pending committed entry.
            // TODO: Instead of sharing the counter, we should apply snapshots
            //       in apply workers.
            && self.pending_request_snapshot_count.load(Ordering::SeqCst) == 0
    }

    #[inline]
    fn ready_to_handle_read(&self) -> bool {
        // TODO: It may cause read index to wait a long time.

        // There may be some values that are not applied by this leader yet but the old
        // leader, if applied_term isn't equal to current term.
        self.get_store().applied_term() == self.term()
            // There may be stale read if the old leader splits really slow,
            // the new region may already elected a new leader while
            // the old leader still think it owns the split range.
            && !self.is_splitting()
            // There may be stale read if a target leader is in another store and
            // applied commit merge, written new values, but the sibling peer in
            // this store does not apply commit merge, so the leader is not ready
            // to read, until the merge is rollbacked.
            && !self.is_merging()
    }

    fn ready_to_handle_unsafe_replica_read(&self, read_index: u64) -> bool {
        // Wait until the follower applies all values before the read. There is still a
        // problem if the leader applies fewer values than the follower, the follower
        // read could get a newer value, and after that, the leader may read a stale
        // value, which violates linearizability.
        self.get_store().applied_index() >= read_index
            // If it is in pending merge state(i.e. applied PrepareMerge), the data may be stale.
            // TODO: Add a test to cover this case
            && self.pending_merge_state.is_none()
            // a peer which is applying snapshot will clean up its data and ingest a snapshot file,
            // during between the two operations a replica read could read empty data.
            && !self.is_handling_snapshot()
    }

    #[inline]
    pub fn is_splitting(&self) -> bool {
        self.last_committed_split_idx > self.get_store().applied_index()
    }

    #[inline]
    pub fn is_merging(&self) -> bool {
        self.last_committed_prepare_merge_idx > self.get_store().applied_index()
            || self.pending_merge_state.is_some()
    }

    /// Checks if leader needs to keep sending logs for follower.
    ///
    /// In DrAutoSync mode, if leader goes to sleep before the region is sync,
    /// PD may wait longer time to reach sync state.
    pub fn replication_mode_need_catch_up(&self) -> bool {
        self.replication_mode_version > 0
            && self.dr_auto_sync_state != DrAutoSyncState::Async
            && !self.replication_sync
    }

    pub fn schedule_raftlog_gc<T: Transport>(
        &mut self,
        ctx: &mut PollContext<EK, ER, T>,
        to: u64,
    ) -> bool {
        let task = RaftlogGcTask::gc(self.region_id, self.last_compacted_idx, to);
        debug!(
            "scheduling raft log gc task";
            "region_id" => self.region_id,
            "peer_id" => self.peer_id(),
            "task" => %task,
        );
        if let Err(e) = ctx.raftlog_gc_scheduler.schedule(task) {
            error!(
                "failed to schedule raft log gc task";
                "region_id" => self.region_id,
                "peer_id" => self.peer_id(),
                "err" => %e,
            );
            false
        } else {
            true
        }
    }

    /// Check the current snapshot status.
    /// Returns whether it's valid to handle raft ready.
    ///
    /// The snapshot process order would be:
    /// - Get the snapshot from the ready
    /// - Wait for the notify of persisting this ready through
    ///   `Peer::on_persist_ready`
    /// - Schedule the snapshot task to region worker through
    ///   `schedule_applying_snapshot`
    /// - Wait for applying snapshot to complete(`check_snap_status`)
    /// Then it's valid to handle the next ready.
    fn check_snap_status<T: Transport>(&mut self, ctx: &mut PollContext<EK, ER, T>) -> bool {
        if let Some(snap_ctx) = self.apply_snap_ctx.as_ref() {
            if !snap_ctx.scheduled {
                // There is a snapshot from ready but it is not scheduled because the ready has
                // not been persisted yet. We should wait for the notification of persisting
                // ready and do not get a new ready.
                return false;
            }
        }

        match self.mut_store().check_applying_snap() {
            CheckApplyingSnapStatus::Applying => {
                // If this peer is applying snapshot, we should not get a new ready.
                // There are two reasons in my opinion:
                //   1. If we handle a new ready and persist the data(e.g. entries),
                //      we can not tell raft-rs that this ready has been persisted because
                //      the ready need to be persisted one by one from raft-rs's view.
                //   2. When this peer is applying snapshot, the response msg should not
                //      be sent to leader, thus the leader will not send new entries to
                //      this peer. Although it's possible a new leader may send a AppendEntries
                //      msg to this peer, this possibility is very low. In most cases, there
                //      is no msg need to be handled.
                // So we choose to not get a new ready which makes the logic more clear.
                debug!(
                    "still applying snapshot, skip further handling";
                    "region_id" => self.region_id,
                    "peer_id" => self.peer.get_id(),
                );
                return false;
            }
            CheckApplyingSnapStatus::Success => {
                fail_point!("raft_before_applying_snap_finished");

                if let Some(snap_ctx) = self.apply_snap_ctx.take() {
                    // This snapshot must be scheduled
                    if !snap_ctx.scheduled {
                        panic!(
                            "{} snapshot was not scheduled before, apply_snap_ctx {:?}",
                            self.tag, snap_ctx
                        );
                    }

                    fail_point!("raft_before_follower_send");
                    let msgs = self.build_raft_messages(ctx, snap_ctx.msgs);
                    self.send_raft_messages(ctx, msgs);

                    // Snapshot has been applied.
                    self.last_applying_idx = self.get_store().truncated_index();
                    self.last_compacted_idx = self.last_applying_idx + 1;
                    self.raft_group.advance_apply_to(self.last_applying_idx);
                    self.cmd_epoch_checker.advance_apply(
                        self.last_applying_idx,
                        self.term(),
                        self.raft_group.store().region(),
                    );

                    if self.unsafe_recovery_state.is_some() {
                        debug!("unsafe recovery finishes applying a snapshot");
                        self.unsafe_recovery_maybe_finish_wait_apply(/* force= */ false);
                    }
                    if self.flashback_state.is_some() {
                        debug!("flashback finishes applying a snapshot");
                        self.maybe_finish_flashback_wait_apply();
                    }
                    if self.snapshot_recovery_state.is_some() {
                        debug!("snapshot recovery finishes applying a snapshot");
                        self.snapshot_recovery_maybe_finish_wait_apply(false);
                    }
                }
                // If `apply_snap_ctx` is none, it means this snapshot does not
                // come from the ready but comes from the unfinished snapshot task
                // after restarting.

                // Note that this function must be called after applied index is updated,
                // i.e. call `RawNode::advance_apply_to`.
                self.post_pending_read_index_on_replica(ctx);
                // Resume `read_progress`
                self.read_progress.resume();
                // Update apply index to `last_applying_idx`
                self.read_progress
                    .update_applied(self.last_applying_idx, &ctx.coprocessor_host);
            }
            CheckApplyingSnapStatus::Idle => {
                // FIXME: It's possible that the snapshot applying task is canceled.
                // Although it only happens when shutting down the store or destroying
                // the peer, it's still dangerous if continue to handle ready for the
                // peer. So it's better to revoke `JOB_STATUS_CANCELLING` to ensure all
                // started tasks can get finished correctly.
                if self.apply_snap_ctx.is_some() {
                    return false;
                }
            }
        }
        assert_eq!(self.apply_snap_ctx, None);
        true
    }

    pub fn handle_raft_ready_append<T: Transport>(
        &mut self,
        ctx: &mut PollContext<EK, ER, T>,
    ) -> Option<ReadyResult> {
        if self.pending_remove {
            return None;
        }

        if !self.check_snap_status(ctx) {
            return None;
        }

        let mut destroy_regions = vec![];
        if self.has_pending_snapshot() {
            if !self.ready_to_handle_pending_snap() {
                let count = self.pending_request_snapshot_count.load(Ordering::SeqCst);
                debug!(
                    "not ready to apply snapshot";
                    "region_id" => self.region_id,
                    "peer_id" => self.peer.get_id(),
                    "applied_index" => self.get_store().applied_index(),
                    "last_applying_index" => self.last_applying_idx,
                    "pending_request_snapshot_count" => count,
                );
                return None;
            }

            if !self.unpersisted_readies.is_empty() {
                debug!(
                    "not ready to apply snapshot because there are some unpersisted readies";
                    "region_id" => self.region_id,
                    "peer_id" => self.peer.get_id(),
                    "unpersisted_readies" => ?self.unpersisted_readies,
                );
                return None;
            }

            let meta = ctx.store_meta.lock().unwrap();
            // For merge process, the stale source peer is destroyed asynchronously when
            // applying snapshot or creating new peer. So here checks whether there is any
            // overlap, if so, wait and do not handle raft ready.
            if let Some(wait_destroy_regions) = meta.atomic_snap_regions.get(&self.region_id) {
                for (source_region_id, is_ready) in wait_destroy_regions {
                    if !is_ready {
                        info!(
                            "snapshot range overlaps, wait source destroy finish";
                            "region_id" => self.region_id,
                            "peer_id" => self.peer.get_id(),
                            "apply_index" => self.get_store().applied_index(),
                            "last_applying_index" => self.last_applying_idx,
                            "overlap_region_id" => source_region_id,
                        );
                        return None;
                    }
                    destroy_regions.push(meta.regions[source_region_id].clone());
                }
            }
        }

        if !self.raft_group.has_ready() {
            fail_point!("before_no_ready_gen_snap_task", |_| None);
            // Generating snapshot task won't set ready for raft group.
            if let Some(gen_task) = self.mut_store().take_gen_snap_task() {
                self.pending_request_snapshot_count
                    .fetch_add(1, Ordering::SeqCst);
                ctx.apply_router
                    .schedule_task(self.region_id, ApplyTask::Snapshot(gen_task));
            }
            return None;
        }

        fail_point!(
            "before_handle_raft_ready_1003",
            self.peer.get_id() == 1003 && self.is_leader(),
            |_| None
        );

        fail_point!(
            "before_handle_snapshot_ready_3",
            self.peer.get_id() == 3 && self.get_pending_snapshot().is_some(),
            |_| None
        );

        fail_point!("panic_if_handle_ready_3", self.peer.get_id() == 3, |_| {
            panic!("{} wants to handle ready", self.tag);
        });

        debug!(
            "handle raft ready";
            "region_id" => self.region_id,
            "peer_id" => self.peer.get_id(),
        );

        let mut ready = self.raft_group.ready();

        self.add_ready_metric(&ready, &mut ctx.raft_metrics);

        // Update it after unstable entries pagination is introduced.
        debug_assert!(ready.entries().last().map_or_else(
            || true,
            |entry| entry.index == self.raft_group.raft.raft_log.last_index(),
        ));
        if self.memtrace_raft_entries != 0 {
            MEMTRACE_RAFT_ENTRIES.trace(TraceEvent::Sub(self.memtrace_raft_entries));
            self.memtrace_raft_entries = 0;
        }

        if !ready.must_sync() {
            // If this ready need not to sync, the term, vote must not be changed,
            // entries and snapshot must be empty.
            if let Some(hs) = ready.hs() {
                assert_eq!(hs.get_term(), self.get_store().hard_state().get_term());
                assert_eq!(hs.get_vote(), self.get_store().hard_state().get_vote());
            }
            assert!(ready.entries().is_empty());
            assert!(ready.snapshot().is_empty());
        }

        self.on_role_changed(ctx, &ready);

        if let Some(hs) = ready.hs() {
            let pre_commit_index = self.get_store().commit_index();
            assert!(hs.get_commit() >= pre_commit_index);
            if self.is_leader() {
                self.on_leader_commit_idx_changed(pre_commit_index, hs.get_commit());
            }
        }

        if !ready.messages().is_empty() {
            assert!(self.is_leader());
            let raft_msgs = self.build_raft_messages(ctx, ready.take_messages());
            self.send_raft_messages(ctx, raft_msgs);
        }

        self.apply_reads(ctx, &ready);

        if !ready.committed_entries().is_empty() {
            self.handle_raft_committed_entries(ctx, ready.take_committed_entries());
        }
        // Check whether there is a pending generate snapshot task, the task
        // needs to be sent to the apply system.
        // Always sending snapshot task behind apply task, so it gets latest
        // snapshot.
        if let Some(gen_task) = self.mut_store().take_gen_snap_task() {
            self.pending_request_snapshot_count
                .fetch_add(1, Ordering::SeqCst);
            ctx.apply_router
                .schedule_task(self.region_id, ApplyTask::Snapshot(gen_task));
        }

        let state_role = ready.ss().map(|ss| ss.raft_state);
        let has_new_entries = !ready.entries().is_empty();
        let mut trackers = vec![];
        if ctx.raft_metrics.waterfall_metrics {
            let now = Instant::now();
            for entry in ready.entries() {
                if let Some((term, times)) = self.proposals.find_trackers(entry.get_index()) {
                    if entry.term == term {
                        trackers.extend_from_slice(times);
                        for tracker in times {
                            tracker.observe(now, &ctx.raft_metrics.wf_send_to_queue, |t| {
                                &mut t.metrics.wf_send_to_queue_nanos
                            });
                        }
                    }
                }
            }
        }
        let (res, mut task) = match self
            .mut_store()
            .handle_raft_ready(&mut ready, destroy_regions)
        {
            Ok(r) => r,
            Err(e) => {
                // We may have written something to writebatch and it can't be reverted, so has
                // to panic here.
                panic!("{} failed to handle raft ready: {:?}", self.tag, e)
            }
        };

        let ready_number = ready.number();
        let persisted_msgs = ready.take_persisted_messages();
        let mut has_write_ready = false;
        match &res {
            HandleReadyResult::SendIoTask | HandleReadyResult::Snapshot { .. } => {
                if !persisted_msgs.is_empty() {
                    task.messages = self.build_raft_messages(ctx, persisted_msgs);
                }

                if !trackers.is_empty() {
                    task.trackers = trackers;
                }

                if let Some(write_worker) = &mut ctx.sync_write_worker {
                    write_worker.handle_write_task(task);

                    assert_eq!(self.unpersisted_ready, None);
                    self.unpersisted_ready = Some(ready);
                    has_write_ready = true;
                } else {
                    self.write_router.send_write_msg(
                        ctx,
                        self.unpersisted_readies.back().map(|r| r.number),
                        WriteMsg::WriteTask(task),
                    );

                    self.unpersisted_readies.push_back(UnpersistedReady {
                        number: ready_number,
                        max_empty_number: ready_number,
                        raft_msgs: vec![],
                    });

                    self.raft_group.advance_append_async(ready);
                }
            }
            HandleReadyResult::NoIoTask => {
                if let Some(last) = self.unpersisted_readies.back_mut() {
                    // Attach to the last unpersisted ready so that it can be considered to be
                    // persisted with the last ready at the same time.
                    if ready_number <= last.max_empty_number {
                        panic!(
                            "{} ready number is not monotonically increaing, {} <= {}",
                            self.tag, ready_number, last.max_empty_number
                        );
                    }
                    last.max_empty_number = ready_number;

                    if !persisted_msgs.is_empty() {
                        self.unpersisted_message_count += persisted_msgs.capacity();
                        last.raft_msgs.push(persisted_msgs);
                    }
                } else {
                    // If this ready don't need to be persisted and there is no previous unpersisted
                    // ready, we can safely consider it is persisted so the persisted msgs can be
                    // sent immediately.
                    self.persisted_number = ready_number;

                    if !persisted_msgs.is_empty() {
                        fail_point!("raft_before_follower_send");
                        let msgs = self.build_raft_messages(ctx, persisted_msgs);
                        self.send_raft_messages(ctx, msgs);
                    }

                    // The commit index and messages of light ready should be empty because no data
                    // needs to be persisted.
                    let mut light_rd = self.raft_group.advance_append(ready);

                    self.add_light_ready_metric(&light_rd, &mut ctx.raft_metrics);

                    if let Some(idx) = light_rd.commit_index() {
                        panic!(
                            "{} advance ready that has no io task but commit index is changed to {}",
                            self.tag, idx
                        );
                    }
                    if !light_rd.messages().is_empty() {
                        panic!(
                            "{} advance ready that has no io task but message is not empty {:?}",
                            self.tag,
                            light_rd.messages()
                        );
                    }
                    // The committed entries may not be empty when the size is too large to
                    // be fetched in the previous ready.
                    if !light_rd.committed_entries().is_empty() {
                        self.handle_raft_committed_entries(ctx, light_rd.take_committed_entries());
                    }
                }
            }
        }

        if let HandleReadyResult::Snapshot {
            msgs,
            snap_region,
            destroy_regions,
            last_first_index,
        } = res
        {
            // When applying snapshot, there is no log applied and not compacted yet.
            self.raft_log_size_hint = 0;

            self.apply_snap_ctx = Some(ApplySnapshotContext {
                ready_number,
                scheduled: false,
                msgs,
                persist_res: Some(PersistSnapshotResult {
                    prev_region: self.region().clone(),
                    region: snap_region,
                    destroy_regions,
                }),
            });
            if self.last_compacted_idx == 0 && last_first_index >= RAFT_INIT_LOG_INDEX {
                // There may be stale logs in raft engine, so schedule a task to clean it
                // up. This is a best effort, if TiKV is shutdown before the task is
                // handled, there can still be stale logs not being deleted until next
                // log gc command is executed. This will delete range [0, last_first_index).
                self.schedule_raftlog_gc(ctx, last_first_index);
                self.last_compacted_idx = last_first_index;
            }
            // Pause `read_progress` to prevent serving stale read while applying snapshot
            self.read_progress.pause();
        }

        Some(ReadyResult {
            state_role,
            has_new_entries,
            has_write_ready,
        })
    }

    fn handle_raft_committed_entries<T>(
        &mut self,
        ctx: &mut PollContext<EK, ER, T>,
        committed_entries: Vec<Entry>,
    ) {
        if committed_entries.is_empty() {
            return;
        }
        fail_point!(
            "before_leader_handle_committed_entries",
            self.is_leader(),
            |_| ()
        );

        assert!(
            !self.is_handling_snapshot(),
            "{} is applying snapshot when it is ready to handle committed entries",
            self.tag
        );
        // Leader needs to update lease.
        let mut lease_to_be_updated = self.is_leader();
        for entry in committed_entries.iter().rev() {
            // raft meta is very small, can be ignored.
            self.raft_log_size_hint += entry.get_data().len() as u64;
            if lease_to_be_updated {
                let propose_time = self
                    .proposals
                    .find_propose_time(entry.get_term(), entry.get_index());
                if let Some(propose_time) = propose_time {
                    // We must renew current_time because this value may be created a long time ago.
                    // If we do not renew it, this time may be smaller than propose_time of a
                    // command, which was proposed in another thread while this thread receives its
                    // AppendEntriesResponse and is ready to calculate its commit-log-duration.
                    ctx.current_time.replace(monotonic_raw_now());
                    ctx.raft_metrics.commit_log.observe(duration_to_sec(
                        (ctx.current_time.unwrap() - propose_time).to_std().unwrap(),
                    ));
                    self.maybe_renew_leader_lease(propose_time, ctx, None);
                    lease_to_be_updated = false;
                }
            }

            fail_point!(
                "leader_commit_prepare_merge",
                {
                    let ctx = ProposalContext::from_bytes(&entry.context);
                    self.is_leader()
                        && entry.term == self.term()
                        && ctx.contains(ProposalContext::PREPARE_MERGE)
                },
                |_| {}
            );
        }
        if let Some(last_entry) = committed_entries.last() {
            self.last_applying_idx = last_entry.get_index();
            if self.last_applying_idx >= self.last_urgent_proposal_idx {
                // Urgent requests are flushed, make it lazy again.
                self.raft_group.skip_bcast_commit(true);
                self.last_urgent_proposal_idx = u64::MAX;
            }
            let cbs = if !self.proposals.is_empty() {
                let current_term = self.term();
                let cbs = committed_entries
                    .iter()
                    .filter_map(|e| {
                        self.proposals
                            .find_proposal(e.get_term(), e.get_index(), current_term)
                    })
                    .map(|mut p| {
                        if p.must_pass_epoch_check {
                            // In this case the apply can be guaranteed to be successful. Invoke the
                            // on_committed callback if necessary.
                            p.cb.invoke_committed();
                        }
                        p
                    })
                    .collect();
                self.proposals.gc();
                cbs
            } else {
                vec![]
            };
            // Note that the `commit_index` and `commit_term` here may be used to
            // forward the commit index. So it must be less than or equal to persist
            // index.
            let commit_index = cmp::min(
                self.raft_group.raft.raft_log.committed,
                self.raft_group.raft.raft_log.persisted,
            );
            let commit_term = self.get_store().term(commit_index).unwrap();
            let mut apply = Apply::new(
                self.peer_id(),
                self.region_id,
                self.term(),
                commit_index,
                commit_term,
                committed_entries,
                cbs,
                self.region_buckets.as_ref().map(|b| b.meta.clone()),
            );
            apply.on_schedule(&ctx.raft_metrics);
            self.mut_store()
                .trace_cached_entries(apply.entries[0].clone());
            if needs_evict_entry_cache(ctx.cfg.evict_cache_on_memory_ratio) {
                // Compact all cached entries instead of half evict.
                self.mut_store().evict_entry_cache(false);
            }
            ctx.apply_router
                .schedule_task(self.region_id, ApplyTask::apply(apply));
        }
        fail_point!("after_send_to_apply_1003", self.peer_id() == 1003, |_| {});
    }

    /// Check long uncommitted proposals and log some info to help find why.
    pub fn check_long_uncommitted_proposals<T>(&mut self, ctx: &mut PollContext<EK, ER, T>) {
        if self.has_long_uncommitted_proposals(ctx) {
            let status = self.raft_group.status();
            let mut buffer: Vec<(u64, u64, u64)> = Vec::new();
            if let Some(prs) = status.progress {
                for (id, p) in prs.iter() {
                    buffer.push((*id, p.commit_group_id, p.matched));
                }
            }
            warn!(
                "found long uncommitted proposals";
                "region_id" => self.region_id,
                "peer_id" => self.peer.get_id(),
                "progress" => ?buffer,
                "cache_first_index" => ?self.get_store().entry_cache_first_index(),
                "next_turn_threshold" => ?self.long_uncommitted_threshold,
            );
        }
    }

    /// Check if there is long uncommitted proposal.
    ///
    /// This will increase the threshold when a long uncommitted proposal is
    /// detected, and reset the threshold when there is no long uncommitted
    /// proposal.
    fn has_long_uncommitted_proposals<T>(&mut self, ctx: &mut PollContext<EK, ER, T>) -> bool {
        let mut has_long_uncommitted = false;
        let base_threshold = ctx.cfg.long_uncommitted_base_threshold.0;
        if let Some(propose_time) = self.proposals.oldest().and_then(|p| p.propose_time) {
            // When a proposal was proposed with this ctx before, the current_time can be
            // some.
            let current_time = *ctx.current_time.get_or_insert_with(monotonic_raw_now);
            let elapsed = match (current_time - propose_time).to_std() {
                Ok(elapsed) => elapsed,
                Err(_) => return false,
            };
            // Increase the threshold for next turn when a long uncommitted proposal is
            // detected.
            if elapsed >= self.long_uncommitted_threshold {
                has_long_uncommitted = true;
                self.long_uncommitted_threshold += base_threshold;
            } else if elapsed < base_threshold {
                self.long_uncommitted_threshold = base_threshold;
            }
        } else {
            self.long_uncommitted_threshold = base_threshold;
        }
        has_long_uncommitted
    }

    fn on_persist_snapshot<T>(
        &mut self,
        ctx: &mut PollContext<EK, ER, T>,
        number: u64,
    ) -> PersistSnapshotResult {
        let snap_ctx = self.apply_snap_ctx.as_mut().unwrap();
        if snap_ctx.ready_number != number || snap_ctx.scheduled {
            panic!(
                "{} apply_snap_ctx {:?} is not valid after persisting snapshot, persist_number {}",
                self.tag, snap_ctx, number
            );
        }

        let persist_res = snap_ctx.persist_res.take().unwrap();
        // Schedule snapshot to apply
        snap_ctx.scheduled = true;
        self.mut_store().persist_snapshot(&persist_res);

        // The peer may change from learner to voter after snapshot persisted.
        let peer = self
            .region()
            .get_peers()
            .iter()
            .find(|p| p.get_id() == self.peer.get_id())
            .unwrap()
            .clone();
        if peer != self.peer {
            info!(
                "meta changed in applying snapshot";
                "region_id" => self.region_id,
                "peer_id" => self.peer.get_id(),
                "before" => ?self.peer,
                "after" => ?peer,
            );
            self.peer = peer;
        };

        self.activate(ctx);

        persist_res
    }

    pub fn on_persist_ready<T: Transport>(
        &mut self,
        ctx: &mut PollContext<EK, ER, T>,
        number: u64,
    ) -> Option<PersistSnapshotResult> {
        assert!(ctx.sync_write_worker.is_none());
        if self.persisted_number >= number {
            return None;
        }
        let last_unpersisted_number = self.unpersisted_readies.back().unwrap().number;
        if number > last_unpersisted_number {
            panic!(
                "{} persisted number {} > last_unpersisted_number {}, unpersisted numbers {:?}",
                self.tag, number, last_unpersisted_number, self.unpersisted_readies
            );
        }
        // There must be a match in `self.unpersisted_readies`
        while let Some(v) = self.unpersisted_readies.pop_front() {
            if number < v.number {
                panic!(
                    "{} no match of persisted number {}, unpersisted readies: {:?} {:?}",
                    self.tag, number, v, self.unpersisted_readies
                );
            }
            for msgs in v.raft_msgs {
                fail_point!("raft_before_follower_send");
                self.unpersisted_message_count -= msgs.capacity();
                let m = self.build_raft_messages(ctx, msgs);
                self.send_raft_messages(ctx, m);
            }
            if number == v.number {
                self.persisted_number = v.max_empty_number;
                break;
            }
        }

        self.write_router
            .check_new_persisted(ctx, self.persisted_number);

        if !self.pending_remove {
            // If `pending_remove` is true, no need to call `on_persist_ready` to
            // update persist index.
            let pre_persist_index = self.raft_group.raft.raft_log.persisted;
            let pre_commit_index = self.raft_group.raft.raft_log.committed;
            self.raft_group.on_persist_ready(self.persisted_number);
            self.report_persist_log_duration(pre_persist_index, &ctx.raft_metrics);
            self.report_commit_log_duration(pre_commit_index, &ctx.raft_metrics);

            let persist_index = self.raft_group.raft.raft_log.persisted;
            self.mut_store().update_cache_persisted(persist_index);

            if let Some(ForceLeaderState::ForceLeader { .. }) = self.force_leader {
                // forward commit index, the committed entries will be applied in the next raft
                // base tick round
                self.maybe_force_forward_commit_index();
            }
        }

        if self.apply_snap_ctx.is_some() && self.unpersisted_readies.is_empty() {
            // Since the snapshot must belong to the last ready, so if `unpersisted_readies`
            // is empty, it means this persisted number is the last one.
            Some(self.on_persist_snapshot(ctx, number))
        } else {
            None
        }
    }

    pub fn handle_raft_ready_advance<T: Transport>(
        &mut self,
        ctx: &mut PollContext<EK, ER, T>,
    ) -> Option<PersistSnapshotResult> {
        assert!(ctx.sync_write_worker.is_some());
        let ready = self.unpersisted_ready.take()?;

        self.persisted_number = ready.number();

        if !ready.snapshot().is_empty() {
            self.raft_group.advance_append_async(ready);
            // The ready is persisted, but we don't want to handle following light
            // ready immediately to avoid flow out of control, so use
            // `on_persist_ready` instead of `advance_append`.
            // We don't need to set `has_ready` to true, as snapshot is always
            // checked when ticking.
            self.raft_group.on_persist_ready(self.persisted_number);
            return Some(self.on_persist_snapshot(ctx, self.persisted_number));
        }

        let pre_persist_index = self.raft_group.raft.raft_log.persisted;
        let pre_commit_index = self.raft_group.raft.raft_log.committed;
        let mut light_rd = self.raft_group.advance_append(ready);
        self.report_persist_log_duration(pre_persist_index, &ctx.raft_metrics);
        self.report_commit_log_duration(pre_commit_index, &ctx.raft_metrics);

        let persist_index = self.raft_group.raft.raft_log.persisted;
        if let Some(ForceLeaderState::ForceLeader { .. }) = self.force_leader {
            // forward commit index, the committed entries will be applied in the next raft
            // base tick round
            self.maybe_force_forward_commit_index();
        }
        self.mut_store().update_cache_persisted(persist_index);

        self.add_light_ready_metric(&light_rd, &mut ctx.raft_metrics);

        if let Some(commit_index) = light_rd.commit_index() {
            let pre_commit_index = self.get_store().commit_index();
            assert!(commit_index >= pre_commit_index);
            // No need to persist the commit index but the one in memory
            // (i.e. commit of hardstate in PeerStorage) should be updated.
            self.mut_store().set_commit_index(commit_index);
            if self.is_leader() {
                self.on_leader_commit_idx_changed(pre_commit_index, commit_index);
            }
        }

        if !light_rd.messages().is_empty() {
            if !self.is_leader() {
                fail_point!("raft_before_follower_send");
            }
            let msgs = light_rd.take_messages();
            let m = self.build_raft_messages(ctx, msgs);
            self.send_raft_messages(ctx, m);
        }

        if !light_rd.committed_entries().is_empty() {
            self.handle_raft_committed_entries(ctx, light_rd.take_committed_entries());
        }

        None
    }

    pub fn unpersisted_ready_len(&self) -> usize {
        self.unpersisted_readies.len()
    }

    pub fn has_unpersisted_ready(&self) -> bool {
        !self.unpersisted_readies.is_empty()
    }

    fn response_read<T>(
        &self,
        read: &mut ReadIndexRequest<Callback<EK::Snapshot>>,
        ctx: &mut PollContext<EK, ER, T>,
        replica_read: bool,
    ) {
        debug!(
            "handle reads with a read index";
            "request_id" => ?read.id,
            "region_id" => self.region_id,
            "peer_id" => self.peer.get_id(),
        );
        RAFT_READ_INDEX_PENDING_COUNT.sub(read.cmds().len() as i64);
        let time = monotonic_raw_now();
        for (req, cb, mut read_index) in read.take_cmds().drain(..) {
            cb.read_tracker().map(|tracker| {
                GLOBAL_TRACKERS.with_tracker(*tracker, |t| {
                    t.metrics.read_index_confirm_wait_nanos =
                        (time - read.propose_time).to_std().unwrap().as_nanos() as u64;
                })
            });
            // leader reports key is locked
            if let Some(locked) = read.locked.take() {
                let mut response = raft_cmdpb::Response::default();
                response.mut_read_index().set_locked(*locked);
                let mut cmd_resp = RaftCmdResponse::default();
                cmd_resp.mut_responses().push(response);
                cb.invoke_read(ReadResponse {
                    response: cmd_resp,
                    snapshot: None,
                    txn_extra_op: TxnExtraOp::Noop,
                });
                continue;
            }
            if !replica_read {
                match (read_index, read.read_index) {
                    (Some(local_responsed_index), Some(batch_index)) => {
                        // `read_index` could be less than `read.read_index` because the former is
                        // filled with `committed index` when proposed, and the latter is filled
                        // after a read-index procedure finished.
                        read_index = Some(cmp::max(local_responsed_index, batch_index));
                    }
                    (None, _) => {
                        // Actually, the read_index is none if and only if it's the first one in
                        // read.cmds. Starting from the second, all the following ones' read_index
                        // is not none.
                        read_index = read.read_index;
                    }
                    _ => {}
                }
                cb.invoke_read(self.handle_read(ctx, req, true, read_index));
                continue;
            }
            if req.get_header().get_replica_read() {
                // We should check epoch since the range could be changed.
                cb.invoke_read(self.handle_read(ctx, req, true, read.read_index));
            } else {
                // The request could be proposed when the peer was leader.
                // TODO: figure out that it's necessary to notify stale or not.
                let term = self.term();
                apply::notify_stale_req(term, cb);
            }
        }
    }

    /// Responses to the ready read index request on the replica, the replica is
    /// not a leader.
    fn post_pending_read_index_on_replica<T>(&mut self, ctx: &mut PollContext<EK, ER, T>) {
        while let Some(mut read) = self.pending_reads.pop_front() {
            // The response of this read index request is lost, but we need it for
            // the memory lock checking result. Resend the request.
            if let Some(read_index) = read.addition_request.take() {
                assert_eq!(read.cmds().len(), 1);
                let (mut req, cb, _) = read.take_cmds().pop().unwrap();
                assert_eq!(req.requests.len(), 1);
                req.requests[0].set_read_index(*read_index);
                let read_cmd = RaftCommand::new(req, cb);
                info!(
                    "re-propose read index request because the response is lost";
                    "region_id" => self.region_id,
                    "peer_id" => self.peer.get_id(),
                );
                RAFT_READ_INDEX_PENDING_COUNT.sub(1);
                self.send_read_command(ctx, read_cmd);
                continue;
            }

            assert!(read.read_index.is_some());
            let is_read_index_request = read.cmds().len() == 1
                && read.cmds()[0].0.get_requests().len() == 1
                && read.cmds()[0].0.get_requests()[0].get_cmd_type() == CmdType::ReadIndex;

            if is_read_index_request {
                self.response_read(&mut read, ctx, false);
            } else if self.ready_to_handle_unsafe_replica_read(read.read_index.unwrap()) {
                self.response_read(&mut read, ctx, true);
            } else {
                // TODO: `ReadIndex` requests could be blocked.
                self.pending_reads.push_front(read);
                break;
            }
        }
    }

    fn send_read_command<T>(
        &self,
        ctx: &mut PollContext<EK, ER, T>,
        read_cmd: RaftCommand<EK::Snapshot>,
    ) {
        let mut err = errorpb::Error::default();
        let read_cb = match ctx.router.send_raft_command(read_cmd) {
            Ok(()) => return,
            Err(TrySendError::Full(cmd)) => {
                err.set_message(RAFTSTORE_IS_BUSY.to_owned());
                err.mut_server_is_busy()
                    .set_reason(RAFTSTORE_IS_BUSY.to_owned());
                cmd.callback
            }
            Err(TrySendError::Disconnected(cmd)) => {
                err.set_message(format!("region {} is missing", self.region_id));
                err.mut_region_not_found().set_region_id(self.region_id);
                cmd.callback
            }
        };
        let mut resp = RaftCmdResponse::default();
        resp.mut_header().set_error(err);
        let read_resp = ReadResponse {
            response: resp,
            snapshot: None,
            txn_extra_op: TxnExtraOp::Noop,
        };
        read_cb.invoke_read(read_resp);
    }

    fn apply_reads<T>(&mut self, ctx: &mut PollContext<EK, ER, T>, ready: &Ready) {
        let mut propose_time = None;
        let states = ready.read_states().iter().map(|state| {
            let read_index_ctx = ReadIndexContext::parse(state.request_ctx.as_slice()).unwrap();
            (read_index_ctx.id, read_index_ctx.locked, state.index)
        });
        // The follower may lost `ReadIndexResp`, so the pending_reads does not
        // guarantee the orders are consistent with read_states. `advance` will
        // update the `read_index` of read request that before this successful
        // `ready`.
        if !self.is_leader() {
            // NOTE: there could still be some pending reads proposed by the peer when it
            // was leader. They will be cleared in `clear_uncommitted_on_role_change` later
            // in the function.
            self.pending_reads.advance_replica_reads(states);
            self.post_pending_read_index_on_replica(ctx);
        } else {
            self.pending_reads.advance_leader_reads(&self.tag, states);
            propose_time = self.pending_reads.last_ready().map(|r| r.propose_time);
            if self.ready_to_handle_read() {
                while let Some(mut read) = self.pending_reads.pop_front() {
                    self.response_read(&mut read, ctx, false);
                }
            }
        }

        // Note that only after handle read_states can we identify what requests are
        // actually stale.
        if ready.ss().is_some() {
            let term = self.term();
            // all uncommitted reads will be dropped silently in raft.
            self.pending_reads.clear_uncommitted_on_role_change(term);
        }

        if let Some(propose_time) = propose_time {
            if self.leader_lease.is_suspect() {
                return;
            }
            self.maybe_renew_leader_lease(propose_time, ctx, None);
        }
    }

    pub fn post_apply<T>(
        &mut self,
        ctx: &mut PollContext<EK, ER, T>,
        apply_state: RaftApplyState,
        applied_term: u64,
        apply_metrics: &ApplyMetrics,
    ) -> bool {
        let mut has_ready = false;

        if self.is_handling_snapshot() {
            panic!("{} should not applying snapshot.", self.tag);
        }

        let applied_index = apply_state.get_applied_index();
        self.raft_group.advance_apply_to(applied_index);

        self.cmd_epoch_checker.advance_apply(
            applied_index,
            self.term(),
            self.raft_group.store().region(),
        );

        if !self.is_leader() {
            self.mut_store()
                .compact_entry_cache(apply_state.applied_index + 1);
        }

        let progress_to_be_updated = self.mut_store().applied_term() != applied_term;
        self.mut_store().set_applied_state(apply_state);
        self.mut_store().set_applied_term(applied_term);

        self.peer_stat.written_keys += apply_metrics.written_keys;
        self.peer_stat.written_bytes += apply_metrics.written_bytes;
        self.delete_keys_hint += apply_metrics.delete_keys_hint;
        let diff = self.size_diff_hint as i64 + apply_metrics.size_diff_hint;
        self.size_diff_hint = cmp::max(diff, 0) as u64;

        if self.has_pending_snapshot() && self.ready_to_handle_pending_snap() {
            has_ready = true;
        }
        if !self.is_leader() {
            self.post_pending_read_index_on_replica(ctx)
        } else if self.ready_to_handle_read() {
            while let Some(mut read) = self.pending_reads.pop_front() {
                self.response_read(&mut read, ctx, false);
            }
        }
        self.pending_reads.gc();

        self.read_progress
            .update_applied(applied_index, &ctx.coprocessor_host);

        // Only leaders need to update applied_term.
        if progress_to_be_updated && self.is_leader() {
            if applied_term == self.term() {
                ctx.coprocessor_host
                    .on_applied_current_term(StateRole::Leader, self.region());
            }
            let progress = ReadProgress::applied_term(applied_term);
            let mut meta = ctx.store_meta.lock().unwrap();
            let reader = meta.readers.get_mut(&self.region_id).unwrap();
            self.maybe_update_read_progress(reader, progress);
        }
        has_ready
    }

    pub fn post_split(&mut self) {
        // Reset delete_keys_hint and size_diff_hint.
        self.delete_keys_hint = 0;
        self.size_diff_hint = 0;
        self.reset_region_buckets();
    }

    pub fn reset_region_buckets(&mut self) {
        if self.region_buckets.is_some() {
            self.last_region_buckets = self.region_buckets.take();
            self.region_buckets = None;
        }
    }

    /// Try to renew leader lease.
    fn maybe_renew_leader_lease<T>(
        &mut self,
        ts: Timespec,
        ctx: &mut PollContext<EK, ER, T>,
        progress: Option<ReadProgress>,
    ) {
        // A nonleader peer should never has leader lease.
        let read_progress = if !self.is_leader() {
            None
        } else if self.is_splitting() {
            // A splitting leader should not renew its lease.
            // Because we split regions asynchronous, the leader may read stale results
            // if splitting runs slow on the leader.
            debug!(
                "prevents renew lease while splitting";
                "region_id" => self.region_id,
                "peer_id" => self.peer.get_id(),
            );
            None
        } else if self.is_merging() {
            // A merging leader should not renew its lease.
            // Because we merge regions asynchronous, the leader may read stale results
            // if commit merge runs slow on sibling peers.
            debug!(
                "prevents renew lease while merging";
                "region_id" => self.region_id,
                "peer_id" => self.peer.get_id(),
            );
            None
        } else if self.force_leader.is_some() {
            debug!(
                "prevents renew lease while in force leader state";
                "region_id" => self.region_id,
                "peer_id" => self.peer.get_id(),
            );
            None
        } else if self.flashback_state.is_some() {
            debug!(
                "prevents renew lease while in flashback state";
                "region_id" => self.region_id,
                "peer_id" => self.peer.get_id(),
            );
            None
        } else {
            self.leader_lease.renew(ts);
            let term = self.term();
            self.leader_lease
                .maybe_new_remote_lease(term)
                .map(ReadProgress::leader_lease)
        };
        if let Some(progress) = progress {
            let mut meta = ctx.store_meta.lock().unwrap();
            let reader = meta.readers.get_mut(&self.region_id).unwrap();
            self.maybe_update_read_progress(reader, progress);
        }
        if let Some(progress) = read_progress {
            let mut meta = ctx.store_meta.lock().unwrap();
            let reader = meta.readers.get_mut(&self.region_id).unwrap();
            self.maybe_update_read_progress(reader, progress);
        }
    }

    fn maybe_update_read_progress(&self, reader: &mut ReadDelegate, progress: ReadProgress) {
        if self.pending_remove {
            return;
        }
        debug!(
            "update read progress";
            "region_id" => self.region_id,
            "peer_id" => self.peer.get_id(),
            "progress" => ?progress,
        );
        reader.update(progress);
    }

    pub fn maybe_campaign(&mut self, parent_is_leader: bool) -> bool {
        if self.region().get_peers().len() <= 1 {
            // The peer campaigned when it was created, no need to do it again.
            return false;
        }

        if !parent_is_leader {
            return false;
        }

        // If last peer is the leader of the region before split, it's intuitional for
        // it to become the leader of new split region.
        let _ = self.raft_group.campaign();
        true
    }

    /// Proposes a request.
    ///
    /// Return whether the request has been proposed successfully.
    pub fn propose<T: Transport>(
        &mut self,
        ctx: &mut PollContext<EK, ER, T>,
        mut cb: Callback<EK::Snapshot>,
        req: RaftCmdRequest,
        mut err_resp: RaftCmdResponse,
        mut disk_full_opt: DiskFullOpt,
    ) -> bool {
        if self.pending_remove {
            return false;
        }

        ctx.raft_metrics.propose.all.inc();

        let req_admin_cmd_type = if !req.has_admin_request() {
            None
        } else {
            Some(req.get_admin_request().get_cmd_type())
        };
        let is_urgent = is_request_urgent(&req);

        let policy = self.inspect(&req);
        let res = match policy {
            Ok(RequestPolicy::ReadLocal) | Ok(RequestPolicy::StaleRead) => {
                self.read_local(ctx, req, cb);
                return false;
            }
            Ok(RequestPolicy::ReadIndex) => return self.read_index(ctx, req, err_resp, cb),
            Ok(RequestPolicy::ProposeTransferLeader) => {
                return self.propose_transfer_leader(ctx, req, cb);
            }
            Ok(RequestPolicy::ProposeNormal) => {
                // For admin cmds, only region split/merge comes here.
                if req.has_admin_request() {
                    disk_full_opt = DiskFullOpt::AllowedOnAlmostFull;
                }
                self.check_normal_proposal_with_disk_full_opt(ctx, disk_full_opt)
                    .and_then(|_| self.propose_normal(ctx, req))
            }
            Ok(RequestPolicy::ProposeConfChange) => self.propose_conf_change(ctx, &req),
            Err(e) => Err(e),
        };
        fail_point!("after_propose");

        match res {
            Err(e) => {
                cmd_resp::bind_error(&mut err_resp, e);
                cb.invoke_with_response(err_resp);
                self.post_propose_fail(req_admin_cmd_type);
                false
            }
            Ok(Either::Right(idx)) => {
                if !cb.is_none() {
                    self.cmd_epoch_checker.attach_to_conflict_cmd(idx, cb);
                }
                self.post_propose_fail(req_admin_cmd_type);
                false
            }
            Ok(Either::Left(idx)) => {
                let has_applied_to_current_term = self.has_applied_to_current_term();
                if has_applied_to_current_term {
                    // After this peer has applied to current term and passed above checking
                    // including `cmd_epoch_checker`, we can safely guarantee
                    // that this proposal will be committed if there is no abnormal leader transfer
                    // in the near future. Thus proposed callback can be called.
                    cb.invoke_proposed();
                }
                if is_urgent {
                    self.last_urgent_proposal_idx = idx;
                    // Eager flush to make urgent proposal be applied on all nodes as soon as
                    // possible.
                    self.raft_group.skip_bcast_commit(false);
                }
                self.should_wake_up = true;
                let p = Proposal {
                    is_conf_change: req_admin_cmd_type == Some(AdminCmdType::ChangePeer)
                        || req_admin_cmd_type == Some(AdminCmdType::ChangePeerV2),
                    index: idx,
                    term: self.term(),
                    cb,
                    propose_time: None,
                    must_pass_epoch_check: has_applied_to_current_term,
                };
                if let Some(cmd_type) = req_admin_cmd_type {
                    self.cmd_epoch_checker
                        .post_propose(cmd_type, idx, self.term());
                }
                self.post_propose(ctx, p);
                true
            }
        }
    }

    fn post_propose_fail(&mut self, req_admin_cmd_type: Option<AdminCmdType>) {
        if req_admin_cmd_type == Some(AdminCmdType::PrepareMerge) {
            // If we just failed to propose PrepareMerge, the pessimistic locks status
            // may become MergingRegion incorrectly. So, we have to revert it here.
            // But we have to rule out the case when the region has successfully
            // proposed PrepareMerge or has been in merging, which is decided by
            // the boolean expression below.
            let is_merging = self.is_merging()
                || self
                    .cmd_epoch_checker
                    .last_cmd_index(AdminCmdType::PrepareMerge)
                    .is_some();
            if !is_merging {
                let mut pessimistic_locks = self.txn_ext.pessimistic_locks.write();
                if pessimistic_locks.status == LocksStatus::MergingRegion {
                    pessimistic_locks.status = LocksStatus::Normal;
                }
            }
        }
    }

    fn post_propose<T>(
        &mut self,
        poll_ctx: &mut PollContext<EK, ER, T>,
        mut p: Proposal<Callback<EK::Snapshot>>,
    ) {
        // Try to renew leader lease on every consistent read/write request.
        if poll_ctx.current_time.is_none() {
            poll_ctx.current_time = Some(monotonic_raw_now());
        }
        p.propose_time = poll_ctx.current_time;

        self.proposals.push(p);
    }

    // TODO: set higher election priority of voter/incoming voter than demoting
    // voter
    /// Validate the `ConfChange` requests and check whether it's safe to
    /// propose these conf change requests.
    /// It's safe iff at least the quorum of the Raft group is still healthy
    /// right after all conf change is applied.
    /// If 'allow_remove_leader' is false then the peer to be removed should
    /// not be the leader.
    fn check_conf_change<T>(
        &mut self,
        ctx: &mut PollContext<EK, ER, T>,
        change_peers: &[ChangePeerRequest],
        cc: &impl ConfChangeI,
    ) -> Result<()> {
        // Check whether current joint state can handle this request
        let mut after_progress = self.check_joint_state(cc)?;
        let current_progress = self.raft_group.status().progress.unwrap().clone();
        let kind = ConfChangeKind::confchange_kind(change_peers.len());

        if kind == ConfChangeKind::LeaveJoint {
            if self.peer.get_role() == PeerRole::DemotingVoter && !self.is_force_leader() {
                return Err(box_err!(
                    "{} ignore leave joint command that demoting leader",
                    self.tag
                ));
            }
            // Leaving joint state, skip check
            return Ok(());
        }

        // Check whether this request is valid
        let mut check_dup = HashSet::default();
        let mut only_learner_change = true;
        let current_voter = current_progress.conf().voters().ids();
        for cp in change_peers.iter() {
            let (change_type, peer) = (cp.get_change_type(), cp.get_peer());
            match (change_type, peer.get_role()) {
                (ConfChangeType::RemoveNode, PeerRole::Voter) if kind != ConfChangeKind::Simple => {
                    return Err(box_err!(
                        "{} invalid conf change request: {:?}, can not remove voter directly",
                        self.tag,
                        cp
                    ));
                }
                (ConfChangeType::RemoveNode, _)
                | (ConfChangeType::AddNode, PeerRole::Voter)
                | (ConfChangeType::AddLearnerNode, PeerRole::Learner) => {}
                _ => {
                    return Err(box_err!(
                        "{} invalid conf change request: {:?}",
                        self.tag,
                        cp
                    ));
                }
            }

            if !check_dup.insert(peer.get_id()) {
                return Err(box_err!(
                    "{} invalid conf change request, have multiple commands for the same peer {}",
                    self.tag,
                    peer.get_id()
                ));
            }

            if peer.get_id() == self.peer_id()
                && (change_type == ConfChangeType::RemoveNode
                // In Joint confchange, the leader is allowed to be DemotingVoter
                || (kind == ConfChangeKind::Simple
                && change_type == ConfChangeType::AddLearnerNode))
                && !ctx.cfg.allow_remove_leader()
            {
                return Err(box_err!(
                    "{} ignore remove leader or demote leader",
                    self.tag
                ));
            }

            if current_voter.contains(peer.get_id()) || change_type == ConfChangeType::AddNode {
                only_learner_change = false;
            }
        }

        // Multiple changes that only effect learner will not product `IncommingVoter`
        // or `DemotingVoter` after apply, but raftstore layer and PD rely on these
        // roles to detect joint state
        if kind != ConfChangeKind::Simple && only_learner_change {
            return Err(box_err!(
                "{} invalid conf change request, multiple changes that only effect learner",
                self.tag
            ));
        }

        let promoted_commit_index = after_progress.maximal_committed_index().0;
        if current_progress.is_singleton() // It's always safe if there is only one node in the cluster.
            || promoted_commit_index >= self.get_store().truncated_index() || self.force_leader.is_some()
        {
            return Ok(());
        }

        PEER_ADMIN_CMD_COUNTER_VEC
            .with_label_values(&["conf_change", "reject_unsafe"])
            .inc();

        // Waking it up to replicate logs to candidate.
        self.should_wake_up = true;
        Err(box_err!(
            "{} unsafe to perform conf change {:?}, before: {:?}, after: {:?}, truncated index {}, promoted commit index {}",
            self.tag,
            change_peers,
            current_progress.conf().to_conf_state(),
            after_progress.conf().to_conf_state(),
            self.get_store().truncated_index(),
            promoted_commit_index
        ))
    }

    /// Check if current joint state can handle this confchange
    fn check_joint_state(&mut self, cc: &impl ConfChangeI) -> Result<ProgressTracker> {
        let cc = &cc.as_v2();
        let mut prs = self.raft_group.status().progress.unwrap().clone();
        let mut changer = Changer::new(&prs);
        let (cfg, changes) = if cc.leave_joint() {
            changer.leave_joint()?
        } else if let Some(auto_leave) = cc.enter_joint() {
            changer.enter_joint(auto_leave, &cc.changes)?
        } else {
            changer.simple(&cc.changes)?
        };
        prs.apply_conf(cfg, changes, self.raft_group.raft.raft_log.last_index());
        Ok(prs)
    }

    pub fn transfer_leader(&mut self, peer: &metapb::Peer) {
        info!(
            "transfer leader";
            "region_id" => self.region_id,
            "peer_id" => self.peer.get_id(),
            "peer" => ?peer,
        );

        self.raft_group.transfer_leader(peer.get_id());
        self.should_wake_up = true;
    }

    fn pre_transfer_leader(&mut self, peer: &metapb::Peer) -> bool {
        // Checks if safe to transfer leader.
        if self.raft_group.raft.has_pending_conf() {
            info!(
                "reject transfer leader due to pending conf change";
                "region_id" => self.region_id,
                "peer_id" => self.peer.get_id(),
                "peer" => ?peer,
            );
            return false;
        }

        // Broadcast heartbeat to make sure followers commit the entries immediately.
        // It's only necessary to ping the target peer, but ping all for simplicity.
        self.raft_group.ping();
        let mut msg = eraftpb::Message::new();
        msg.set_to(peer.get_id());
        msg.set_msg_type(eraftpb::MessageType::MsgTransferLeader);
        msg.set_from(self.peer_id());
        // log term here represents the term of last log. For leader, the term of last
        // log is always its current term. Not just set term because raft library
        // forbids setting it for MsgTransferLeader messages.
        msg.set_log_term(self.term());
        self.raft_group.raft.msgs.push(msg);
        true
    }

    pub fn ready_to_transfer_leader<T>(
        &self,
        ctx: &mut PollContext<EK, ER, T>,
        mut index: u64,
        peer: &metapb::Peer,
    ) -> Option<&'static str> {
        let peer_id = peer.get_id();
        let status = self.raft_group.status();
        let progress = status.progress.unwrap();

        if !progress.conf().voters().contains(peer_id) {
            return Some("non voter");
        }

        for (id, pr) in progress.iter() {
            if pr.state == ProgressState::Snapshot {
                return Some("pending snapshot");
            }
            if *id == peer_id && index == 0 {
                // index will be zero if it's sent from an instance without
                // pre-transfer-leader feature. Set it to matched to make it
                // possible to transfer leader to an older version. It may be
                // useful during rolling restart.
                index = pr.matched;
            }
        }

        if self.raft_group.raft.has_pending_conf()
            || self.raft_group.raft.pending_conf_index > index
        {
            return Some("pending conf change");
        }

        let last_index = self.get_store().last_index();
        if last_index >= index + ctx.cfg.leader_transfer_max_log_lag {
            return Some("log gap");
        }
        None
    }

    fn read_local<T>(
        &mut self,
        ctx: &mut PollContext<EK, ER, T>,
        req: RaftCmdRequest,
        cb: Callback<EK::Snapshot>,
    ) {
        ctx.raft_metrics.propose.local_read.inc();
        cb.invoke_read(self.handle_read(ctx, req, false, Some(self.get_store().commit_index())))
    }

    pub fn pre_read_index(&self) -> Result<()> {
        fail_point!(
            "before_propose_readindex",
            |s| if s.map_or(true, |s| s.parse().unwrap_or(true)) {
                Ok(())
            } else {
                Err(box_err!(
                    "{} can not read due to injected failure",
                    self.tag
                ))
            }
        );

        // See more in ready_to_handle_read().
        if self.is_splitting() {
            return Err(Error::ReadIndexNotReady {
                reason: "can not read index due to split",
                region_id: self.region_id,
            });
        }
        if self.is_merging() {
            return Err(Error::ReadIndexNotReady {
                reason: "can not read index due to merge",
                region_id: self.region_id,
            });
        }
        Ok(())
    }

    pub fn has_unresolved_reads(&self) -> bool {
        self.pending_reads.has_unresolved()
    }

    /// `ReadIndex` requests could be lost in network, so on followers commands
    /// could queue in `pending_reads` forever. Sending a new `ReadIndex`
    /// periodically can resolve this.
    pub fn retry_pending_reads(&mut self, cfg: &Config) {
        if self.is_leader()
            || !self.pending_reads.check_needs_retry(cfg)
            || self.pre_read_index().is_err()
        {
            return;
        }

        let read = self.pending_reads.back_mut().unwrap();
        debug_assert!(read.read_index.is_none());
        self.raft_group
            .read_index(ReadIndexContext::fields_to_bytes(
                read.id,
                read.addition_request.as_deref(),
                None,
            ));
        debug!(
            "request to get a read index";
            "request_id" => ?read.id,
            "region_id" => self.region_id,
            "peer_id" => self.peer.get_id(),
        );
    }

    pub fn push_pending_read(
        &mut self,
        read: ReadIndexRequest<Callback<EK::Snapshot>>,
        is_leader: bool,
    ) {
        self.pending_reads.push_back(read, is_leader);
    }

    // Returns a boolean to indicate whether the `read` is proposed or not.
    // For these cases it won't be proposed:
    // 1. The region is in merging or splitting;
    // 2. The message is stale and dropped by the Raft group internally;
    // 3. There is already a read request proposed in the current lease;
    fn read_index<T: Transport>(
        &mut self,
        poll_ctx: &mut PollContext<EK, ER, T>,
        mut req: RaftCmdRequest,
        mut err_resp: RaftCmdResponse,
        cb: Callback<EK::Snapshot>,
    ) -> bool {
        if let Err(e) = self.pre_read_index() {
            debug!(
                "prevents unsafe read index";
                "region_id" => self.region_id,
                "peer_id" => self.peer.get_id(),
                "err" => ?e,
            );
            poll_ctx.raft_metrics.propose.unsafe_read_index.inc();
            cmd_resp::bind_error(&mut err_resp, e);
            cb.report_error(err_resp);
            self.should_wake_up = true;
            return false;
        }

        let now = monotonic_raw_now();
        if self.is_leader() {
            match self.inspect_lease() {
                // Here combine the new read request with the previous one even if the lease expired
                // is ok because in this case, the previous read index must be sent out with a valid
                // lease instead of a suspect lease. So there must no pending transfer-leader
                // proposals before or after the previous read index, and the lease can be renewed
                // when get heartbeat responses.
                LeaseState::Valid | LeaseState::Expired => {
                    // Must use the commit index of `PeerStorage` instead of the commit index
                    // in raft-rs which may be greater than the former one.
                    // For more details, see the annotations above `on_leader_commit_idx_changed`.
                    let commit_index = self.get_store().commit_index();
                    if let Some(read) = self.pending_reads.back_mut() {
                        let max_lease = poll_ctx.cfg.raft_store_max_leader_lease();
                        let is_read_index_request = req
                            .get_requests()
                            .get(0)
                            .map(|req| req.has_read_index())
                            .unwrap_or_default();
                        // A read index request or a read with addition request always needs the
                        // response of checking memory lock for async commit, so we cannot apply the
                        // optimization here
                        if !is_read_index_request
                            && read.addition_request.is_none()
                            && read.propose_time + max_lease > now
                        {
                            // A read request proposed in the current lease is found; combine the
                            // new read request to that previous one, so that no proposing needed.
                            read.push_command(req, cb, commit_index);
                            return false;
                        }
                    }
                }
                // If the current lease is suspect, new read requests can't be appended into
                // `pending_reads` because if the leader is transferred, the latest read could
                // be dirty.
                _ => {}
            }
        }

        // When a replica cannot detect any leader, `MsgReadIndex` will be dropped,
        // which would cause a long time waiting for a read response. Then we
        // should return an error directly in this situation.
        if !self.is_leader() && self.leader_id() == INVALID_ID {
            poll_ctx
                .raft_metrics
                .invalid_proposal
                .read_index_no_leader
                .inc();
            // The leader may be hibernated, send a message for trying to awaken the leader.
            if self.bcast_wake_up_time.is_none()
                || self
                    .bcast_wake_up_time
                    .as_ref()
                    .unwrap()
                    .saturating_elapsed()
                    >= Duration::from_millis(MIN_BCAST_WAKE_UP_INTERVAL)
            {
                self.bcast_wake_up_message(poll_ctx);
                self.bcast_wake_up_time = Some(TiInstant::now_coarse());

                let task = PdTask::QueryRegionLeader {
                    region_id: self.region_id,
                };
                if let Err(e) = poll_ctx.pd_scheduler.schedule(task) {
                    error!(
                        "failed to notify pd";
                        "region_id" => self.region_id,
                        "peer_id" => self.peer_id(),
                        "err" => %e,
                    )
                }
            }
            self.should_wake_up = true;
            cmd_resp::bind_error(&mut err_resp, Error::NotLeader(self.region_id, None));
            cb.report_error(err_resp);
            return false;
        }

        poll_ctx.raft_metrics.propose.read_index.inc();
        self.bcast_wake_up_time = None;

        let request = req
            .mut_requests()
            .get_mut(0)
            .filter(|req| req.has_read_index())
            .map(|req| req.take_read_index());
        let (id, dropped) = self.propose_read_index(request.as_ref(), None);
        if dropped && self.is_leader() {
            // The message gets dropped silently, can't be handled anymore.
            apply::notify_stale_req(self.term(), cb);
            poll_ctx.raft_metrics.propose.dropped_read_index.inc();
            return false;
        }

        let mut read = ReadIndexRequest::with_command(id, req, cb, now);
        read.addition_request = request.map(Box::new);
        self.push_pending_read(read, self.is_leader());
        self.should_wake_up = true;

        debug!(
            "request to get a read index";
            "request_id" => ?id,
            "region_id" => self.region_id,
            "peer_id" => self.peer.get_id(),
            "is_leader" => self.is_leader(),
        );

        // TimeoutNow has been sent out, so we need to propose explicitly to
        // update leader lease.
        if self.leader_lease.is_suspect() {
            let req = RaftCmdRequest::default();
            if let Ok(Either::Left(index)) = self.propose_normal(poll_ctx, req) {
                let p = Proposal {
                    is_conf_change: false,
                    index,
                    term: self.term(),
                    cb: Callback::None,
                    propose_time: Some(now),
                    must_pass_epoch_check: false,
                };
                self.post_propose(poll_ctx, p);
            }
        }

        true
    }

    // Propose a read index request to the raft group, return the request id and
    // whether this request had dropped silently
    pub fn propose_read_index(
        &mut self,
        request: Option<&raft_cmdpb::ReadIndexRequest>,
        locked: Option<&LockInfo>,
    ) -> (Uuid, bool) {
        let last_pending_read_count = self.raft_group.raft.pending_read_count();
        let last_ready_read_count = self.raft_group.raft.ready_read_count();

        let id = Uuid::new_v4();
        self.raft_group
            .read_index(ReadIndexContext::fields_to_bytes(id, request, locked));

        let pending_read_count = self.raft_group.raft.pending_read_count();
        let ready_read_count = self.raft_group.raft.ready_read_count();
        (
            id,
            pending_read_count == last_pending_read_count
                && ready_read_count == last_ready_read_count,
        )
    }

    /// Returns (minimal matched, minimal committed_index)
    ///
    /// For now, it is only used in merge.
    pub fn get_min_progress(&self) -> Result<(u64, u64)> {
        let (mut min_m, mut min_c) = (None, None);
        if let Some(progress) = self.raft_group.status().progress {
            for (id, pr) in progress.iter() {
                // Reject merge if there is any pending request snapshot,
                // because a target region may merge a source region which is in
                // an invalid state.
                if pr.state == ProgressState::Snapshot
                    || pr.pending_request_snapshot != INVALID_INDEX
                {
                    return Err(box_err!(
                        "there is a pending snapshot peer {} [{:?}], skip merge",
                        id,
                        pr
                    ));
                }
                if min_m.unwrap_or(u64::MAX) > pr.matched {
                    min_m = Some(pr.matched);
                }
                if min_c.unwrap_or(u64::MAX) > pr.committed_index {
                    min_c = Some(pr.committed_index);
                }
            }
        }
        let (mut min_m, min_c) = (min_m.unwrap_or(0), min_c.unwrap_or(0));
        if min_m < min_c {
            warn!(
                "min_matched < min_committed, raft progress is inaccurate";
                "region_id" => self.region_id,
                "peer_id" => self.peer.get_id(),
                "min_matched" => min_m,
                "min_committed" => min_c,
            );
            // Reset `min_matched` to `min_committed`, since the raft log at `min_committed`
            // is known to be committed in all peers, all of the peers should also have
            // replicated it
            min_m = min_c;
        }
        Ok((min_m, min_c))
    }

    fn pre_propose_prepare_merge<T: Transport>(
        &mut self,
        ctx: &mut PollContext<EK, ER, T>,
        req: &mut RaftCmdRequest,
    ) -> Result<()> {
        // Check existing prepare_merge_fence.
        let mut passed_merge_fence = false;
        if self.prepare_merge_fence > 0 {
            let applied_index = self.get_store().applied_index();
            if applied_index >= self.prepare_merge_fence {
                // Check passed, clear fence and start proposing pessimistic locks and
                // PrepareMerge.
                self.prepare_merge_fence = 0;
                self.pending_prepare_merge = None;
                passed_merge_fence = true;
            } else {
                self.pending_prepare_merge = Some(mem::take(req));
                info!(
                    "reject PrepareMerge because applied_index has not reached prepare_merge_fence";
                    "region_id" => self.region_id,
                    "applied_index" => applied_index,
                    "prepare_merge_fence" => self.prepare_merge_fence
                );
                return Err(Error::PendingPrepareMerge);
            }
        }

        let last_index = self.raft_group.raft.raft_log.last_index();
        let (min_matched, min_committed) = self.get_min_progress()?;
        if min_matched == 0
            || min_committed == 0
            || last_index - min_matched > ctx.cfg.merge_max_log_gap
            || last_index - min_committed > ctx.cfg.merge_max_log_gap * 2
            || min_matched < self.last_sent_snapshot_idx
        {
            return Err(box_err!(
                "log gap too large, skip merge: matched: {}, committed: {}, last index: {}, last_snapshot: {}",
                min_matched,
                min_committed,
                last_index,
                self.last_sent_snapshot_idx
            ));
        }
        let mut entry_size = 0;
        for entry in self.raft_group.raft.raft_log.entries(
            min_committed + 1,
            NO_LIMIT,
            GetEntriesContext::empty(false),
        )? {
            // commit merge only contains entries start from min_matched + 1
            if entry.index > min_matched {
                entry_size += entry.get_data().len();
            }
            if entry.get_entry_type() == EntryType::EntryConfChange
                || entry.get_entry_type() == EntryType::EntryConfChangeV2
            {
                return Err(box_err!(
                    "{} log gap contains conf change, skip merging.",
                    self.tag
                ));
            }
            if entry.get_data().is_empty() {
                continue;
            }
            let cmd: RaftCmdRequest =
                util::parse_data_at(entry.get_data(), entry.get_index(), &self.tag);
            if !cmd.has_admin_request() {
                continue;
            }
            let cmd_type = cmd.get_admin_request().get_cmd_type();
            match cmd_type {
                AdminCmdType::TransferLeader
                | AdminCmdType::ComputeHash
                | AdminCmdType::VerifyHash
                | AdminCmdType::InvalidAdmin => continue,
                _ => {}
            }
            // Any command that can change epoch or log gap should be rejected.
            return Err(box_err!(
                "log gap contains admin request {:?}, skip merging.",
                cmd_type
            ));
        }
        let entry_size_limit = ctx.cfg.raft_entry_max_size.0 as usize * 9 / 10;
        if entry_size > entry_size_limit {
            return Err(box_err!(
                "log gap size exceed entry size limit, skip merging."
            ));
        };

        // Record current proposed index. If there are some in-memory pessimistic locks,
        // we should wait until applying to the proposed index before proposing
        // pessimistic locks and PrepareMerge. Otherwise, if an already proposed command
        // will remove a pessimistic lock, we will make some deleted locks appear again.
        if !passed_merge_fence {
            let pessimistic_locks = self.txn_ext.pessimistic_locks.read();
            if !pessimistic_locks.is_empty() {
                if pessimistic_locks.status != LocksStatus::Normal {
                    // If `status` is not `Normal`, it means the in-memory pessimistic locks are
                    // being transferred, probably triggered by transferring leader. In this case,
                    // we abort merging to simplify the situation.
                    return Err(box_err!(
                        "pessimistic locks status is {:?}, skip merging.",
                        pessimistic_locks.status
                    ));
                }
                if self.get_store().applied_index() < last_index {
                    self.prepare_merge_fence = last_index;
                    self.pending_prepare_merge = Some(mem::take(req));
                    info!(
                        "start rejecting new proposals before prepare merge";
                        "region_id" => self.region_id,
                        "prepare_merge_fence" => last_index
                    );
                    return Err(Error::PendingPrepareMerge);
                }
            }
        }

        fail_point!("before_propose_locks_on_region_merge");
        self.propose_locks_before_prepare_merge(ctx, entry_size_limit - entry_size)?;

        req.mut_admin_request()
            .mut_prepare_merge()
            .set_min_index(min_matched + 1);
        Ok(())
    }

    fn propose_locks_before_prepare_merge<T: Transport>(
        &mut self,
        ctx: &mut PollContext<EK, ER, T>,
        size_limit: usize,
    ) -> Result<()> {
        let pessimistic_locks = self.txn_ext.pessimistic_locks.upgradable_read();
        if pessimistic_locks.is_empty() {
            let mut pessimistic_locks = RwLockUpgradableReadGuard::upgrade(pessimistic_locks);
            pessimistic_locks.status = LocksStatus::MergingRegion;
            return Ok(());
        }
        // The proposed pessimistic locks here will also be carried in CommitMerge.
        // Check the size to avoid CommitMerge exceeding the size limit of a raft entry.
        // This check is a inaccurate check. We will check the size again accurately
        // later using the protobuf encoding.
        if pessimistic_locks.memory_size > size_limit {
            return Err(box_err!(
                "pessimistic locks size {} exceed size limit {}, skip merging.",
                pessimistic_locks.memory_size,
                size_limit
            ));
        }

        let mut cmd = RaftCmdRequest::default();
        for (key, (lock, _deleted)) in &*pessimistic_locks {
            let mut put = PutRequest::default();
            put.set_cf(CF_LOCK.to_string());
            put.set_key(key.as_encoded().to_owned());
            put.set_value(lock.to_lock().to_bytes());
            let mut req = Request::default();
            req.set_cmd_type(CmdType::Put);
            req.set_put(put);
            cmd.mut_requests().push(req);
        }
        cmd.mut_header().set_region_id(self.region_id);
        cmd.mut_header()
            .set_region_epoch(self.region().get_region_epoch().clone());
        cmd.mut_header().set_peer(self.peer.clone());
        let proposal_size = cmd.compute_size();
        if proposal_size as usize > size_limit {
            return Err(box_err!(
                "pessimistic locks size {} exceed size limit {}, skip merging.",
                proposal_size,
                size_limit
            ));
        }

        {
            let mut pessimistic_locks = RwLockUpgradableReadGuard::upgrade(pessimistic_locks);
            pessimistic_locks.status = LocksStatus::MergingRegion;
        }
        debug!("propose {} pessimistic locks before prepare merge", cmd.get_requests().len();
            "region_id" => self.region_id);
        self.propose_normal(ctx, cmd)?;
        Ok(())
    }

    fn pre_propose<T: Transport>(
        &mut self,
        poll_ctx: &mut PollContext<EK, ER, T>,
        req: &mut RaftCmdRequest,
    ) -> Result<ProposalContext> {
        poll_ctx.coprocessor_host.pre_propose(self.region(), req)?;
        let mut ctx = ProposalContext::empty();

        if get_sync_log_from_request(req) {
            ctx.insert(ProposalContext::SYNC_LOG);
        }

        if !req.has_admin_request() {
            return Ok(ctx);
        }

        match req.get_admin_request().get_cmd_type() {
            AdminCmdType::Split | AdminCmdType::BatchSplit => ctx.insert(ProposalContext::SPLIT),
            AdminCmdType::PrepareMerge => {
                self.pre_propose_prepare_merge(poll_ctx, req)?;
                ctx.insert(ProposalContext::PREPARE_MERGE);
            }
            AdminCmdType::CommitMerge => ctx.insert(ProposalContext::COMMIT_MERGE),
            _ => {}
        }

        Ok(ctx)
    }

    /// Propose normal request to raft
    ///
    /// Returns Ok(Either::Left(index)) means the proposal is proposed
    /// successfully and is located on `index` position.
    /// Ok(Either::Right(index)) means the proposal is rejected by
    /// `CmdEpochChecker` and the `index` is the position of the last
    /// conflict admin cmd.
    fn propose_normal<T: Transport>(
        &mut self,
        poll_ctx: &mut PollContext<EK, ER, T>,
        mut req: RaftCmdRequest,
    ) -> Result<Either<u64, u64>> {
        // Should not propose normal in force leader state.
        // In `pre_propose_raft_command`, it rejects all the requests expect conf-change
        // if in force leader state.
        if self.force_leader.is_some() {
            poll_ctx.raft_metrics.invalid_proposal.force_leader.inc();
            panic!(
                "{} propose normal in force leader state {:?}",
                self.tag, self.force_leader
            );
        };

        if (self.pending_merge_state.is_some()
            && req.get_admin_request().get_cmd_type() != AdminCmdType::RollbackMerge)
            || (self.prepare_merge_fence > 0
                && req.get_admin_request().get_cmd_type() != AdminCmdType::PrepareMerge)
        {
            return Err(Error::ProposalInMergingMode(self.region_id));
        }

        poll_ctx.raft_metrics.propose.normal.inc();

        if self.has_applied_to_current_term() {
            // Only when applied index's term is equal to current leader's term, the
            // information in epoch checker is up to date and can be used to check epoch.
            if let Some(index) = self
                .cmd_epoch_checker
                .propose_check_epoch(&req, self.term())
            {
                return Ok(Either::Right(index));
            }
        } else if req.has_admin_request() {
            // The admin request is rejected because it may need to update epoch checker
            // which introduces an uncertainty and may breaks the correctness of epoch
            // checker.
            return Err(box_err!(
                "{} peer has not applied to current term, applied_term {}, current_term {}",
                self.tag,
                self.get_store().applied_term(),
                self.term()
            ));
        }

        // TODO: validate request for unexpected changes.
        let ctx = match self.pre_propose(poll_ctx, &mut req) {
            Ok(ctx) => ctx,
            Err(e) => {
                // Skipping PrepareMerge is logged when the PendingPrepareMerge error is
                // generated.
                if !matches!(e, Error::PendingPrepareMerge) {
                    warn!(
                        "skip proposal";
                        "region_id" => self.region_id,
                        "peer_id" => self.peer.get_id(),
                        "err" => ?e,
                        "error_code" => %e.error_code(),
                    );
                }
                return Err(e);
            }
        };

        let data = req.write_to_bytes()?;

        // TODO: use local histogram metrics
        PEER_PROPOSE_LOG_SIZE_HISTOGRAM.observe(data.len() as f64);

        if data.len() as u64 > poll_ctx.cfg.raft_entry_max_size.0 {
            error!(
                "entry is too large";
                "region_id" => self.region_id,
                "peer_id" => self.peer.get_id(),
                "size" => data.len(),
            );
            return Err(Error::RaftEntryTooLarge {
                region_id: self.region_id,
                entry_size: data.len() as u64,
            });
        }

        self.maybe_inject_propose_error(&req)?;
        let propose_index = self.next_proposal_index();
        self.raft_group.propose(ctx.to_vec(), data)?;
        if self.next_proposal_index() == propose_index {
            // The message is dropped silently, this usually due to leader absence
            // or transferring leader. Both cases can be considered as NotLeader error.
            return Err(Error::NotLeader(self.region_id, None));
        }

        // Prepare Merge need to be broadcast to as many as followers when disk full.
        if req.has_admin_request()
            && (!matches!(poll_ctx.self_disk_usage, DiskUsage::Normal)
                || !self.disk_full_peers.is_empty())
        {
            match req.get_admin_request().get_cmd_type() {
                AdminCmdType::PrepareMerge | AdminCmdType::RollbackMerge => {
                    self.has_region_merge_proposal = true;
                    self.region_merge_proposal_index = propose_index;
                    for (k, v) in &mut self.disk_full_peers.peers {
                        if !matches!(v.0, DiskUsage::AlreadyFull) {
                            v.1 = true;
                            self.raft_group
                                .raft
                                .adjust_max_inflight_msgs(*k, poll_ctx.cfg.raft_max_inflight_msgs);
                            debug!(
                                "{:?} adjust max inflight msgs to {} on peer: {:?}",
                                req.get_admin_request().get_cmd_type(),
                                poll_ctx.cfg.raft_max_inflight_msgs,
                                k
                            );
                        }
                    }
                }
                _ => {}
            }
        }

        Ok(Either::Left(propose_index))
    }

    pub fn execute_transfer_leader<T>(
        &mut self,
        ctx: &mut PollContext<EK, ER, T>,
        from: u64,
        peer_disk_usage: DiskUsage,
        reply_cmd: bool, // whether it is a reply to a TransferLeader command
    ) {
        let pending_snapshot = self.is_handling_snapshot() || self.has_pending_snapshot();
        if pending_snapshot
            || from != self.leader_id()
            // Transfer leader to node with disk full will lead to write availablity downback.
            // But if the current leader is disk full, and send such request, we should allow it,
            // because it may be a read leader balance request.
            || (!matches!(ctx.self_disk_usage, DiskUsage::Normal) &&
            matches!(peer_disk_usage,DiskUsage::Normal))
        {
            info!(
                "reject transferring leader";
                "region_id" => self.region_id,
                "peer_id" => self.peer.get_id(),
                "from" => from,
                "pending_snapshot" => pending_snapshot,
                "disk_usage" => ?ctx.self_disk_usage,
            );
            return;
        }

        let mut msg = eraftpb::Message::new();
        msg.set_from(self.peer_id());
        msg.set_to(self.leader_id());
        msg.set_msg_type(eraftpb::MessageType::MsgTransferLeader);
        msg.set_index(self.get_store().applied_index());
        msg.set_log_term(self.term());
        if reply_cmd {
            msg.set_context(Bytes::from_static(TRANSFER_LEADER_COMMAND_REPLY_CTX));
        }
        self.raft_group.raft.msgs.push(msg);
    }

    /// Return true to if the transfer leader request is accepted.
    ///
    /// When transferring leadership begins, leader sends a pre-transfer
    /// to target follower first to ensures it's ready to become leader.
    /// After that the real transfer leader process begin.
    ///
    /// 1. pre_transfer_leader on leader:
    ///     Leader will send a MsgTransferLeader to follower.
    /// 2. execute_transfer_leader on follower
    ///     If follower passes all necessary checks, it will reply an
    ///     ACK with type MsgTransferLeader and its promised persistent index.
    /// 3. ready_to_transfer_leader on leader:
    ///     Leader checks if it's appropriate to transfer leadership. If it
    ///     does, it calls raft transfer_leader API to do the remaining work.
    ///
    /// See also: tikv/rfcs#37.
    fn propose_transfer_leader<T>(
        &mut self,
        ctx: &mut PollContext<EK, ER, T>,
        req: RaftCmdRequest,
        cb: Callback<EK::Snapshot>,
    ) -> bool {
        ctx.raft_metrics.propose.transfer_leader.inc();

        let transfer_leader = get_transfer_leader_cmd(&req).unwrap();
        let prs = self.raft_group.raft.prs();

        let (_, peers) = transfer_leader
            .get_peers()
            .iter()
            .filter(|peer| peer.id != self.peer.id)
            .fold((0, vec![]), |(max_matched, mut chosen), peer| {
                if let Some(pr) = prs.get(peer.id) {
                    match pr.matched.cmp(&max_matched) {
                        cmp::Ordering::Greater => (pr.matched, vec![peer]),
                        cmp::Ordering::Equal => {
                            chosen.push(peer);
                            (max_matched, chosen)
                        }
                        cmp::Ordering::Less => (max_matched, chosen),
                    }
                } else {
                    (max_matched, chosen)
                }
            });
        let peer = match peers.len() {
            0 => transfer_leader.get_peer(),
            1 => peers.get(0).unwrap(),
            _ => peers.choose(&mut rand::thread_rng()).unwrap(),
        };

        let transferred = if peer.id == self.peer.id {
            false
        } else {
            self.pre_transfer_leader(peer)
        };

        // transfer leader command doesn't need to replicate log and apply, so we
        // return immediately. Note that this command may fail, we can view it just as
        // an advice
        cb.invoke_with_response(make_transfer_leader_response());

        transferred
    }

    // Fails in such cases:
    // 1. A pending conf change has not been applied yet;
    // 2. Removing the leader is not allowed in the configuration;
    // 3. The conf change makes the raft group not healthy;
    // 4. The conf change is dropped by raft group internally.
    /// Returns Ok(Either::Left(index)) means the proposal is proposed
    /// successfully and is located on `index` position. Ok(Either::
    /// Right(index)) means the proposal is rejected by `CmdEpochChecker` and
    /// the `index` is the position of the last conflict admin cmd.
    fn propose_conf_change<T>(
        &mut self,
        ctx: &mut PollContext<EK, ER, T>,
        req: &RaftCmdRequest,
    ) -> Result<Either<u64, u64>> {
        if self.pending_merge_state.is_some() {
            return Err(Error::ProposalInMergingMode(self.region_id));
        }
        if self.raft_group.raft.pending_conf_index > self.get_store().applied_index() {
            info!(
                "there is a pending conf change, try later";
                "region_id" => self.region_id,
                "peer_id" => self.peer.get_id(),
            );
            return Err(box_err!(
                "{} there is a pending conf change, try later",
                self.tag
            ));
        }
        // Actually, according to the implementation of conf change in raft-rs, this
        // check must be passed if the previous check that `pending_conf_index`
        // should be less than or equal to `self.get_store().applied_index()` is
        // passed.
        if self.get_store().applied_term() != self.term() {
            return Err(box_err!(
                "{} peer has not applied to current term, applied_term {}, current_term {}",
                self.tag,
                self.get_store().applied_term(),
                self.term()
            ));
        }
        if let Some(index) = self.cmd_epoch_checker.propose_check_epoch(req, self.term()) {
            return Ok(Either::Right(index));
        }

        let data = req.write_to_bytes()?;
        let admin = req.get_admin_request();
        let res = if admin.has_change_peer() {
            self.propose_conf_change_internal(ctx, admin.get_change_peer(), data)
        } else if admin.has_change_peer_v2() {
            self.propose_conf_change_internal(ctx, admin.get_change_peer_v2(), data)
        } else {
            unreachable!()
        };
        if let Err(ref e) = res {
            warn!("failed to propose confchange"; "error" => ?e);
        }
        res.map(Either::Left)
    }

    // Fails in such cases:
    // 1. A pending conf change has not been applied yet;
    // 2. Removing the leader is not allowed in the configuration;
    // 3. The conf change makes the raft group not healthy;
    // 4. The conf change is dropped by raft group internally.
    fn propose_conf_change_internal<T, CP: ChangePeerI>(
        &mut self,
        ctx: &mut PollContext<EK, ER, T>,
        change_peer: CP,
        data: Vec<u8>,
    ) -> Result<u64> {
        let data_size = data.len();
        let cc = change_peer.to_confchange(data);
        let changes = change_peer.get_change_peers();

        self.check_conf_change(ctx, changes.as_ref(), &cc)?;

        ctx.raft_metrics.propose.conf_change.inc();
        // TODO: use local histogram metrics
        PEER_PROPOSE_LOG_SIZE_HISTOGRAM.observe(data_size as f64);
        info!(
            "propose conf change peer";
            "region_id" => self.region_id,
            "peer_id" => self.peer.get_id(),
            "changes" => ?changes.as_ref(),
            "kind" => ?ConfChangeKind::confchange_kind(changes.as_ref().len()),
        );

        let propose_index = self.next_proposal_index();
        self.raft_group
            .propose_conf_change(ProposalContext::SYNC_LOG.to_vec(), cc)?;
        if self.next_proposal_index() == propose_index {
            // The message is dropped silently, this usually due to leader absence
            // or transferring leader. Both cases can be considered as NotLeader error.
            return Err(Error::NotLeader(self.region_id, None));
        }

        Ok(propose_index)
    }

    fn handle_read<T>(
        &self,
        ctx: &mut PollContext<EK, ER, T>,
        req: RaftCmdRequest,
        check_epoch: bool,
        read_index: Option<u64>,
    ) -> ReadResponse<EK::Snapshot> {
        let region = self.region().clone();
        if check_epoch {
            if let Err(e) = check_region_epoch(&req, &region, true) {
                debug!("epoch not match"; "region_id" => region.get_id(), "err" => ?e);
                let mut response = cmd_resp::new_error(e);
                cmd_resp::bind_term(&mut response, self.term());
                return ReadResponse {
                    response,
                    snapshot: None,
                    txn_extra_op: TxnExtraOp::Noop,
                };
            }
        }
        let flags = WriteBatchFlags::from_bits_check(req.get_header().get_flags());
        if flags.contains(WriteBatchFlags::STALE_READ) {
            let read_ts = decode_u64(&mut req.get_header().get_flag_data()).unwrap();
            let safe_ts = self.read_progress.safe_ts();
            if safe_ts < read_ts {
                warn!(
                    "read rejected by safe timestamp";
                    "safe ts" => safe_ts,
                    "read ts" => read_ts,
                    "tag" => &self.tag
                );
                let mut response = cmd_resp::new_error(Error::DataIsNotReady {
                    region_id: region.get_id(),
                    peer_id: self.peer_id(),
                    safe_ts,
                });
                cmd_resp::bind_term(&mut response, self.term());
                return ReadResponse {
                    response,
                    snapshot: None,
                    txn_extra_op: TxnExtraOp::Noop,
                };
            }
        }

        let mut resp = ctx.execute(&req, &Arc::new(region), read_index, None, None);
        if let Some(snap) = resp.snapshot.as_mut() {
            snap.txn_ext = Some(self.txn_ext.clone());
            snap.bucket_meta = self.region_buckets.as_ref().map(|b| b.meta.clone());
        }
        resp.txn_extra_op = self.txn_extra_op.load();
        cmd_resp::bind_term(&mut resp.response, self.term());
        resp
    }

    pub fn voters(&self) -> raft::util::Union<'_> {
        self.raft_group.raft.prs().conf().voters().ids()
    }

    pub fn term(&self) -> u64 {
        self.raft_group.raft.term
    }

    pub fn stop(&mut self) {
        self.mut_store().cancel_applying_snap();
        self.pending_reads.clear_all(None);
    }

    pub fn maybe_add_want_rollback_merge_peer(&mut self, peer_id: u64, extra_msg: &ExtraMessage) {
        if !self.is_leader() {
            return;
        }
        if let Some(ref state) = self.pending_merge_state {
            if state.get_commit() == extra_msg.get_premerge_commit() {
                self.add_want_rollback_merge_peer(peer_id);
            }
        }
    }

    pub fn add_want_rollback_merge_peer(&mut self, peer_id: u64) {
        assert!(self.pending_merge_state.is_some());
        self.want_rollback_merge_peers.insert(peer_id);
    }

    pub fn clear_disk_full_peers<T>(&mut self, ctx: &PollContext<EK, ER, T>) {
        let disk_full_peers = mem::take(&mut self.disk_full_peers);
        let raft = &mut self.raft_group.raft;
        for peer in disk_full_peers.peers.into_keys() {
            raft.adjust_max_inflight_msgs(peer, ctx.cfg.raft_max_inflight_msgs);
        }
    }

    pub fn refill_disk_full_peers<T>(&mut self, ctx: &PollContext<EK, ER, T>) {
        self.clear_disk_full_peers(ctx);
        debug!(
            "region id {}, peer id {}, store id {}: refill disk full peers when peer disk usage status changed or merge triggered",
            self.region_id,
            self.peer.get_id(),
            self.peer.get_store_id()
        );

        // Collect disk full peers and all peers' `next_idx` to find a potential quorum.
        let peers_len = self.get_store().region().get_peers().len();
        let mut normal_peers = HashSet::default();
        let mut next_idxs = Vec::with_capacity(peers_len);
        let mut min_peer_index = u64::MAX;
        for peer in self.get_store().region().get_peers() {
            let (peer_id, store_id) = (peer.get_id(), peer.get_store_id());
            let usage = ctx.store_disk_usages.get(&store_id);
            if usage.is_none() {
                // Always treat the leader itself as normal.
                normal_peers.insert(peer_id);
            }
            if let Some(pr) = self.raft_group.raft.prs().get(peer_id) {
                // status 3-normal, 2-almostfull, 1-alreadyfull, only for simplying the sort
                // func belowing.
                let mut status = 3;
                if let Some(usg) = usage {
                    status = match usg {
                        DiskUsage::Normal => 3,
                        DiskUsage::AlmostFull => 2,
                        DiskUsage::AlreadyFull => 1,
                    };
                }

                if !self.down_peer_ids.contains(&peer_id) {
                    next_idxs.push((peer_id, pr.next_idx, usage, status));
                    if min_peer_index > pr.next_idx {
                        min_peer_index = pr.next_idx;
                    }
                }
            }
        }
        if self.has_region_merge_proposal {
            debug!(
                "region id {}, peer id {}, store id {} has a merge request, with region_merge_proposal_index {}",
                self.region_id,
                self.peer.get_id(),
                self.peer.get_store_id(),
                self.region_merge_proposal_index
            );
            if min_peer_index > self.region_merge_proposal_index {
                self.has_region_merge_proposal = false;
            }
        }

        if normal_peers.len() == peers_len {
            return;
        }

        // Reverse sort peers based on `next_idx`, `usage` and `store healthy status`,
        // then try to get a potential quorum.
        next_idxs.sort_by(|x, y| {
            if x.3 == y.3 {
                y.1.cmp(&x.1)
            } else {
                y.3.cmp(&x.3)
            }
        });

        let raft = &mut self.raft_group.raft;
        self.disk_full_peers.majority = !raft.prs().has_quorum(&normal_peers);

        // Here set all peers can be sent when merging.
        for &(peer, _, usage, ..) in &next_idxs {
            if let Some(usage) = usage {
                if self.has_region_merge_proposal && !matches!(*usage, DiskUsage::AlreadyFull) {
                    self.disk_full_peers.peers.insert(peer, (*usage, true));
                    raft.adjust_max_inflight_msgs(peer, ctx.cfg.raft_max_inflight_msgs);
                    debug!(
                        "refill disk full peer max inflight to {} on a merging region: region id {}, peer id {}",
                        ctx.cfg.raft_max_inflight_msgs, self.region_id, peer
                    );
                } else {
                    self.disk_full_peers.peers.insert(peer, (*usage, false));
                    raft.adjust_max_inflight_msgs(peer, 0);
                    debug!(
                        "refill disk full peer max inflight to {} on region without merging: region id {}, peer id {}",
                        0, self.region_id, peer
                    );
                }
            }
        }

        if !self.disk_full_peers.majority {
            // Less than majority peers are in disk full status.
            return;
        }

        let (mut potential_quorum, mut quorum_ok) = (HashSet::default(), false);
        let mut has_dangurous_set = false;
        for &(peer_id, _, _, status) in &next_idxs {
            potential_quorum.insert(peer_id);

            if status == 1 {
                // already full peer.
                has_dangurous_set = true;
            }

            if raft.prs().has_quorum(&potential_quorum) {
                quorum_ok = true;
                break;
            }
        }

        self.dangerous_majority_set = has_dangurous_set;

        // For the Peer with AlreadFull in potential quorum set, we still need to send
        // logs to it. To support incoming configure change.
        if quorum_ok {
            for peer in potential_quorum {
                if let Some(x) = self.disk_full_peers.peers.get_mut(&peer) {
                    // It can help to establish a quorum.
                    x.1 = true;
                    // for merge region, all peers have been set to the max.
                    if !self.has_region_merge_proposal {
                        raft.adjust_max_inflight_msgs(peer, 1);
                        debug!(
                            "refill disk full peer max inflight to 1 in potential quorum set: region id {}, peer id {}",
                            self.region_id, peer
                        );
                    }
                }
            }
        }
    }

    // Check disk usages for the peer itself and other peers in the raft group.
    // The return value indicates whether the proposal is allowed or not.
    fn check_normal_proposal_with_disk_full_opt<T>(
        &mut self,
        ctx: &mut PollContext<EK, ER, T>,
        disk_full_opt: DiskFullOpt,
    ) -> Result<()> {
        let leader_allowed = match ctx.self_disk_usage {
            DiskUsage::Normal => true,
            DiskUsage::AlmostFull => !matches!(disk_full_opt, DiskFullOpt::NotAllowedOnFull),
            DiskUsage::AlreadyFull => false,
        };
        let mut disk_full_stores = Vec::new();
        if !leader_allowed {
            disk_full_stores.push(ctx.store.id);
            // Try to transfer leader to a node with disk usage normal to maintain write
            // availability. If majority node is disk full, to transfer leader or not is not
            // necessary. Note: Need to exclude learner node.
            if !self.disk_full_peers.majority {
                let target_peer = self
                    .get_store()
                    .region()
                    .get_peers()
                    .iter()
                    .find(|x| {
                        !self.disk_full_peers.has(x.get_id())
                            && x.get_id() != self.peer.get_id()
                            && !self.down_peer_ids.contains(&x.get_id())
                            && !matches!(x.get_role(), PeerRole::Learner)
                    })
                    .cloned();
                if let Some(p) = target_peer {
                    debug!(
                        "try to transfer leader because of current leader disk full";
                        "region_id" => self.region_id,
                        "peer_id" => self.peer.get_id(),
                        "target_peer_id" => p.get_id(),
                    );
                    self.pre_transfer_leader(&p);
                }
            }
        } else {
            // Check followers.
            if self.disk_full_peers.is_empty() {
                return Ok(());
            }
            if !self.dangerous_majority_set {
                if !self.disk_full_peers.majority {
                    return Ok(());
                }
                // Majority peers are in disk full status but the request carries a special
                // flag.
                if matches!(disk_full_opt, DiskFullOpt::AllowedOnAlmostFull)
                    && self.disk_full_peers.peers.values().any(|x| x.1)
                {
                    return Ok(());
                }
            }
            for peer in self.get_store().region().get_peers() {
                let (peer_id, store_id) = (peer.get_id(), peer.get_store_id());
                if self.disk_full_peers.peers.get(&peer_id).is_some() {
                    disk_full_stores.push(store_id);
                }
            }
        }
        let errmsg = format!(
            "propose failed: tikv disk full, cmd diskFullOpt={:?}, leader diskUsage={:?}",
            disk_full_opt, ctx.self_disk_usage
        );
        Err(Error::DiskFull(disk_full_stores, errmsg))
    }

    /// Check if the command will be likely to pass all the check and propose.
    pub fn will_likely_propose(&mut self, cmd: &RaftCmdRequest) -> bool {
        !self.pending_remove
            && self.is_leader()
            && self.pending_merge_state.is_none()
            && self.prepare_merge_fence == 0
            && self.raft_group.raft.lead_transferee.is_none()
            && self.has_applied_to_current_term()
            && self
                .cmd_epoch_checker
                .propose_check_epoch(cmd, self.term())
                .is_none()
    }

    pub fn maybe_gen_approximate_buckets<T>(&self, ctx: &PollContext<EK, ER, T>) {
        if ctx.coprocessor_host.cfg.enable_region_bucket && !self.region().get_peers().is_empty() {
            if let Err(e) = ctx
                .split_check_scheduler
                .schedule(SplitCheckTask::ApproximateBuckets(self.region().clone()))
            {
                error!(
                    "failed to schedule check approximate buckets";
                    "region_id" => self.region().get_id(),
                    "peer_id" => self.peer_id(),
                    "err" => %e,
                );
            }
        }
    }

    #[inline]
    pub fn is_force_leader(&self) -> bool {
        matches!(
            self.force_leader,
            Some(ForceLeaderState::ForceLeader { .. })
        )
    }
    pub fn unsafe_recovery_maybe_finish_wait_apply(&mut self, force: bool) {
        if let Some(UnsafeRecoveryState::WaitApply { target_index, .. }) =
            &self.unsafe_recovery_state
        {
            if self.raft_group.raft.raft_log.applied >= *target_index || force {
                if self.is_force_leader() {
                    info!(
                        "Unsafe recovery, finish wait apply";
                        "region_id" => self.region().get_id(),
                        "peer_id" => self.peer_id(),
                        "target_index" => target_index,
                        "applied" =>  self.raft_group.raft.raft_log.applied,
                        "force" => force,
                    );
                }
                self.unsafe_recovery_state = None;
            }
        }
    }

    pub fn snapshot_recovery_maybe_finish_wait_apply(&mut self, force: bool) {
        if let Some(SnapshotRecoveryState::WaitLogApplyToLast { target_index, .. }) =
            &self.snapshot_recovery_state
        {
<<<<<<< HEAD
=======
            if self.raft_group.raft.term != self.raft_group.raft.raft_log.last_term() {
                return;
            }

>>>>>>> 558390dd
            if self.raft_group.raft.raft_log.applied >= *target_index
                || force
                || self.pending_remove
            {
                info!("snapshot recovery wait apply finished";
                    "region_id" => self.region().get_id(),
                    "peer_id" => self.peer_id(),
                    "target_index" => target_index,
                    "applied" =>  self.raft_group.raft.raft_log.applied,
                    "force" => force,
                );
                self.snapshot_recovery_state = None;
            }
        }
    }

    pub fn maybe_finish_flashback_wait_apply(&mut self) {
        let finished =
            self.raft_group.raft.raft_log.applied == self.raft_group.raft.raft_log.last_index();
        if finished {
            if let Some(flashback_state) = self.flashback_state.as_mut() {
                flashback_state.finish_wait_apply();
            }
        }
    }
}

#[derive(Default, Debug)]
pub struct DiskFullPeers {
    majority: bool,
    // Indicates whether a peer can help to establish a quorum.
    peers: HashMap<u64, (DiskUsage, bool)>,
}

impl DiskFullPeers {
    pub fn is_empty(&self) -> bool {
        self.peers.is_empty()
    }
    pub fn majority(&self) -> bool {
        self.majority
    }
    pub fn has(&self, peer_id: u64) -> bool {
        !self.peers.is_empty() && self.peers.contains_key(&peer_id)
    }
    pub fn get(&self, peer_id: u64) -> Option<DiskUsage> {
        self.peers.get(&peer_id).map(|x| x.0)
    }
}

impl<EK, ER> Peer<EK, ER>
where
    EK: KvEngine,
    ER: RaftEngine,
{
    pub fn insert_peer_cache(&mut self, peer: metapb::Peer) {
        self.peer_cache.borrow_mut().insert(peer.get_id(), peer);
    }

    pub fn remove_peer_from_cache(&mut self, peer_id: u64) {
        self.peer_cache.borrow_mut().remove(&peer_id);
    }

    pub fn get_peer_from_cache(&self, peer_id: u64) -> Option<metapb::Peer> {
        if peer_id == 0 {
            return None;
        }
        fail_point!("stale_peer_cache_2", peer_id == 2, |_| None);
        if let Some(peer) = self.peer_cache.borrow().get(&peer_id) {
            return Some(peer.clone());
        }

        // Try to find in region, if found, set in cache.
        for peer in self.region().get_peers() {
            if peer.get_id() == peer_id {
                self.peer_cache.borrow_mut().insert(peer_id, peer.clone());
                return Some(peer.clone());
            }
        }

        None
    }

    fn region_replication_status(&mut self) -> Option<RegionReplicationStatus> {
        if self.replication_mode_version == 0 {
            return None;
        }
        let mut status = RegionReplicationStatus {
            state_id: self.replication_mode_version,
            ..Default::default()
        };
        let state = if !self.replication_sync {
            if self.dr_auto_sync_state != DrAutoSyncState::Async {
                let res = self.raft_group.raft.check_group_commit_consistent();
                if Some(true) != res {
                    let mut buffer: SmallVec<[(u64, u64, u64); 5]> = SmallVec::new();
                    if self.get_store().applied_term() >= self.term() {
                        let progress = self.raft_group.raft.prs();
                        for (id, p) in progress.iter() {
                            if !progress.conf().voters().contains(*id) {
                                continue;
                            }
                            buffer.push((*id, p.commit_group_id, p.matched));
                        }
                    };
                    info!(
                        "still not reach integrity over label";
                        "status" => ?res,
                        "region_id" => self.region_id,
                        "peer_id" => self.peer.id,
                        "progress" => ?buffer
                    );
                } else {
                    self.replication_sync = true;
                }
                match res {
                    Some(true) => RegionReplicationState::IntegrityOverLabel,
                    Some(false) => RegionReplicationState::SimpleMajority,
                    None => RegionReplicationState::Unknown,
                }
            } else {
                RegionReplicationState::SimpleMajority
            }
        } else {
            RegionReplicationState::IntegrityOverLabel
        };
        status.set_state(state);
        Some(status)
    }

    pub fn heartbeat_pd<T>(&mut self, ctx: &PollContext<EK, ER, T>) {
        let task = PdTask::Heartbeat(HeartbeatTask {
            term: self.term(),
            region: self.region().clone(),
            down_peers: self.collect_down_peers(ctx),
            peer: self.peer.clone(),
            pending_peers: self.collect_pending_peers(ctx),
            written_bytes: self.peer_stat.written_bytes,
            written_keys: self.peer_stat.written_keys,
            approximate_size: self.approximate_size,
            approximate_keys: self.approximate_keys,
            replication_status: self.region_replication_status(),
        });
        if let Err(e) = ctx.pd_scheduler.schedule(task) {
            error!(
                "failed to notify pd";
                "region_id" => self.region_id,
                "peer_id" => self.peer.get_id(),
                "err" => ?e,
            );
            return;
        }
        fail_point!("schedule_check_split");
    }

    fn prepare_raft_message(&self) -> RaftMessage {
        let mut send_msg = RaftMessage::default();
        send_msg.set_region_id(self.region_id);
        // set current epoch
        send_msg.set_region_epoch(self.region().get_region_epoch().clone());
        send_msg.set_from_peer(self.peer.clone());
        send_msg
    }

    pub fn send_extra_message<T: Transport>(
        &self,
        msg: ExtraMessage,
        trans: &mut T,
        to: &metapb::Peer,
    ) {
        let mut send_msg = self.prepare_raft_message();
        let ty = msg.get_type();
        debug!("send extra msg";
            "region_id" => self.region_id,
            "peer_id" => self.peer.get_id(),
            "msg_type" => ?ty,
            "to" => to.get_id()
        );
        send_msg.set_extra_msg(msg);
        send_msg.set_to_peer(to.clone());
        if let Err(e) = trans.send(send_msg) {
            error!(?e;
                "failed to send extra message";
                "type" => ?ty,
                "region_id" => self.region_id,
                "peer_id" => self.peer.get_id(),
                "target" => ?to,
            );
        }
    }

    fn build_raft_message(
        &mut self,
        msg: eraftpb::Message,
        disk_usage: DiskUsage,
    ) -> Option<RaftMessage> {
        let mut send_msg = self.prepare_raft_message();

        send_msg.set_disk_usage(disk_usage);

        let to_peer = match self.get_peer_from_cache(msg.get_to()) {
            Some(p) => p,
            None => {
                warn!(
                    "failed to look up recipient peer";
                    "region_id" => self.region_id,
                    "peer_id" => self.peer.get_id(),
                    "to_peer" => msg.get_to(),
                );
                return None;
            }
        };

        send_msg.set_to_peer(to_peer);

        if msg.get_from() != self.peer.get_id() {
            debug!(
                "redirecting message";
                "msg_type" => ?msg.get_msg_type(),
                "from" => msg.get_from(),
                "to" => msg.get_to(),
                "region_id" => self.region_id,
                "peer_id" => self.peer.get_id(),
            );
        }

        // There could be two cases:
        // - Target peer already exists but has not established communication with
        //   leader yet
        // - Target peer is added newly due to member change or region split, but it's
        //   not created yet
        // For both cases the region start key and end key are attached in RequestVote
        // and Heartbeat message for the store of that peer to check whether to create a
        // new peer when receiving these messages, or just to wait for a pending region
        // split to perform later.
        if self.get_store().is_initialized() && is_initial_msg(&msg) {
            let region = self.region();
            send_msg.set_start_key(region.get_start_key().to_vec());
            send_msg.set_end_key(region.get_end_key().to_vec());
        }

        send_msg.set_message(msg);

        Some(send_msg)
    }

    pub fn bcast_wake_up_message<T: Transport>(&self, ctx: &mut PollContext<EK, ER, T>) {
        for peer in self.region().get_peers() {
            if peer.get_id() == self.peer_id() {
                continue;
            }
            self.send_wake_up_message(ctx, peer);
        }
    }

    pub fn send_wake_up_message<T: Transport>(
        &self,
        ctx: &mut PollContext<EK, ER, T>,
        peer: &metapb::Peer,
    ) {
        let mut msg = ExtraMessage::default();
        msg.set_type(ExtraMessageType::MsgRegionWakeUp);
        self.send_extra_message(msg, &mut ctx.trans, peer);
    }

    pub fn bcast_check_stale_peer_message<T: Transport>(
        &mut self,
        ctx: &mut PollContext<EK, ER, T>,
    ) {
        if self.check_stale_conf_ver < self.region().get_region_epoch().get_conf_ver() {
            self.check_stale_conf_ver = self.region().get_region_epoch().get_conf_ver();
            self.check_stale_peers = self.region().get_peers().to_vec();
        }
        for peer in &self.check_stale_peers {
            if peer.get_id() == self.peer_id() {
                continue;
            }
            let mut extra_msg = ExtraMessage::default();
            extra_msg.set_type(ExtraMessageType::MsgCheckStalePeer);
            self.send_extra_message(extra_msg, &mut ctx.trans, peer);
        }
    }

    pub fn on_check_stale_peer_response(
        &mut self,
        check_conf_ver: u64,
        check_peers: Vec<metapb::Peer>,
    ) {
        if self.check_stale_conf_ver < check_conf_ver {
            self.check_stale_conf_ver = check_conf_ver;
            self.check_stale_peers = check_peers;
        }
    }

    pub fn send_want_rollback_merge<T: Transport>(
        &self,
        premerge_commit: u64,
        ctx: &mut PollContext<EK, ER, T>,
    ) {
        let to_peer = match self.get_peer_from_cache(self.leader_id()) {
            Some(p) => p,
            None => {
                warn!(
                    "failed to look up recipient peer";
                    "region_id" => self.region_id,
                    "peer_id" => self.peer.get_id(),
                    "to_peer" => self.leader_id(),
                );
                return;
            }
        };
        let mut extra_msg = ExtraMessage::default();
        extra_msg.set_type(ExtraMessageType::MsgWantRollbackMerge);
        extra_msg.set_premerge_commit(premerge_commit);
        self.send_extra_message(extra_msg, &mut ctx.trans, &to_peer);
    }

    pub fn require_updating_max_ts(&self, pd_scheduler: &Scheduler<PdTask<EK, ER>>) {
        let epoch = self.region().get_region_epoch();
        let term_low_bits = self.term() & ((1 << 32) - 1); // 32 bits
        let version_lot_bits = epoch.get_version() & ((1 << 31) - 1); // 31 bits
        let initial_status = (term_low_bits << 32) | (version_lot_bits << 1);
        self.txn_ext
            .max_ts_sync_status
            .store(initial_status, Ordering::SeqCst);
        info!(
            "require updating max ts";
            "region_id" => self.region_id,
            "initial_status" => initial_status,
        );
        if let Err(e) = pd_scheduler.schedule(PdTask::UpdateMaxTimestamp {
            region_id: self.region_id,
            initial_status,
            txn_ext: self.txn_ext.clone(),
        }) {
            error!(
                "failed to update max ts";
                "err" => ?e,
            );
        }
    }

    fn activate_in_memory_pessimistic_locks(&mut self) {
        let mut pessimistic_locks = self.txn_ext.pessimistic_locks.write();
        pessimistic_locks.status = LocksStatus::Normal;
        pessimistic_locks.term = self.term();
        pessimistic_locks.version = self.region().get_region_epoch().get_version();
    }

    fn clear_in_memory_pessimistic_locks(&mut self) {
        let mut pessimistic_locks = self.txn_ext.pessimistic_locks.write();
        pessimistic_locks.status = LocksStatus::NotLeader;
        pessimistic_locks.clear();
        pessimistic_locks.term = self.term();
        pessimistic_locks.version = self.region().get_region_epoch().get_version();

        // Also clear merge related states
        self.prepare_merge_fence = 0;
        self.pending_prepare_merge = None;
    }

    pub fn need_renew_lease_at<T>(
        &self,
        ctx: &PollContext<EK, ER, T>,
        current_time: Timespec,
    ) -> bool {
        let renew_bound = match self.leader_lease.need_renew(current_time) {
            Some(ts) => ts,
            None => return false,
        };
        let max_lease = ctx.cfg.raft_store_max_leader_lease();
        let has_overlapped_reads = self.pending_reads.back().map_or(false, |read| {
            // If there is any read index whose lease can cover till next heartbeat
            // then we don't need to propose a new one
            read.propose_time + max_lease > renew_bound
        });
        let has_overlapped_writes = self.proposals.back().map_or(false, |proposal| {
            // If there is any write whose lease can cover till next heartbeat
            // then we don't need to propose a new one
            proposal
                .propose_time
                .map_or(false, |propose_time| propose_time + max_lease > renew_bound)
        });
        !has_overlapped_reads && !has_overlapped_writes
    }

    pub fn adjust_cfg_if_changed<T>(&mut self, ctx: &PollContext<EK, ER, T>) {
        let raft_max_inflight_msgs = ctx.cfg.raft_max_inflight_msgs;
        if self.is_leader() && (raft_max_inflight_msgs != self.raft_max_inflight_msgs) {
            let peers: Vec<_> = self.region().get_peers().into();
            for p in peers {
                if p != self.peer {
                    self.raft_group
                        .raft
                        .adjust_max_inflight_msgs(p.get_id(), raft_max_inflight_msgs);
                }
            }
            self.raft_max_inflight_msgs = raft_max_inflight_msgs;
        }
        self.raft_group.raft.r.max_msg_size = ctx.cfg.raft_max_size_per_msg.0;
    }

    #[inline]
    fn maybe_inject_propose_error(
        &self,
        #[allow(unused_variables)] req: &RaftCmdRequest,
    ) -> Result<()> {
        // The return value format is {req_type}:{store_id}
        // Request matching the format will fail to be proposed.
        // Empty `req_type` means matching all kinds of requests.
        // ":{store_id}" can be omitted, meaning matching all stores.
        fail_point!("raft_propose", |r| {
            r.map_or(Ok(()), |s| {
                let mut parts = s.splitn(2, ':');
                let cmd_type = parts.next().unwrap();
                let store_id = parts.next().map(|s| s.parse::<u64>().unwrap());
                if let Some(store_id) = store_id {
                    if store_id != self.peer.get_store_id() {
                        return Ok(());
                    }
                }
                let admin_type = req.get_admin_request().get_cmd_type();
                let match_type = cmd_type.is_empty()
                    || (cmd_type == "prepare_merge" && admin_type == AdminCmdType::PrepareMerge)
                    || (cmd_type == "transfer_leader"
                        && admin_type == AdminCmdType::TransferLeader);
                // More matching rules can be added here.
                if match_type {
                    Err(box_err!("injected error"))
                } else {
                    Ok(())
                }
            })
        });
        Ok(())
    }

    /// Update states of the peer which can be changed in the previous raft
    /// tick.
    pub fn post_raft_group_tick(&mut self) {
        self.lead_transferee = self.raft_group.raft.lead_transferee.unwrap_or_default();
    }
}

/// `RequestPolicy` decides how we handle a request.
#[derive(Clone, PartialEq, Debug)]
pub enum RequestPolicy {
    // Handle the read request directly without dispatch.
    ReadLocal,
    StaleRead,
    // Handle the read request via raft's SafeReadIndex mechanism.
    ReadIndex,
    ProposeNormal,
    ProposeTransferLeader,
    ProposeConfChange,
}

/// `RequestInspector` makes `RequestPolicy` for requests.
pub trait RequestInspector {
    /// Has the current term been applied?
    fn has_applied_to_current_term(&mut self) -> bool;
    /// Inspects its lease.
    fn inspect_lease(&mut self) -> LeaseState;

    /// Inspect a request, return a policy that tells us how to
    /// handle the request.
    fn inspect(&mut self, req: &RaftCmdRequest) -> Result<RequestPolicy> {
        if req.has_admin_request() {
            if apply::is_conf_change_cmd(req) {
                return Ok(RequestPolicy::ProposeConfChange);
            }
            if get_transfer_leader_cmd(req).is_some()
                && !WriteBatchFlags::from_bits_truncate(req.get_header().get_flags())
                    .contains(WriteBatchFlags::TRANSFER_LEADER_PROPOSAL)
            {
                return Ok(RequestPolicy::ProposeTransferLeader);
            }
            return Ok(RequestPolicy::ProposeNormal);
        }

        let mut has_read = false;
        let mut has_write = false;
        for r in req.get_requests() {
            match r.get_cmd_type() {
                CmdType::Get | CmdType::Snap | CmdType::ReadIndex => has_read = true,
                CmdType::Delete | CmdType::Put | CmdType::DeleteRange | CmdType::IngestSst => {
                    has_write = true
                }
                CmdType::Prewrite | CmdType::Invalid => {
                    return Err(box_err!(
                        "invalid cmd type {:?}, message maybe corrupted",
                        r.get_cmd_type()
                    ));
                }
            }

            if has_read && has_write {
                return Err(box_err!("read and write can't be mixed in one batch"));
            }
        }

        if has_write {
            return Ok(RequestPolicy::ProposeNormal);
        }

        fail_point!("perform_read_index", |_| Ok(RequestPolicy::ReadIndex));

        fail_point!("perform_read_local", |_| Ok(RequestPolicy::ReadLocal));

        let flags = WriteBatchFlags::from_bits_check(req.get_header().get_flags());
        if flags.contains(WriteBatchFlags::STALE_READ) {
            return Ok(RequestPolicy::StaleRead);
        }

        if req.get_header().get_read_quorum() {
            return Ok(RequestPolicy::ReadIndex);
        }

        // If applied index's term is differ from current raft's term, leader transfer
        // must happened, if read locally, we may read old value.
        if !self.has_applied_to_current_term() {
            return Ok(RequestPolicy::ReadIndex);
        }

        // Local read should be performed, if and only if leader is in lease.
        // None for now.
        match self.inspect_lease() {
            LeaseState::Valid => Ok(RequestPolicy::ReadLocal),
            LeaseState::Expired | LeaseState::Suspect => {
                // Perform a consistent read to Raft quorum and try to renew the leader lease.
                Ok(RequestPolicy::ReadIndex)
            }
        }
    }
}

impl<EK, ER> RequestInspector for Peer<EK, ER>
where
    EK: KvEngine,
    ER: RaftEngine,
{
    fn has_applied_to_current_term(&mut self) -> bool {
        self.get_store().applied_term() == self.term()
    }

    fn inspect_lease(&mut self) -> LeaseState {
        if !self.raft_group.raft.in_lease() {
            return LeaseState::Suspect;
        }
        // None means now.
        let state = self.leader_lease.inspect(None);
        if LeaseState::Expired == state {
            debug!(
                "leader lease is expired";
                "region_id" => self.region_id,
                "peer_id" => self.peer.get_id(),
                "lease" => ?self.leader_lease,
            );
            // The lease is expired, call `expire` explicitly.
            self.leader_lease.expire();
        }
        state
    }
}

impl<EK, ER, T> ReadExecutor<EK> for PollContext<EK, ER, T>
where
    EK: KvEngine,
    ER: RaftEngine,
{
    fn get_tablet(&mut self) -> &EK {
        &self.engines.kv
    }

    fn get_snapshot(
        &mut self,
        _: Option<ThreadReadId>,
        _: &mut Option<LocalReadContext<'_, EK>>,
    ) -> Arc<EK::Snapshot> {
        Arc::new(self.engines.kv.snapshot())
    }
}

fn get_transfer_leader_cmd(msg: &RaftCmdRequest) -> Option<&TransferLeaderRequest> {
    if !msg.has_admin_request() {
        return None;
    }
    let req = msg.get_admin_request();
    if !req.has_transfer_leader() {
        return None;
    }

    Some(req.get_transfer_leader())
}

fn get_sync_log_from_request(msg: &RaftCmdRequest) -> bool {
    if msg.has_admin_request() {
        let req = msg.get_admin_request();
        return matches!(
            req.get_cmd_type(),
            AdminCmdType::ChangePeer
                | AdminCmdType::ChangePeerV2
                | AdminCmdType::Split
                | AdminCmdType::BatchSplit
                | AdminCmdType::PrepareMerge
                | AdminCmdType::CommitMerge
                | AdminCmdType::RollbackMerge
        );
    }

    msg.get_header().get_sync_log()
}

/// We enable follower lazy commit to get a better performance.
/// But it may not be appropriate for some requests. This function
/// checks whether the request should be committed on all followers
/// as soon as possible.
fn is_request_urgent(req: &RaftCmdRequest) -> bool {
    if !req.has_admin_request() {
        return false;
    }

    matches!(
        req.get_admin_request().get_cmd_type(),
        AdminCmdType::Split
            | AdminCmdType::BatchSplit
            | AdminCmdType::ChangePeer
            | AdminCmdType::ChangePeerV2
            | AdminCmdType::ComputeHash
            | AdminCmdType::VerifyHash
            | AdminCmdType::PrepareMerge
            | AdminCmdType::CommitMerge
            | AdminCmdType::RollbackMerge
    )
}

fn make_transfer_leader_response() -> RaftCmdResponse {
    let mut response = AdminResponse::default();
    response.set_cmd_type(AdminCmdType::TransferLeader);
    response.set_transfer_leader(TransferLeaderResponse::default());
    let mut resp = RaftCmdResponse::default();
    resp.set_admin_response(response);
    resp
}

// The Raft message context for a MsgTransferLeader if it is a reply of a
// TransferLeader command.
pub const TRANSFER_LEADER_COMMAND_REPLY_CTX: &[u8] = &[1];

mod memtrace {
    use std::mem;

    use tikv_util::memory::HeapSize;

    use super::*;

    impl<EK, ER> Peer<EK, ER>
    where
        EK: KvEngine,
        ER: RaftEngine,
    {
        pub fn proposal_size(&self) -> usize {
            let mut heap_size = self.pending_reads.heap_size();
            for prop in &self.proposals.queue {
                heap_size += prop.heap_size();
            }
            heap_size
        }

        pub fn rest_size(&self) -> usize {
            // 2 words for every item in `peer_heartbeats`.
            16 * self.peer_heartbeats.capacity()
            // 2 words for every item in `peers_start_pending_time`.
            + 16 * self.peers_start_pending_time.capacity()
            // 1 word for every item in `down_peer_ids`
            + 8 * self.down_peer_ids.capacity()
            + mem::size_of::<metapb::Peer>() * self.check_stale_peers.capacity()
            // 1 word for every item in `want_rollback_merge_peers`
            + 8 * self.want_rollback_merge_peers.capacity()
            // Ignore more heap content in `raft::eraftpb::Message`.
            + (self.unpersisted_message_count
                + self.apply_snap_ctx.as_ref().map_or(0, |ctx| ctx.msgs.len()))
                * mem::size_of::<eraftpb::Message>()
            + mem::size_of_val(self.pending_request_snapshot_count.as_ref())
        }
    }
}

#[cfg(test)]
mod tests {
    use kvproto::raft_cmdpb;
    use protobuf::ProtobufEnum;

    use super::*;
    use crate::store::{msg::ExtCallback, util::u64_to_timespec};

    #[test]
    fn test_sync_log() {
        let white_list = [
            AdminCmdType::InvalidAdmin,
            AdminCmdType::CompactLog,
            AdminCmdType::TransferLeader,
            AdminCmdType::ComputeHash,
            AdminCmdType::VerifyHash,
        ];
        for tp in AdminCmdType::values() {
            let mut msg = RaftCmdRequest::default();
            msg.mut_admin_request().set_cmd_type(*tp);
            assert_eq!(
                get_sync_log_from_request(&msg),
                !white_list.contains(tp),
                "{:?}",
                tp
            );
        }
    }

    #[test]
    fn test_urgent() {
        let urgent_types = [
            AdminCmdType::Split,
            AdminCmdType::BatchSplit,
            AdminCmdType::ChangePeer,
            AdminCmdType::ChangePeerV2,
            AdminCmdType::ComputeHash,
            AdminCmdType::VerifyHash,
            AdminCmdType::PrepareMerge,
            AdminCmdType::CommitMerge,
            AdminCmdType::RollbackMerge,
        ];
        for tp in AdminCmdType::values() {
            let mut req = RaftCmdRequest::default();
            req.mut_admin_request().set_cmd_type(*tp);
            assert_eq!(
                is_request_urgent(&req),
                urgent_types.contains(tp),
                "{:?}",
                tp
            );
        }
        assert!(!is_request_urgent(&RaftCmdRequest::default()));
    }

    #[test]
    fn test_entry_context() {
        let tbl: Vec<&[ProposalContext]> = vec![
            &[ProposalContext::SPLIT],
            &[ProposalContext::SYNC_LOG],
            &[ProposalContext::PREPARE_MERGE],
            &[ProposalContext::COMMIT_MERGE],
            &[ProposalContext::SPLIT, ProposalContext::SYNC_LOG],
            &[ProposalContext::PREPARE_MERGE, ProposalContext::SYNC_LOG],
            &[ProposalContext::COMMIT_MERGE, ProposalContext::SYNC_LOG],
        ];

        for flags in tbl {
            let mut ctx = ProposalContext::empty();
            for f in flags {
                ctx.insert(*f);
            }

            let ser = ctx.to_vec();
            let de = ProposalContext::from_bytes(&ser);

            for f in flags {
                assert!(de.contains(*f), "{:?}", de);
            }
        }
    }

    #[test]
    fn test_request_inspector() {
        struct DummyInspector {
            applied_to_index_term: bool,
            lease_state: LeaseState,
        }
        impl RequestInspector for DummyInspector {
            fn has_applied_to_current_term(&mut self) -> bool {
                self.applied_to_index_term
            }
            fn inspect_lease(&mut self) -> LeaseState {
                self.lease_state
            }
        }

        let mut table = vec![];

        // Ok(_)
        let mut req = RaftCmdRequest::default();
        let mut admin_req = raft_cmdpb::AdminRequest::default();

        req.set_admin_request(admin_req.clone());
        table.push((req.clone(), RequestPolicy::ProposeNormal));

        admin_req.set_change_peer(raft_cmdpb::ChangePeerRequest::default());
        req.set_admin_request(admin_req.clone());
        table.push((req.clone(), RequestPolicy::ProposeConfChange));
        admin_req.clear_change_peer();

        admin_req.set_change_peer_v2(raft_cmdpb::ChangePeerV2Request::default());
        req.set_admin_request(admin_req.clone());
        table.push((req.clone(), RequestPolicy::ProposeConfChange));
        admin_req.clear_change_peer_v2();

        admin_req.set_transfer_leader(raft_cmdpb::TransferLeaderRequest::default());
        req.set_admin_request(admin_req.clone());
        table.push((req.clone(), RequestPolicy::ProposeTransferLeader));
        admin_req.clear_transfer_leader();
        req.clear_admin_request();

        for (op, policy) in vec![
            (CmdType::Get, RequestPolicy::ReadLocal),
            (CmdType::Snap, RequestPolicy::ReadLocal),
            (CmdType::Put, RequestPolicy::ProposeNormal),
            (CmdType::Delete, RequestPolicy::ProposeNormal),
            (CmdType::DeleteRange, RequestPolicy::ProposeNormal),
            (CmdType::IngestSst, RequestPolicy::ProposeNormal),
        ] {
            let mut request = raft_cmdpb::Request::default();
            request.set_cmd_type(op);
            req.set_requests(vec![request].into());
            table.push((req.clone(), policy));
        }

        // Stale read
        for op in &[CmdType::Get, CmdType::Snap] {
            let mut req = req.clone();
            let mut request = raft_cmdpb::Request::default();
            request.set_cmd_type(*op);
            req.set_requests(vec![request].into());
            req.mut_header()
                .set_flags(txn_types::WriteBatchFlags::STALE_READ.bits());
            table.push((req, RequestPolicy::StaleRead));
        }

        for &applied_to_index_term in &[true, false] {
            for &lease_state in &[LeaseState::Expired, LeaseState::Suspect, LeaseState::Valid] {
                for (req, mut policy) in table.clone() {
                    let mut inspector = DummyInspector {
                        applied_to_index_term,
                        lease_state,
                    };
                    // Leader can not read local as long as
                    // it has not applied to its term or it does has a valid lease.
                    if policy == RequestPolicy::ReadLocal
                        && (!applied_to_index_term || LeaseState::Valid != inspector.lease_state)
                    {
                        policy = RequestPolicy::ReadIndex;
                    }
                    assert_eq!(inspector.inspect(&req).unwrap(), policy);
                }
            }
        }

        // Read quorum.
        let mut request = raft_cmdpb::Request::default();
        request.set_cmd_type(CmdType::Snap);
        req.set_requests(vec![request].into());
        req.mut_header().set_read_quorum(true);
        let mut inspector = DummyInspector {
            applied_to_index_term: true,
            lease_state: LeaseState::Valid,
        };
        assert_eq!(inspector.inspect(&req).unwrap(), RequestPolicy::ReadIndex);
        req.clear_header();

        // Err(_)
        let mut err_table = vec![];
        for &op in &[CmdType::Prewrite, CmdType::Invalid] {
            let mut request = raft_cmdpb::Request::default();
            request.set_cmd_type(op);
            req.set_requests(vec![request].into());
            err_table.push(req.clone());
        }
        let mut snap = raft_cmdpb::Request::default();
        snap.set_cmd_type(CmdType::Snap);
        let mut put = raft_cmdpb::Request::default();
        put.set_cmd_type(CmdType::Put);
        req.set_requests(vec![snap, put].into());
        err_table.push(req);

        for req in err_table {
            let mut inspector = DummyInspector {
                applied_to_index_term: true,
                lease_state: LeaseState::Valid,
            };
            inspector.inspect(&req).unwrap_err();
        }
    }

    #[test]
    fn test_propose_queue_find_proposal() {
        let mut pq: ProposalQueue<Callback<engine_panic::PanicSnapshot>> = ProposalQueue::new(1, 2);
        let gen_term = |index: u64| (index / 10) + 1;
        let push_proposal = |pq: &mut ProposalQueue<_>, index: u64| {
            pq.push(Proposal {
                is_conf_change: false,
                index,
                term: gen_term(index),
                cb: Callback::write(Box::new(|_| {})),
                propose_time: Some(u64_to_timespec(index)),
                must_pass_epoch_check: false,
            });
        };
        for index in 1..=100 {
            push_proposal(&mut pq, index);
        }
        let mut pre_remove = 0;
        for remove_i in 1..=100 {
            let index = remove_i + 100;
            // Push more proposal
            push_proposal(&mut pq, index);
            // Find propose time
            for i in 1..=index {
                let pt = pq.find_propose_time(gen_term(i), i);
                if i <= pre_remove {
                    assert!(pt.is_none())
                } else {
                    assert_eq!(pt.unwrap(), u64_to_timespec(i))
                };
            }
            // Find a proposal and remove all previous proposals
            for i in 1..=remove_i {
                let p = pq.find_proposal(gen_term(i), i, 0);
                let must_found_proposal = p.is_some() && (i > pre_remove);
                let proposal_removed_previous = p.is_none() && (i <= pre_remove);
                assert!(must_found_proposal || proposal_removed_previous);
                // `find_proposal` will remove proposal so `pop` must return None
                assert!(pq.pop(gen_term(i), i).is_none());
                assert!(pq.find_propose_time(gen_term(i), i).is_none());
            }
            pre_remove = remove_i;
        }
    }

    #[test]
    fn test_uncommitted_proposals() {
        struct DropPanic(bool);
        impl Drop for DropPanic {
            fn drop(&mut self) {
                if self.0 {
                    unreachable!()
                }
            }
        }
        fn must_call() -> ExtCallback {
            let mut d = DropPanic(true);
            Box::new(move || {
                d.0 = false;
            })
        }
        fn must_not_call() -> ExtCallback {
            Box::new(move || unreachable!())
        }
        let mut pq: ProposalQueue<Callback<engine_panic::PanicSnapshot>> = ProposalQueue::new(1, 2);

        // (1, 4) and (1, 5) is not committed
        let entries = vec![(1, 1), (1, 2), (1, 3), (1, 4), (1, 5), (2, 6), (2, 7)];
        let committed = vec![(1, 1), (1, 2), (1, 3), (2, 6), (2, 7)];
        for (index, term) in entries.clone() {
            if term != 1 {
                continue;
            }
            let cb = if committed.contains(&(index, term)) {
                Callback::write_ext(Box::new(|_| {}), None, Some(must_call()))
            } else {
                Callback::write_ext(Box::new(|_| {}), None, Some(must_not_call()))
            };
            pq.push(Proposal {
                index,
                term,
                cb,
                is_conf_change: false,
                propose_time: None,
                must_pass_epoch_check: false,
            });
        }
        for (index, term) in entries {
            if let Some(mut p) = pq.find_proposal(term, index, 0) {
                p.cb.invoke_committed();
            }
        }
    }

    #[test]
    fn test_cmd_epoch_checker() {
        use std::sync::mpsc;

        use engine_test::kv::KvTestSnapshot;
        fn new_admin_request(cmd_type: AdminCmdType) -> RaftCmdRequest {
            let mut request = RaftCmdRequest::default();
            request.mut_admin_request().set_cmd_type(cmd_type);
            request
        }
        fn new_cb() -> (Callback<KvTestSnapshot>, mpsc::Receiver<()>) {
            let (tx, rx) = mpsc::channel();
            (Callback::write(Box::new(move |_| tx.send(()).unwrap())), rx)
        }

        let region = metapb::Region::default();
        let normal_cmd = RaftCmdRequest::default();
        let split_admin = new_admin_request(AdminCmdType::BatchSplit);
        let prepare_merge_admin = new_admin_request(AdminCmdType::PrepareMerge);
        let change_peer_admin = new_admin_request(AdminCmdType::ChangePeer);

        let mut epoch_checker = CmdEpochChecker::<KvTestSnapshot>::default();

        assert_eq!(epoch_checker.propose_check_epoch(&split_admin, 10), None);
        assert_eq!(epoch_checker.term, 10);
        epoch_checker.post_propose(AdminCmdType::BatchSplit, 5, 10);
        assert_eq!(epoch_checker.proposed_admin_cmd.len(), 1);

        // Both conflict with the split admin cmd
        assert_eq!(epoch_checker.propose_check_epoch(&normal_cmd, 10), Some(5));
        assert_eq!(
            epoch_checker.propose_check_epoch(&prepare_merge_admin, 10),
            Some(5)
        );

        assert_eq!(
            epoch_checker.propose_check_epoch(&change_peer_admin, 10),
            None
        );
        epoch_checker.post_propose(AdminCmdType::ChangePeer, 6, 10);
        assert_eq!(epoch_checker.proposed_admin_cmd.len(), 2);

        assert_eq!(
            epoch_checker.last_cmd_index(AdminCmdType::BatchSplit),
            Some(5)
        );
        assert_eq!(
            epoch_checker.last_cmd_index(AdminCmdType::ChangePeer),
            Some(6)
        );
        assert_eq!(
            epoch_checker.last_cmd_index(AdminCmdType::PrepareMerge),
            None
        );

        // Conflict with the change peer admin cmd
        assert_eq!(
            epoch_checker.propose_check_epoch(&change_peer_admin, 10),
            Some(6)
        );
        // Conflict with the split admin cmd
        assert_eq!(epoch_checker.propose_check_epoch(&normal_cmd, 10), Some(5));
        // Conflict with the change peer admin cmd
        assert_eq!(
            epoch_checker.propose_check_epoch(&prepare_merge_admin, 10),
            Some(6)
        );

        epoch_checker.advance_apply(4, 10, &region);
        // Have no effect on `proposed_admin_cmd`
        assert_eq!(epoch_checker.proposed_admin_cmd.len(), 2);

        epoch_checker.advance_apply(5, 10, &region);
        // Left one change peer admin cmd
        assert_eq!(epoch_checker.proposed_admin_cmd.len(), 1);

        assert_eq!(epoch_checker.propose_check_epoch(&normal_cmd, 10), None);

        assert_eq!(epoch_checker.propose_check_epoch(&split_admin, 10), Some(6));
        // Change term to 11
        assert_eq!(epoch_checker.propose_check_epoch(&split_admin, 11), None);
        assert_eq!(epoch_checker.term, 11);
        // Should be empty
        assert_eq!(epoch_checker.proposed_admin_cmd.len(), 0);

        // Test attaching multiple callbacks.
        epoch_checker.post_propose(AdminCmdType::BatchSplit, 7, 12);
        let mut rxs = vec![];
        for _ in 0..3 {
            let conflict_idx = epoch_checker.propose_check_epoch(&normal_cmd, 12).unwrap();
            let (cb, rx) = new_cb();
            epoch_checker.attach_to_conflict_cmd(conflict_idx, cb);
            rxs.push(rx);
        }
        epoch_checker.advance_apply(7, 12, &region);
        for rx in rxs {
            rx.try_recv().unwrap();
        }

        // Should invoke callbacks when term is increased.
        epoch_checker.post_propose(AdminCmdType::BatchSplit, 8, 12);
        let (cb, rx) = new_cb();
        epoch_checker.attach_to_conflict_cmd(8, cb);
        assert_eq!(epoch_checker.propose_check_epoch(&normal_cmd, 13), None);
        rx.try_recv().unwrap();

        // Should invoke callbacks when it's dropped.
        epoch_checker.post_propose(AdminCmdType::BatchSplit, 9, 13);
        let (cb, rx) = new_cb();
        epoch_checker.attach_to_conflict_cmd(9, cb);
        drop(epoch_checker);
        rx.try_recv().unwrap();
    }
}<|MERGE_RESOLUTION|>--- conflicted
+++ resolved
@@ -8,7 +8,7 @@
     fmt, mem,
     sync::{
         atomic::{AtomicUsize, Ordering},
-        mpsc::Sender as StdSender,
+        mpsc::SyncSender,
         Arc, Mutex,
     },
     time::{Duration, Instant},
@@ -618,7 +618,7 @@
 }
 
 impl SnapshotRecoveryWaitApplySyncer {
-    pub fn new(region_id: u64, sender: StdSender<u64>) -> Self {
+    pub fn new(region_id: u64, sender: SyncSender<u64>) -> Self {
         let thread_safe_router = Mutex::new(sender);
         let abort = Arc::new(Mutex::new(false));
         let abort_clone = abort.clone();
@@ -5053,13 +5053,10 @@
         if let Some(SnapshotRecoveryState::WaitLogApplyToLast { target_index, .. }) =
             &self.snapshot_recovery_state
         {
-<<<<<<< HEAD
-=======
             if self.raft_group.raft.term != self.raft_group.raft.raft_log.last_term() {
                 return;
             }
 
->>>>>>> 558390dd
             if self.raft_group.raft.raft_log.applied >= *target_index
                 || force
                 || self.pending_remove
