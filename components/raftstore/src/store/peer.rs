// Copyright 2016 TiKV Project Authors. Licensed under Apache-2.0.

// #[PerformanceCriticalPath]
use std::{
    cell::RefCell,
    cmp,
    collections::VecDeque,
    fmt, mem,
    sync::{
        atomic::{AtomicUsize, Ordering},
        mpsc::SyncSender,
        Arc, Mutex,
    },
    time::{Duration, Instant},
    u64, usize,
};

use bitflags::bitflags;
use bytes::Bytes;
use collections::{HashMap, HashSet};
use crossbeam::{atomic::AtomicCell, channel::TrySendError};
use engine_traits::{
    Engines, KvEngine, PerfContext, RaftEngine, Snapshot, WriteBatch, WriteOptions, CF_LOCK,
};
use error_code::ErrorCodeExt;
use fail::fail_point;
use futures::channel::oneshot::Sender;
use getset::{Getters, MutGetters};
use kvproto::{
    errorpb,
    kvrpcpb::{DiskFullOpt, ExtraOp as TxnExtraOp, LockInfo},
    metapb::{self, PeerRole},
    pdpb::{self, PeerStats},
    raft_cmdpb::{
        self, AdminCmdType, AdminResponse, ChangePeerRequest, CmdType, CommitMergeRequest,
        PutRequest, RaftCmdRequest, RaftCmdResponse, Request, TransferLeaderRequest,
        TransferLeaderResponse,
    },
    raft_serverpb::{
        ExtraMessage, ExtraMessageType, MergeState, PeerState, RaftApplyState, RaftMessage,
    },
    replication_modepb::{
        DrAutoSyncState, RegionReplicationState, RegionReplicationStatus, ReplicationMode,
    },
};
use parking_lot::RwLockUpgradableReadGuard;
use pd_client::{BucketStat, INVALID_ID};
use protobuf::Message;
use raft::{
    self,
    eraftpb::{self, ConfChangeType, Entry, EntryType, MessageType},
    Changer, GetEntriesContext, LightReady, ProgressState, ProgressTracker, RawNode, Ready,
    SnapshotStatus, StateRole, INVALID_INDEX, NO_LIMIT,
};
use raft_proto::ConfChangeI;
use rand::seq::SliceRandom;
use smallvec::SmallVec;
use tikv_alloc::trace::TraceEvent;
use tikv_util::{
    box_err,
    codec::number::decode_u64,
    debug, error, info,
    sys::disk::DiskUsage,
    time::{duration_to_sec, monotonic_raw_now, Instant as TiInstant, InstantExt, ThreadReadId},
    warn,
    worker::Scheduler,
    Either,
};
use time::Timespec;
use tracker::GLOBAL_TRACKERS;
use txn_types::WriteBatchFlags;
use uuid::Uuid;

use super::{
    cmd_resp,
    local_metrics::{RaftMetrics, TimeTracker},
    metrics::*,
    peer_storage::{write_peer_state, CheckApplyingSnapStatus, HandleReadyResult, PeerStorage},
    read_queue::{ReadIndexQueue, ReadIndexRequest},
    transport::Transport,
    util::{
        self, check_region_epoch, is_initial_msg, AdminCmdEpochState, ChangePeerI, ConfChangeKind,
        Lease, LeaseState, NORMAL_REQ_CHECK_CONF_VER, NORMAL_REQ_CHECK_VER,
    },
    DestroyPeerJob, LocalReadContext,
};
use crate::{
    coprocessor::{CoprocessorHost, RegionChangeEvent, RegionChangeReason, RoleChange},
    errors::RAFTSTORE_IS_BUSY,
    store::{
        async_io::{write::WriteMsg, write_router::WriteRouter},
        fsm::{
            apply::{self, CatchUpLogs},
            store::{PollContext, RaftRouter},
            Apply, ApplyMetrics, ApplyTask, Proposal,
        },
        hibernate_state::GroupState,
        memory::{needs_evict_entry_cache, MEMTRACE_RAFT_ENTRIES},
        msg::{ErrorCallback, PeerMsg, RaftCommand, SignificantMsg, StoreMsg},
        txn_ext::LocksStatus,
        util::{admin_cmd_epoch_lookup, RegionReadProgress},
        worker::{
            HeartbeatTask, RaftlogFetchTask, RaftlogGcTask, ReadDelegate, ReadExecutor,
            ReadProgress, RegionTask, SplitCheckTask,
        },
        Callback, Config, GlobalReplicationState, PdTask, ReadCallback, ReadIndexContext,
        ReadResponse, TxnExt, WriteCallback, RAFT_INIT_LOG_INDEX,
    },
    Error, Result,
};

const SHRINK_CACHE_CAPACITY: usize = 64;
const MIN_BCAST_WAKE_UP_INTERVAL: u64 = 1_000;
// 1s
const REGION_READ_PROGRESS_CAP: usize = 128;
#[doc(hidden)]
pub const MAX_COMMITTED_SIZE_PER_READY: u64 = 16 * 1024 * 1024;

/// The returned states of the peer after checking whether it is stale
#[derive(Debug, PartialEq)]
pub enum StaleState {
    Valid,
    ToValidate,
    LeaderMissing,
}

#[derive(Debug)]
pub struct ProposalQueue<C> {
    tag: String,
    queue: VecDeque<Proposal<C>>,
}

impl<C: WriteCallback> ProposalQueue<C> {
    fn new(tag: String) -> ProposalQueue<C> {
        ProposalQueue {
            tag,
            queue: VecDeque::new(),
        }
    }

    /// Find the trackers of given index.
    /// Caller should check if term is matched before using trackers.
    fn find_trackers(&self, index: u64) -> Option<(u64, &SmallVec<[TimeTracker; 4]>)> {
        self.queue
            .binary_search_by_key(&index, |p: &Proposal<_>| p.index)
            .ok()
            .and_then(|i| {
                self.queue[i]
                    .cb
                    .write_trackers()
                    .map(|ts| (self.queue[i].term, ts))
            })
    }

    fn find_propose_time(&self, term: u64, index: u64) -> Option<Timespec> {
        self.queue
            .binary_search_by_key(&(term, index), |p: &Proposal<_>| (p.term, p.index))
            .ok()
            .and_then(|i| self.queue[i].propose_time)
    }

    // Find proposal in front or at the given term and index
    fn pop(&mut self, term: u64, index: u64) -> Option<Proposal<C>> {
        self.queue.pop_front().and_then(|p| {
            // Comparing the term first then the index, because the term is
            // increasing among all log entries and the index is increasing
            // inside a given term
            if (p.term, p.index) > (term, index) {
                self.queue.push_front(p);
                return None;
            }
            Some(p)
        })
    }

    /// Find proposal at the given term and index and notify stale proposals
    /// in front that term and index
    fn find_proposal(&mut self, term: u64, index: u64, current_term: u64) -> Option<Proposal<C>> {
        while let Some(p) = self.pop(term, index) {
            if p.term == term {
                if p.index == index {
                    return if p.cb.is_none() { None } else { Some(p) };
                } else {
                    panic!(
                        "{} unexpected callback at term {}, found index {}, expected {}",
                        self.tag, term, p.index, index
                    );
                }
            } else {
                apply::notify_stale_req(current_term, p.cb);
            }
        }
        None
    }

    #[inline]
    fn oldest(&self) -> Option<&Proposal<C>> {
        self.queue.front()
    }

    fn push(&mut self, p: Proposal<C>) {
        if let Some(f) = self.queue.back() {
            // The term must be increasing among all log entries and the index
            // must be increasing inside a given term
            assert!((p.term, p.index) > (f.term, f.index));
        }
        self.queue.push_back(p);
    }

    fn is_empty(&self) -> bool {
        self.queue.is_empty()
    }

    fn gc(&mut self) {
        if self.queue.capacity() > SHRINK_CACHE_CAPACITY && self.queue.len() < SHRINK_CACHE_CAPACITY
        {
            self.queue.shrink_to_fit();
        }
    }

    fn back(&self) -> Option<&Proposal<C>> {
        self.queue.back()
    }
}

bitflags! {
    // TODO: maybe declare it as protobuf struct is better.
    /// A bitmap contains some useful flags when dealing with `eraftpb::Entry`.
    pub struct ProposalContext: u8 {
        const SYNC_LOG       = 0b0000_0001;
        const SPLIT          = 0b0000_0010;
        const PREPARE_MERGE  = 0b0000_0100;
        const COMMIT_MERGE   = 0b0000_1000;
    }
}

impl ProposalContext {
    /// Converts itself to a vector.
    pub fn to_vec(self) -> Vec<u8> {
        if self.is_empty() {
            return vec![];
        }
        let ctx = self.bits();
        vec![ctx]
    }

    /// Initializes a `ProposalContext` from a byte slice.
    pub fn from_bytes(ctx: &[u8]) -> ProposalContext {
        if ctx.is_empty() {
            ProposalContext::empty()
        } else if ctx.len() == 1 {
            ProposalContext::from_bits_truncate(ctx[0])
        } else {
            panic!("invalid ProposalContext {:?}", ctx);
        }
    }
}

/// `ConsistencyState` is used for consistency check.
pub struct ConsistencyState {
    pub last_check_time: Instant,
    // (computed_result_or_to_be_verified, index, hash)
    pub index: u64,
    pub context: Vec<u8>,
    pub hash: Vec<u8>,
}

/// Statistics about raft peer.
#[derive(Default, Clone)]
pub struct PeerStat {
    pub written_bytes: u64,
    pub written_keys: u64,
}

#[derive(Default, Debug, Clone, Copy)]
pub struct CheckTickResult {
    leader: bool,
    up_to_date: bool,
    reason: &'static str,
}

pub struct ProposedAdminCmd<S: Snapshot> {
    cmd_type: AdminCmdType,
    epoch_state: AdminCmdEpochState,
    index: u64,
    cbs: Vec<Callback<S>>,
}

impl<S: Snapshot> ProposedAdminCmd<S> {
    fn new(
        cmd_type: AdminCmdType,
        epoch_state: AdminCmdEpochState,
        index: u64,
    ) -> ProposedAdminCmd<S> {
        ProposedAdminCmd {
            cmd_type,
            epoch_state,
            index,
            cbs: Vec::new(),
        }
    }
}

struct CmdEpochChecker<S: Snapshot> {
    // Although it's a deque, because of the characteristics of the settings from
    // `admin_cmd_epoch_lookup`, the max size of admin cmd is 2, i.e. split/merge and change
    // peer.
    proposed_admin_cmd: VecDeque<ProposedAdminCmd<S>>,
    term: u64,
}

impl<S: Snapshot> Default for CmdEpochChecker<S> {
    fn default() -> CmdEpochChecker<S> {
        CmdEpochChecker {
            proposed_admin_cmd: VecDeque::new(),
            term: 0,
        }
    }
}

impl<S: Snapshot> CmdEpochChecker<S> {
    fn maybe_update_term(&mut self, term: u64) {
        assert!(term >= self.term);
        if term > self.term {
            self.term = term;
            for cmd in self.proposed_admin_cmd.drain(..) {
                for cb in cmd.cbs {
                    apply::notify_stale_req(term, cb);
                }
            }
        }
    }

    /// Check if the proposal can be proposed on the basis of its epoch and
    /// previous proposed admin cmds.
    ///
    /// Returns None if passing the epoch check, otherwise returns a index which
    /// is the last admin cmd index conflicted with this proposal.
    fn propose_check_epoch(&mut self, req: &RaftCmdRequest, term: u64) -> Option<u64> {
        self.maybe_update_term(term);
        let (check_ver, check_conf_ver) = if !req.has_admin_request() {
            (NORMAL_REQ_CHECK_VER, NORMAL_REQ_CHECK_CONF_VER)
        } else {
            let cmd_type = req.get_admin_request().get_cmd_type();
            let epoch_state = admin_cmd_epoch_lookup(cmd_type);
            (epoch_state.check_ver, epoch_state.check_conf_ver)
        };
        self.last_conflict_index(check_ver, check_conf_ver)
    }

    fn post_propose(&mut self, cmd_type: AdminCmdType, index: u64, term: u64) {
        self.maybe_update_term(term);
        let epoch_state = admin_cmd_epoch_lookup(cmd_type);
        assert!(
            self.last_conflict_index(epoch_state.check_ver, epoch_state.check_conf_ver)
                .is_none()
        );

        if epoch_state.change_conf_ver || epoch_state.change_ver {
            if let Some(cmd) = self.proposed_admin_cmd.back() {
                assert!(cmd.index < index);
            }
            self.proposed_admin_cmd
                .push_back(ProposedAdminCmd::new(cmd_type, epoch_state, index));
        }
    }

    fn last_conflict_index(&self, check_ver: bool, check_conf_ver: bool) -> Option<u64> {
        self.proposed_admin_cmd
            .iter()
            .rev()
            .find(|cmd| {
                (check_ver && cmd.epoch_state.change_ver)
                    || (check_conf_ver && cmd.epoch_state.change_conf_ver)
            })
            .map(|cmd| cmd.index)
    }

    /// Returns the last proposed admin cmd index.
    ///
    /// Note that the cmd of this type must change epoch otherwise it can not be
    /// recorded to `proposed_admin_cmd`.
    fn last_cmd_index(&mut self, cmd_type: AdminCmdType) -> Option<u64> {
        self.proposed_admin_cmd
            .iter()
            .rev()
            .find(|cmd| cmd.cmd_type == cmd_type)
            .map(|cmd| cmd.index)
    }

    fn advance_apply(&mut self, index: u64, term: u64, region: &metapb::Region) {
        self.maybe_update_term(term);
        while !self.proposed_admin_cmd.is_empty() {
            let cmd = self.proposed_admin_cmd.front_mut().unwrap();
            if cmd.index <= index {
                for cb in cmd.cbs.drain(..) {
                    let mut resp = cmd_resp::new_error(Error::EpochNotMatch(
                        format!(
                            "current epoch of region {} is {:?}",
                            region.get_id(),
                            region.get_region_epoch(),
                        ),
                        vec![region.to_owned()],
                    ));
                    cmd_resp::bind_term(&mut resp, term);
                    cb.invoke_with_response(resp);
                }
            } else {
                break;
            }
            self.proposed_admin_cmd.pop_front();
        }
    }

    fn attach_to_conflict_cmd(&mut self, index: u64, cb: Callback<S>) {
        if let Some(cmd) = self
            .proposed_admin_cmd
            .iter_mut()
            .rev()
            .find(|cmd| cmd.index == index)
        {
            cmd.cbs.push(cb);
        } else {
            panic!(
                "index {} can not found in proposed_admin_cmd, callback {:?}",
                index, cb
            );
        }
    }
}

impl<S: Snapshot> Drop for CmdEpochChecker<S> {
    fn drop(&mut self) {
        if tikv_util::thread_group::is_shutdown(!cfg!(test)) {
            for mut state in self.proposed_admin_cmd.drain(..) {
                state.cbs.clear();
            }
        } else {
            for state in self.proposed_admin_cmd.drain(..) {
                for cb in state.cbs {
                    apply::notify_stale_req(self.term, cb);
                }
            }
        }
    }
}

#[derive(PartialEq, Debug)]
pub struct ApplySnapshotContext {
    /// The number of ready which has a snapshot.
    pub ready_number: u64,
    /// Whether this snapshot is scheduled.
    pub scheduled: bool,
    /// The message should be sent after snapshot is applied.
    pub msgs: Vec<eraftpb::Message>,
    pub persist_res: Option<PersistSnapshotResult>,
}

#[derive(PartialEq, Debug)]
pub struct PersistSnapshotResult {
    /// prev_region is the region before snapshot applied.
    pub prev_region: metapb::Region,
    pub region: metapb::Region,
    pub destroy_regions: Vec<metapb::Region>,
}

#[derive(Debug)]
pub struct UnpersistedReady {
    /// Number of ready.
    pub number: u64,
    /// Max number of following ready whose data to be persisted is empty.
    pub max_empty_number: u64,
    pub raft_msgs: Vec<Vec<eraftpb::Message>>,
}

pub struct ReadyResult {
    pub state_role: Option<StateRole>,
    pub has_new_entries: bool,
    pub has_write_ready: bool,
}

#[derive(Debug)]
/// ForceLeader process would be:
/// - If it's hibernated, enter wait ticks state, and wake up the peer
/// - Enter pre force leader state, become candidate and send request vote to
///   all peers
/// - Wait for the responses of the request vote, no reject should be received.
/// - Enter force leader state, become leader without leader lease
/// - Execute recovery plan(some remove-peer commands)
/// - After the plan steps are all applied, exit force leader state
pub enum ForceLeaderState {
    WaitTicks {
        syncer: UnsafeRecoveryForceLeaderSyncer,
        failed_stores: HashSet<u64>,
        ticks: usize,
    },
    PreForceLeader {
        syncer: UnsafeRecoveryForceLeaderSyncer,
        failed_stores: HashSet<u64>,
    },
    ForceLeader {
        time: TiInstant,
        failed_stores: HashSet<u64>,
    },
}

// Following shared states are used while reporting to PD for unsafe recovery
// and shared among all the regions per their life cycle.
// The work flow is like:
// 1. report phase
//   - start_unsafe_recovery_report
//      - broadcast wait-apply commands
//      - wait for all the peers' apply indices meet their targets
//      - broadcast fill out report commands
//      - wait for all the peers fill out the reports for themselves
//      - send a store report (through store heartbeat)
// 2. force leader phase
//   - dispatch force leader commands
//     - wait for all the peers that received the command become force leader
//     - start_unsafe_recovery_report
// 3. plan execution phase
//   - dispatch recovery plans
//     - wait for all the creates, deletes and demotes to finish, for the
//       demotes, procedures are:
//       - exit joint state if it is already in joint state
//       - demote failed voters, and promote self to be a voter if it is a
//         learner
//       - exit joint state
//     - start_unsafe_recovery_report
//
// Intends to use RAII to sync unsafe recovery procedures between peers, in
// addition to that, it uses a closure to avoid having a raft router as a member
// variable, which is statically dispatched, thus needs to propagate the
// generics everywhere.
pub struct InvokeClosureOnDrop(Box<dyn Fn() + Send + Sync>);

impl fmt::Debug for InvokeClosureOnDrop {
    fn fmt(&self, f: &mut fmt::Formatter<'_>) -> fmt::Result {
        write!(f, "InvokeClosureOnDrop")
    }
}

impl Drop for InvokeClosureOnDrop {
    fn drop(&mut self) {
        self.0();
    }
}

pub fn start_unsafe_recovery_report<EK: KvEngine, ER: RaftEngine>(
    router: &RaftRouter<EK, ER>,
    report_id: u64,
    exit_force_leader: bool,
) {
    let wait_apply =
        UnsafeRecoveryWaitApplySyncer::new(report_id, router.clone(), exit_force_leader);
    router.broadcast_normal(|| {
        PeerMsg::SignificantMsg(SignificantMsg::UnsafeRecoveryWaitApply(wait_apply.clone()))
    });
}

#[derive(Clone, Debug)]
pub struct UnsafeRecoveryForceLeaderSyncer(Arc<InvokeClosureOnDrop>);

impl UnsafeRecoveryForceLeaderSyncer {
    pub fn new(report_id: u64, router: RaftRouter<impl KvEngine, impl RaftEngine>) -> Self {
        let thread_safe_router = Mutex::new(router);
        let inner = InvokeClosureOnDrop(Box::new(move || {
            info!("Unsafe recovery, force leader finished.");
            let router_ptr = thread_safe_router.lock().unwrap();
            start_unsafe_recovery_report(&*router_ptr, report_id, false);
        }));
        UnsafeRecoveryForceLeaderSyncer(Arc::new(inner))
    }
}

#[derive(Clone, Debug)]
pub struct UnsafeRecoveryExecutePlanSyncer {
    _closure: Arc<InvokeClosureOnDrop>,
    abort: Arc<Mutex<bool>>,
}

impl UnsafeRecoveryExecutePlanSyncer {
    pub fn new(report_id: u64, router: RaftRouter<impl KvEngine, impl RaftEngine>) -> Self {
        let thread_safe_router = Mutex::new(router);
        let abort = Arc::new(Mutex::new(false));
        let abort_clone = abort.clone();
        let closure = InvokeClosureOnDrop(Box::new(move || {
            info!("Unsafe recovery, plan execution finished");
            if *abort_clone.lock().unwrap() {
                warn!("Unsafe recovery, plan execution aborted");
                return;
            }
            let router_ptr = thread_safe_router.lock().unwrap();
            start_unsafe_recovery_report(&*router_ptr, report_id, true);
        }));
        UnsafeRecoveryExecutePlanSyncer {
            _closure: Arc::new(closure),
            abort,
        }
    }

    pub fn abort(&self) {
        *self.abort.lock().unwrap() = true;
    }
}
// Syncer only send to leader in 2nd BR restore
#[derive(Clone, Debug)]
pub struct RecoveryWaitApplySyncer {
    _closure: Arc<InvokeClosureOnDrop>,
    abort: Arc<Mutex<bool>>,
}

impl RecoveryWaitApplySyncer {
    pub fn new(region_id: u64, sender: SyncSender<u64>) -> Self {
        let thread_safe_router = Mutex::new(sender);
        let abort = Arc::new(Mutex::new(false));
        let abort_clone = abort.clone();
        let closure = InvokeClosureOnDrop(Box::new(move || {
            info!("region {} wait apply finished", region_id);
            if *abort_clone.lock().unwrap() {
                warn!("wait apply aborted");
                return;
            }
            let router_ptr = thread_safe_router.lock().unwrap();

            (*router_ptr)
                .send(region_id)
                .map_err(|_| {
                    warn!("reply waitapply states failure.");
                })
                .unwrap();
        }));
        RecoveryWaitApplySyncer {
            _closure: Arc::new(closure),
            abort,
        }
    }

    pub fn abort(&self) {
        *self.abort.lock().unwrap() = true;
    }
}

#[derive(Clone, Debug)]
pub struct UnsafeRecoveryWaitApplySyncer {
    _closure: Arc<InvokeClosureOnDrop>,
    abort: Arc<Mutex<bool>>,
}

impl UnsafeRecoveryWaitApplySyncer {
    pub fn new(
        report_id: u64,
        router: RaftRouter<impl KvEngine, impl RaftEngine>,
        exit_force_leader: bool,
    ) -> Self {
        let thread_safe_router = Mutex::new(router);
        let abort = Arc::new(Mutex::new(false));
        let abort_clone = abort.clone();
        let closure = InvokeClosureOnDrop(Box::new(move || {
            info!("Unsafe recovery, wait apply finished");
            if *abort_clone.lock().unwrap() {
                warn!("Unsafe recovery, wait apply aborted");
                return;
            }
            let router_ptr = thread_safe_router.lock().unwrap();
            if exit_force_leader {
                (*router_ptr).broadcast_normal(|| {
                    PeerMsg::SignificantMsg(SignificantMsg::ExitForceLeaderState)
                });
            }
            let fill_out_report =
                UnsafeRecoveryFillOutReportSyncer::new(report_id, (*router_ptr).clone());
            (*router_ptr).broadcast_normal(|| {
                PeerMsg::SignificantMsg(SignificantMsg::UnsafeRecoveryFillOutReport(
                    fill_out_report.clone(),
                ))
            });
        }));
        UnsafeRecoveryWaitApplySyncer {
            _closure: Arc::new(closure),
            abort,
        }
    }

    pub fn abort(&self) {
        *self.abort.lock().unwrap() = true;
    }
}

#[derive(Clone, Debug)]
pub struct UnsafeRecoveryFillOutReportSyncer {
    _closure: Arc<InvokeClosureOnDrop>,
    reports: Arc<Mutex<Vec<pdpb::PeerReport>>>,
}

impl UnsafeRecoveryFillOutReportSyncer {
    pub fn new(report_id: u64, router: RaftRouter<impl KvEngine, impl RaftEngine>) -> Self {
        let thread_safe_router = Mutex::new(router);
        let reports = Arc::new(Mutex::new(vec![]));
        let reports_clone = reports.clone();
        let closure = InvokeClosureOnDrop(Box::new(move || {
            info!("Unsafe recovery, peer reports collected");
            let mut store_report = pdpb::StoreReport::default();
            {
                let mut reports_ptr = reports_clone.lock().unwrap();
                store_report.set_peer_reports(mem::take(&mut *reports_ptr).into());
            }
            store_report.set_step(report_id);
            let router_ptr = thread_safe_router.lock().unwrap();
            if let Err(e) = (*router_ptr).send_control(StoreMsg::UnsafeRecoveryReport(store_report))
            {
                error!("Unsafe recovery, fail to schedule reporting"; "err" => ?e);
            }
        }));
        UnsafeRecoveryFillOutReportSyncer {
            _closure: Arc::new(closure),
            reports,
        }
    }

    pub fn report_for_self(&self, report: pdpb::PeerReport) {
        let mut reports_ptr = self.reports.lock().unwrap();
        (*reports_ptr).push(report);
    }
}

pub enum RecoveryState {
    // This state is set by the leader peer fsm. Once set, it sync and check leader commit index
    // and force forward to last index once follower appended and then it also is checked
    // every time this peer applies a the last index, if the last index is met, this state is
    // reset / droppeds. The syncer is droped and send the response to the invoker, triggers
    // the next step of recovery process.
    WaitLogApplyToLast {
        target_index: u64,
        syncer: RecoveryWaitApplySyncer,
    },

    // Stores the state that is necessary for the wait apply stage of unsafe recovery process.
    // This state is set by the peer fsm. Once set, it is checked every time this peer applies a
    // new entry or a snapshot, if the target index is met, this state is reset / droppeds. The
    // syncer holds a reference counted inner object that is shared among all the peers, whose
    // destructor triggers the next step of unsafe recovery report process.
    WaitApply {
        target_index: u64,
        syncer: UnsafeRecoveryWaitApplySyncer,
    },
    DemoteFailedVoters {
        syncer: UnsafeRecoveryExecutePlanSyncer,
        failed_voters: Vec<metapb::Peer>,
        target_index: u64,
        // Failed regions may be stuck in joint state, if that is the case, we need to ask the
        // region to exit joint state before proposing the demotion.
        demote_after_exit: bool,
    },
    Destroy(UnsafeRecoveryExecutePlanSyncer),
}

// This state is set by the peer fsm when invoke msg PrepareFlashback. Once set,
// it is checked every time this peer applies a new entry or a snapshot,
// if the latest committed index is met, the syncer will be called to notify the
// result.
#[derive(Debug)]
pub struct FlashbackState(Option<Sender<bool>>);

impl FlashbackState {
    pub fn new(ch: Sender<bool>) -> Self {
        FlashbackState(Some(ch))
    }

    pub fn finish_wait_apply(&mut self) {
        if self.0.is_none() {
            return;
        }
        let ch = self.0.take().unwrap();
        match ch.send(true) {
            Ok(_) => {}
            Err(e) => {
                error!("Fail to notify flashback state"; "err" => ?e);
            }
        }
    }
}

#[derive(Getters, MutGetters)]
pub struct Peer<EK, ER>
where
    EK: KvEngine,
    ER: RaftEngine,
{
    /// The ID of the Region which this Peer belongs to.
    region_id: u64,
    // TODO: remove it once panic!() support slog fields.
    /// Peer_tag, "[region <region_id>] <peer_id>"
    pub tag: String,
    /// The Peer meta information.
    pub peer: metapb::Peer,

    /// The Raft state machine of this Peer.
    pub raft_group: RawNode<PeerStorage<EK, ER>>,
    /// The online configurable Raft configurations
    raft_max_inflight_msgs: usize,
    /// The cache of meta information for Region's other Peers.
    peer_cache: RefCell<HashMap<u64, metapb::Peer>>,
    /// Record the last instant of each peer's heartbeat response.
    pub peer_heartbeats: HashMap<u64, Instant>,

    proposals: ProposalQueue<Callback<EK::Snapshot>>,
    leader_missing_time: Option<Instant>,
    #[getset(get = "pub", get_mut = "pub")]
    leader_lease: Lease,
    pending_reads: ReadIndexQueue<Callback<EK::Snapshot>>,
    /// Threshold of long uncommitted proposals.
    ///
    /// Note that this is a dynamically changing value. Check the
    /// `has_long_uncommitted_proposals` method for details.
    long_uncommitted_threshold: Duration,

    /// If it fails to send messages to leader.
    pub leader_unreachable: bool,
    /// Indicates whether the peer should be woken up.
    pub should_wake_up: bool,
    /// Whether this peer is destroyed asynchronously.
    /// If it's true,
    /// - when merging, its data in storeMeta will be removed early by the
    ///   target peer.
    /// - all read requests must be rejected.
    pub pending_remove: bool,

    /// Force leader state is only used in online recovery when the majority of
    /// peers are missing. In this state, it forces one peer to become leader
    /// out of accordance with Raft election rule, and forbids any
    /// read/write proposals. With that, we can further propose remove
    /// failed-nodes conf-change, to make the Raft group forms majority and
    /// works normally later on.
    ///
    /// For details, see the comment of `ForceLeaderState`.
    pub force_leader: Option<ForceLeaderState>,

    /// Record the instants of peers being added into the configuration.
    /// Remove them after they are not pending any more.
    pub peers_start_pending_time: Vec<(u64, Instant)>,
    /// A inaccurate cache about which peer is marked as down.
    down_peer_ids: Vec<u64>,

    /// An inaccurate difference in region size since last reset.
    /// It is used to decide whether split check is needed.
    pub size_diff_hint: u64,
    /// The count of deleted keys since last reset.
    delete_keys_hint: u64,
    /// An inaccurate difference in region size after compaction.
    /// It is used to trigger check split to update approximate size and keys
    /// after space reclamation of deleted entries.
    pub compaction_declined_bytes: u64,
    /// Approximate size of the region.
    pub approximate_size: Option<u64>,
    /// Approximate keys of the region.
    pub approximate_keys: Option<u64>,
    /// Whether this region has scheduled a split check task. If we just
    /// splitted  the region or ingested one file which may be overlapped
    /// with the existed data, reset the flag so that the region can be
    /// splitted again.
    pub may_skip_split_check: bool,

    /// The state for consistency check.
    pub consistency_state: ConsistencyState,

    /// The counter records pending snapshot requests.
    pub pending_request_snapshot_count: Arc<AtomicUsize>,
    /// The index of last scheduled committed raft log.
    pub last_applying_idx: u64,
    /// The index of last compacted raft log. It is used for the next compact
    /// log task.
    pub last_compacted_idx: u64,
    /// The index of the latest urgent proposal index.
    last_urgent_proposal_idx: u64,
    /// The index of the latest committed split command.
    last_committed_split_idx: u64,
    /// The index of last sent snapshot
    last_sent_snapshot_idx: u64,
    /// Approximate size of logs that is applied but not compacted yet.
    pub raft_log_size_hint: u64,

    /// The write fence index.
    /// If there are pessimistic locks, PrepareMerge can be proposed after
    /// applying to this index. When a pending PrepareMerge exists, no more
    /// write commands should be proposed. This avoids proposing pessimistic
    /// locks that are already deleted before PrepareMerge.
    pub prepare_merge_fence: u64,
    pub pending_prepare_merge: Option<RaftCmdRequest>,

    /// The index of the latest committed prepare merge command.
    last_committed_prepare_merge_idx: u64,
    /// The merge related state. It indicates this Peer is in merging.
    pub pending_merge_state: Option<MergeState>,
    /// The rollback merge proposal can be proposed only when the number
    /// of peers is greater than the majority of all peers.
    /// There are more details in the annotation above
    /// `test_node_merge_write_data_to_source_region_after_merging`
    /// The peers who want to rollback merge.
    pub want_rollback_merge_peers: HashSet<u64>,
    /// Source region is catching up logs for merge.
    pub catch_up_logs: Option<CatchUpLogs>,

    /// Write Statistics for PD to schedule hot spot.
    pub peer_stat: PeerStat,

    /// Time of the last attempt to wake up inactive leader.
    pub bcast_wake_up_time: Option<TiInstant>,
    /// Current replication mode version.
    pub replication_mode_version: u64,
    /// The required replication state at current version.
    pub dr_auto_sync_state: DrAutoSyncState,
    /// A flag that caches sync state. It's set to true when required
    /// replication state is reached for current region.
    pub replication_sync: bool,

    /// The known newest conf version and its corresponding peer list
    /// Send to these peers to check whether itself is stale.
    pub check_stale_conf_ver: u64,
    pub check_stale_peers: Vec<metapb::Peer>,
    /// Whether this peer is created by replication and is the first
    /// one of this region on local store.
    pub local_first_replicate: bool,

    pub txn_extra_op: Arc<AtomicCell<TxnExtraOp>>,

    /// Transaction extensions related to this peer.
    pub txn_ext: Arc<TxnExt>,

    /// Check whether this proposal can be proposed based on its epoch.
    cmd_epoch_checker: CmdEpochChecker<EK::Snapshot>,

    // disk full peer set.
    pub disk_full_peers: DiskFullPeers,

    // show whether an already disk full TiKV appears in the potential majority set.
    pub dangerous_majority_set: bool,

    // region merge logic need to be broadcast to all followers when disk full happens.
    pub has_region_merge_proposal: bool,

    pub region_merge_proposal_index: u64,

    pub read_progress: Arc<RegionReadProgress>,

    pub memtrace_raft_entries: usize,
    /// Used for sending write msg.
    write_router: WriteRouter<EK, ER>,
    /// Used for async write io.
    unpersisted_readies: VecDeque<UnpersistedReady>,
    /// The message count in `unpersisted_readies` for memory caculation.
    unpersisted_message_count: usize,
    /// Used for sync write io.
    unpersisted_ready: Option<Ready>,
    /// The last known persisted number.
    persisted_number: u64,
    /// The context of applying snapshot.
    apply_snap_ctx: Option<ApplySnapshotContext>,
    /// region buckets.
    pub region_buckets: Option<BucketStat>,
    pub last_region_buckets: Option<BucketStat>,
    /// lead_transferee if the peer is in a leadership transferring.
    pub lead_transferee: u64,
<<<<<<< HEAD
    pub recovery_state: Option<RecoveryState>,
=======
    pub unsafe_recovery_state: Option<UnsafeRecoveryState>,
    pub flashback_state: Option<FlashbackState>,
>>>>>>> e8679338
}

impl<EK, ER> Peer<EK, ER>
where
    EK: KvEngine,
    ER: RaftEngine,
{
    pub fn new(
        store_id: u64,
        cfg: &Config,
        region_scheduler: Scheduler<RegionTask<EK::Snapshot>>,
        raftlog_fetch_scheduler: Scheduler<RaftlogFetchTask>,
        engines: Engines<EK, ER>,
        region: &metapb::Region,
        peer: metapb::Peer,
    ) -> Result<Peer<EK, ER>> {
        if peer.get_id() == raft::INVALID_ID {
            return Err(box_err!("invalid peer id"));
        }

        let tag = format!("[region {}] {}", region.get_id(), peer.get_id());

        let ps = PeerStorage::new(
            engines,
            region,
            region_scheduler,
            raftlog_fetch_scheduler,
            peer.get_id(),
            tag.clone(),
        )?;

        let applied_index = ps.applied_index();

        let raft_cfg = raft::Config {
            id: peer.get_id(),
            election_tick: cfg.raft_election_timeout_ticks,
            heartbeat_tick: cfg.raft_heartbeat_ticks,
            min_election_tick: cfg.raft_min_election_timeout_ticks,
            max_election_tick: cfg.raft_max_election_timeout_ticks,
            max_size_per_msg: cfg.raft_max_size_per_msg.0,
            max_inflight_msgs: cfg.raft_max_inflight_msgs,
            applied: applied_index,
            check_quorum: true,
            skip_bcast_commit: true,
            pre_vote: cfg.prevote,
            max_committed_size_per_ready: MAX_COMMITTED_SIZE_PER_READY,
            ..Default::default()
        };

        let logger = slog_global::get_global().new(slog::o!("region_id" => region.get_id()));
        let raft_group = RawNode::new(&raft_cfg, ps, &logger)?;

        let mut peer = Peer {
            peer,
            region_id: region.get_id(),
            raft_group,
            raft_max_inflight_msgs: cfg.raft_max_inflight_msgs,
            proposals: ProposalQueue::new(tag.clone()),
            pending_reads: Default::default(),
            long_uncommitted_threshold: cfg.long_uncommitted_base_threshold.0,
            peer_cache: RefCell::new(HashMap::default()),
            peer_heartbeats: HashMap::default(),
            peers_start_pending_time: vec![],
            down_peer_ids: vec![],
            size_diff_hint: 0,
            delete_keys_hint: 0,
            approximate_size: None,
            approximate_keys: None,
            may_skip_split_check: false,
            compaction_declined_bytes: 0,
            leader_unreachable: false,
            pending_remove: false,
            should_wake_up: false,
            force_leader: None,
            pending_merge_state: None,
            want_rollback_merge_peers: HashSet::default(),
            pending_request_snapshot_count: Arc::new(AtomicUsize::new(0)),
            prepare_merge_fence: 0,
            pending_prepare_merge: None,
            last_committed_prepare_merge_idx: 0,
            leader_missing_time: Some(Instant::now()),
            tag: tag.clone(),
            last_applying_idx: applied_index,
            last_compacted_idx: 0,
            last_urgent_proposal_idx: u64::MAX,
            last_committed_split_idx: 0,
            last_sent_snapshot_idx: 0,
            consistency_state: ConsistencyState {
                last_check_time: Instant::now(),
                index: INVALID_INDEX,
                context: vec![],
                hash: vec![],
            },
            raft_log_size_hint: 0,
            leader_lease: Lease::new(
                cfg.raft_store_max_leader_lease(),
                cfg.renew_leader_lease_advance_duration(),
            ),
            peer_stat: PeerStat::default(),
            catch_up_logs: None,
            bcast_wake_up_time: None,
            replication_mode_version: 0,
            dr_auto_sync_state: DrAutoSyncState::Async,
            replication_sync: false,
            check_stale_conf_ver: 0,
            check_stale_peers: vec![],
            local_first_replicate: false,
            txn_extra_op: Arc::new(AtomicCell::new(TxnExtraOp::Noop)),
            txn_ext: Arc::new(TxnExt::default()),
            cmd_epoch_checker: Default::default(),
            disk_full_peers: DiskFullPeers::default(),
            dangerous_majority_set: false,
            has_region_merge_proposal: false,
            region_merge_proposal_index: 0_u64,
            read_progress: Arc::new(RegionReadProgress::new(
                region,
                applied_index,
                REGION_READ_PROGRESS_CAP,
                tag.clone(),
            )),
            memtrace_raft_entries: 0,
            write_router: WriteRouter::new(tag),
            unpersisted_readies: VecDeque::default(),
            unpersisted_message_count: 0,
            unpersisted_ready: None,
            persisted_number: 0,
            apply_snap_ctx: None,
            region_buckets: None,
            last_region_buckets: None,
            lead_transferee: raft::INVALID_ID,
<<<<<<< HEAD
            recovery_state: None,
=======
            unsafe_recovery_state: None,
            flashback_state: None,
>>>>>>> e8679338
        };

        // If this region has only one peer and I am the one, campaign directly.
        if region.get_peers().len() == 1 && region.get_peers()[0].get_store_id() == store_id {
            peer.raft_group.campaign()?;
        }

        Ok(peer)
    }

    /// Sets commit group to the peer.
    pub fn init_replication_mode(&mut self, state: &mut GlobalReplicationState) {
        debug!("init commit group"; "state" => ?state, "region_id" => self.region_id, "peer_id" => self.peer.id);
        if self.is_initialized() {
            let version = state.status().get_dr_auto_sync().state_id;
            let gb = state.calculate_commit_group(version, self.get_store().region().get_peers());
            self.raft_group.raft.assign_commit_groups(gb);
        }
        self.replication_sync = false;
        if state.status().get_mode() == ReplicationMode::Majority {
            self.raft_group.raft.enable_group_commit(false);
            self.replication_mode_version = 0;
            self.dr_auto_sync_state = DrAutoSyncState::Async;
            return;
        }
        self.replication_mode_version = state.status().get_dr_auto_sync().state_id;
        let enable = state.status().get_dr_auto_sync().get_state() != DrAutoSyncState::Async;
        self.raft_group.raft.enable_group_commit(enable);
        self.dr_auto_sync_state = state.status().get_dr_auto_sync().get_state();
    }

    /// Updates replication mode.
    pub fn switch_replication_mode(&mut self, state: &Mutex<GlobalReplicationState>) {
        self.replication_sync = false;
        let mut guard = state.lock().unwrap();
        let enable_group_commit = if guard.status().get_mode() == ReplicationMode::Majority {
            self.replication_mode_version = 0;
            self.dr_auto_sync_state = DrAutoSyncState::Async;
            false
        } else {
            self.dr_auto_sync_state = guard.status().get_dr_auto_sync().get_state();
            self.replication_mode_version = guard.status().get_dr_auto_sync().state_id;
            guard.status().get_dr_auto_sync().get_state() != DrAutoSyncState::Async
        };
        if enable_group_commit {
            let ids = mem::replace(
                guard.calculate_commit_group(
                    self.replication_mode_version,
                    self.region().get_peers(),
                ),
                Vec::with_capacity(self.region().get_peers().len()),
            );
            drop(guard);
            self.raft_group.raft.clear_commit_group();
            self.raft_group.raft.assign_commit_groups(&ids);
        } else {
            drop(guard);
        }
        self.raft_group
            .raft
            .enable_group_commit(enable_group_commit);
        info!("switch replication mode"; "version" => self.replication_mode_version, "region_id" => self.region_id, "peer_id" => self.peer.id);
    }

    /// Register self to apply_scheduler so that the peer is then usable.
    /// Also trigger `RegionChangeEvent::Create` here.
    pub fn activate<T>(&self, ctx: &PollContext<EK, ER, T>) {
        ctx.apply_router
            .schedule_task(self.region_id, ApplyTask::register(self));

        ctx.coprocessor_host.on_region_changed(
            self.region(),
            RegionChangeEvent::Create,
            self.get_role(),
        );
        self.maybe_gen_approximate_buckets(ctx);
    }

    #[inline]
    fn next_proposal_index(&self) -> u64 {
        self.raft_group.raft.raft_log.last_index() + 1
    }

    #[inline]
    pub fn get_index_term(&self, idx: u64) -> u64 {
        match self.raft_group.raft.raft_log.term(idx) {
            Ok(t) => t,
            Err(e) => panic!("{} fail to load term for {}: {:?}", self.tag, idx, e),
        }
    }

    pub fn maybe_append_merge_entries(&mut self, merge: &CommitMergeRequest) -> Option<u64> {
        let mut entries = merge.get_entries();
        if entries.is_empty() {
            // Though the entries is empty, it is possible that one source peer has caught
            // up the logs but commit index is not updated. If other source peers are
            // already destroyed, so the raft group will not make any progress, namely the
            // source peer can not get the latest commit index anymore.
            // Here update the commit index to let source apply rest uncommitted entries.
            return if merge.get_commit() > self.raft_group.raft.raft_log.committed {
                self.raft_group.raft.raft_log.commit_to(merge.get_commit());
                Some(merge.get_commit())
            } else {
                None
            };
        }
        let first = entries.first().unwrap();
        // make sure message should be with index not smaller than committed
        let mut log_idx = first.get_index() - 1;
        debug!(
            "append merge entries";
            "log_index" => log_idx,
            "merge_commit" => merge.get_commit(),
            "commit_index" => self.raft_group.raft.raft_log.committed,
        );
        if log_idx < self.raft_group.raft.raft_log.committed {
            // There are maybe some logs not included in CommitMergeRequest's entries, like
            // CompactLog, so the commit index may exceed the last index of the entires from
            // CommitMergeRequest. If that, no need to append
            if self.raft_group.raft.raft_log.committed - log_idx >= entries.len() as u64 {
                return None;
            }
            entries = &entries[(self.raft_group.raft.raft_log.committed - log_idx) as usize..];
            log_idx = self.raft_group.raft.raft_log.committed;
        }
        let log_term = self.get_index_term(log_idx);

        let last_log = entries.last().unwrap();
        if last_log.term > self.term() {
            // Hack: In normal flow, when leader sends the entries, it will use a term
            // that's not less than the last log term. And follower will update its states
            // correctly. For merge, we append the log without raft, so we have to take care
            // of term explicitly to get correct metadata.
            info!(
                "become follower for new logs";
                "new_log_term" => last_log.term,
                "new_log_index" => last_log.index,
                "term" => self.term(),
                "region_id" => self.region_id,
                "peer_id" => self.peer.get_id(),
            );
            self.raft_group
                .raft
                .become_follower(last_log.term, INVALID_ID);
        }

        self.raft_group
            .raft
            .raft_log
            .maybe_append(log_idx, log_term, merge.get_commit(), entries)
            .map(|(_, last_index)| last_index)
    }

    /// Tries to destroy itself. Returns a job (if needed) to do more cleaning
    /// tasks.
    pub fn maybe_destroy<T>(&mut self, ctx: &PollContext<EK, ER, T>) -> Option<DestroyPeerJob> {
        if self.pending_remove {
            info!(
                "is being destroyed, skip";
                "region_id" => self.region_id,
                "peer_id" => self.peer.get_id(),
            );
            return None;
        }
        {
            let meta = ctx.store_meta.lock().unwrap();
            if meta.atomic_snap_regions.contains_key(&self.region_id) {
                info!(
                    "stale peer is applying atomic snapshot, will destroy next time";
                    "region_id" => self.region_id,
                    "peer_id" => self.peer.get_id(),
                );
                return None;
            }
        }

        if let Some(snap_ctx) = self.apply_snap_ctx.as_ref() {
            if !snap_ctx.scheduled {
                info!(
                    "stale peer is persisting snapshot, will destroy next time";
                    "region_id" => self.region_id,
                    "peer_id" => self.peer.get_id(),
                );
                return None;
            }
        }

        if self.get_store().is_applying_snapshot() && !self.mut_store().cancel_applying_snap() {
            info!(
                "stale peer is applying snapshot, will destroy next time";
                "region_id" => self.region_id,
                "peer_id" => self.peer.get_id(),
            );
            return None;
        }

        // There is no applying snapshot or snapshot is canceled so the `apply_snap_ctx`
        // should be set to None.
        // - If the snapshot is canceled, the `apply_snap_ctx` should be None. Remember
        //   the snapshot should not be canceled and the context should be None only
        //   after applying snapshot in normal case. But here is safe because this peer
        //   is about to destroy and `pending_remove` will be true, namely no more ready
        //   will be fetched.
        // - If there is no applying snapshot, the `apply_snap_ctx` should also be None.
        //   It's possible that the snapshot was canceled successfully before but
        //   `cancel_applying_snap` returns false. If so, at this time, `apply_snap_ctx`
        //   is Some and should be set to None.
        self.apply_snap_ctx = None;

        self.pending_remove = true;

        Some(DestroyPeerJob {
            initialized: self.get_store().is_initialized(),
            region_id: self.region_id,
            peer: self.peer.clone(),
        })
    }

    /// Does the real destroy task which includes:
    /// 1. Set the region to tombstone;
    /// 2. Clear data;
    /// 3. Notify all pending requests.
    pub fn destroy(
        &mut self,
        engines: &Engines<EK, ER>,
        perf_context: &mut ER::PerfContext,
        keep_data: bool,
        pending_create_peers: &Mutex<HashMap<u64, (u64, bool)>>,
    ) -> Result<()> {
        fail_point!("raft_store_skip_destroy_peer", |_| Ok(()));
        let t = TiInstant::now();

        let mut region = self.region().clone();
        info!(
            "begin to destroy";
            "region_id" => self.region_id,
            "peer_id" => self.peer.get_id(),
        );

        let (pending_create_peers, clean) = if self.local_first_replicate {
            let mut pending = pending_create_peers.lock().unwrap();
            if self.get_store().is_initialized() {
                assert_eq!(pending.get(&region.get_id()), None);
                (None, true)
            } else if let Some(status) = pending.get(&region.get_id()) {
                if *status == (self.peer.get_id(), false) {
                    pending.remove(&region.get_id());
                    // Hold the lock to avoid apply worker applies split.
                    (Some(pending), true)
                } else if *status == (self.peer.get_id(), true) {
                    // It's already marked to split by apply worker, skip delete.
                    (None, false)
                } else {
                    // Peer id can't be different as router should exist all the time, their is no
                    // chance for store to insert a different peer id. And apply worker should skip
                    // split when meeting a different id.
                    let status = *status;
                    // Avoid panic with lock.
                    drop(pending);
                    panic!("{} unexpected pending states {:?}", self.tag, status);
                }
            } else {
                // The status is inserted when it's created. It will be removed in following
                // cases:
                // - By apply worker as it fails to split due to region state key. This is
                //   impossible to reach this code path because the delete write batch is not
                //   persisted yet.
                // - By store fsm as it fails to create peer, which is also invalid obviously.
                // - By peer fsm after persisting snapshot, then it should be initialized.
                // - By peer fsm after split.
                // - By peer fsm when destroy, which should go the above branch instead.
                (None, false)
            }
        } else {
            (None, true)
        };
        if clean {
            // Set Tombstone state explicitly
            let mut kv_wb = engines.kv.write_batch();
            let mut raft_wb = engines.raft.log_batch(1024);
            // Raft log gc should be flushed before being destroyed, so last_compacted_idx
            // has to be the minimal index that may still have logs.
            let last_compacted_idx = self.last_compacted_idx;
            self.mut_store()
                .clear_meta(last_compacted_idx, &mut kv_wb, &mut raft_wb)?;

            // StoreFsmDelegate::check_msg use both epoch and region peer list to check
            // whether a message is targeting a staled peer. But for an uninitialized peer,
            // both epoch and peer list are empty, so a removed peer will be created again.
            // Saving current peer into the peer list of region will fix this problem.
            if !self.get_store().is_initialized() {
                region.mut_peers().push(self.peer.clone());
            }

            write_peer_state(
                &mut kv_wb,
                &region,
                PeerState::Tombstone,
                // Only persist the `merge_state` if the merge is known to be succeeded
                // which is determined by the `keep_data` flag
                if keep_data {
                    self.pending_merge_state.clone()
                } else {
                    None
                },
            )?;

            // write kv rocksdb first in case of restart happen between two write
            let mut write_opts = WriteOptions::new();
            write_opts.set_sync(true);
            kv_wb.write_opt(&write_opts)?;

            drop(pending_create_peers);

            perf_context.start_observe();
            engines.raft.consume(&mut raft_wb, true)?;
            perf_context.report_metrics(&[]);

            if self.get_store().is_initialized() && !keep_data {
                // If we meet panic when deleting data and raft log, the dirty data
                // will be cleared by a newer snapshot applying or restart.
                if let Err(e) = self.get_store().clear_data() {
                    error!(?e;
                        "failed to schedule clear data task";
                        "region_id" => self.region_id,
                        "peer_id" => self.peer.get_id(),
                    );
                }
            }
        }

        self.pending_reads.clear_all(Some(region.get_id()));

        for Proposal { cb, .. } in self.proposals.queue.drain(..) {
            apply::notify_req_region_removed(region.get_id(), cb);
        }

        info!(
            "peer destroy itself";
            "region_id" => self.region_id,
            "peer_id" => self.peer.get_id(),
            "takes" => ?t.saturating_elapsed(),
            "clean" => clean,
            "keep_data" => keep_data,
        );

        fail_point!("raft_store_after_destroy_peer");

        Ok(())
    }

    #[inline]
    pub fn is_initialized(&self) -> bool {
        self.get_store().is_initialized()
    }

    #[inline]
    pub fn region(&self) -> &metapb::Region {
        self.get_store().region()
    }

    /// Check whether the peer can be hibernated.
    ///
    /// This should be used with `check_after_tick` to get a correct conclusion.
    pub fn check_before_tick(&self, cfg: &Config) -> CheckTickResult {
        let mut res = CheckTickResult::default();
        if !self.is_leader() {
            return res;
        }
        res.leader = true;
        if self.raft_group.raft.election_elapsed + 1 < cfg.raft_election_timeout_ticks {
            return res;
        }
        let status = self.raft_group.status();
        let last_index = self.raft_group.raft.raft_log.last_index();
        for (id, pr) in status.progress.unwrap().iter() {
            // Even a recent inactive node is also considered. If we put leader into sleep,
            // followers or learners may not sync its logs for a long time and become
            // unavailable. We choose availability instead of performance in this case.
            if *id == self.peer.get_id() {
                continue;
            }
            if pr.matched != last_index {
                res.reason = "replication";
                return res;
            }
        }
        if self.raft_group.raft.pending_read_count() > 0 {
            res.reason = "pending read";
            return res;
        }
        if self.raft_group.raft.lead_transferee.is_some() {
            res.reason = "transfer leader";
            return res;
        }
        if self.force_leader.is_some() {
            res.reason = "force leader";
            return res;
        }
        // Unapplied entries can change the configuration of the group.
        if self.get_store().applied_index() < last_index {
            res.reason = "unapplied";
            return res;
        }
        if self.replication_mode_need_catch_up() {
            res.reason = "replication mode";
            return res;
        }
        res.up_to_date = true;
        res
    }

    pub fn check_after_tick(&self, state: GroupState, res: CheckTickResult) -> bool {
        if res.leader {
            if res.up_to_date {
                self.is_leader()
            } else {
                if !res.reason.is_empty() {
                    debug!("rejecting sleeping"; "reason" => res.reason, "region_id" => self.region_id, "peer_id" => self.peer_id());
                }
                false
            }
        } else {
            // If follower keeps receiving data from leader, then it's safe to stop
            // ticking, as leader will make sure it has the latest logs.
            // Checking term to make sure campaign has finished and the leader starts
            // doing its job, it's not required but a safe options.
            state != GroupState::Chaos
                && self.has_valid_leader()
                && self.raft_group.raft.raft_log.last_term() == self.raft_group.raft.term
                && !self.has_unresolved_reads()
                // If it becomes leader, the stats is not valid anymore.
                && !self.is_leader()
        }
    }

    #[inline]
    pub fn has_valid_leader(&self) -> bool {
        if self.raft_group.raft.leader_id == raft::INVALID_ID {
            return false;
        }
        for p in self.region().get_peers() {
            if p.get_id() == self.raft_group.raft.leader_id && p.get_role() != PeerRole::Learner {
                return true;
            }
        }
        false
    }

    /// Pings if followers are still connected.
    ///
    /// Leader needs to know exact progress of followers, and
    /// followers just need to know whether leader is still alive.
    pub fn ping(&mut self) {
        if self.is_leader() {
            self.raft_group.ping();
        }
    }

    pub fn has_uncommitted_log(&self) -> bool {
        self.raft_group.raft.raft_log.committed < self.raft_group.raft.raft_log.last_index()
    }

    /// Set the region of a peer.
    ///
    /// This will update the region of the peer, caller must ensure the region
    /// has been preserved in a durable device.
    pub fn set_region(
        &mut self,
        host: &CoprocessorHost<impl KvEngine>,
        reader: &mut ReadDelegate,
        region: metapb::Region,
        reason: RegionChangeReason,
    ) {
        if self.region().get_region_epoch().get_version() < region.get_region_epoch().get_version()
        {
            // Epoch version changed, disable read on the local reader for this region.
            self.leader_lease.expire_remote_lease();
        }
        self.mut_store().set_region(region.clone());
        let progress = ReadProgress::region(region);
        // Always update read delegate's region to avoid stale region info after a
        // follower becoming a leader.
        self.maybe_update_read_progress(reader, progress);

        // Update leader info
        self.read_progress
            .update_leader_info(self.leader_id(), self.term(), self.region());

        {
            let mut pessimistic_locks = self.txn_ext.pessimistic_locks.write();
            pessimistic_locks.term = self.term();
            pessimistic_locks.version = self.region().get_region_epoch().get_version();
        }

        if !self.pending_remove {
            host.on_region_changed(
                self.region(),
                RegionChangeEvent::Update(reason),
                self.get_role(),
            );
        }
    }

    #[inline]
    pub fn peer_id(&self) -> u64 {
        self.peer.get_id()
    }

    #[inline]
    pub fn leader_id(&self) -> u64 {
        self.raft_group.raft.leader_id
    }

    #[inline]
    pub fn is_leader(&self) -> bool {
        self.raft_group.raft.state == StateRole::Leader
    }

    #[inline]
    pub fn get_role(&self) -> StateRole {
        self.raft_group.raft.state
    }

    #[inline]
    pub fn get_store(&self) -> &PeerStorage<EK, ER> {
        self.raft_group.store()
    }

    #[inline]
    pub fn mut_store(&mut self) -> &mut PeerStorage<EK, ER> {
        self.raft_group.mut_store()
    }

    /// Whether the snapshot is handling.
    /// See the comments of `check_snap_status` for more details.
    #[inline]
    pub fn is_handling_snapshot(&self) -> bool {
        self.apply_snap_ctx.is_some() || self.get_store().is_applying_snapshot()
    }

    /// Returns `true` if the raft group has replicated a snapshot but not
    /// committed it yet.
    #[inline]
    pub fn has_pending_snapshot(&self) -> bool {
        self.get_pending_snapshot().is_some()
    }

    #[inline]
    pub fn get_pending_snapshot(&self) -> Option<&eraftpb::Snapshot> {
        self.raft_group.snap()
    }

    fn add_ready_metric(&self, ready: &Ready, metrics: &mut RaftMetrics) {
        metrics.ready.message.inc_by(ready.messages().len() as u64);
        metrics
            .ready
            .commit
            .inc_by(ready.committed_entries().len() as u64);
        metrics.ready.append.inc_by(ready.entries().len() as u64);

        if !ready.snapshot().is_empty() {
            metrics.ready.snapshot.inc();
        }
    }

    fn add_light_ready_metric(&self, light_ready: &LightReady, metrics: &mut RaftMetrics) {
        metrics
            .ready
            .message
            .inc_by(light_ready.messages().len() as u64);
        metrics
            .ready
            .commit
            .inc_by(light_ready.committed_entries().len() as u64);
    }

    #[inline]
    pub fn in_joint_state(&self) -> bool {
        self.region().get_peers().iter().any(|p| {
            p.get_role() == PeerRole::IncomingVoter || p.get_role() == PeerRole::DemotingVoter
        })
    }

    #[inline]
    pub fn send_raft_messages<T: Transport>(
        &mut self,
        ctx: &mut PollContext<EK, ER, T>,
        msgs: Vec<RaftMessage>,
    ) {
        let mut now = None;
        let std_now = Instant::now();
        for msg in msgs {
            let msg_type = msg.get_message().get_msg_type();
            if msg_type == MessageType::MsgSnapshot {
                let snap_index = msg.get_message().get_snapshot().get_metadata().get_index();
                if snap_index > self.last_sent_snapshot_idx {
                    self.last_sent_snapshot_idx = snap_index;
                }
            }
            if msg_type == MessageType::MsgTimeoutNow && self.is_leader() {
                // After a leader transfer procedure is triggered, the lease for
                // the old leader may be expired earlier than usual, since a new leader
                // may be elected and the old leader doesn't step down due to
                // network partition from the new leader.
                // For lease safety during leader transfer, transit `leader_lease`
                // to suspect.
                self.leader_lease.suspect(*now.insert(monotonic_raw_now()));
            }

            let to_peer_id = msg.get_to_peer().get_id();
            let to_store_id = msg.get_to_peer().get_store_id();

            debug!(
                "send raft msg";
                "region_id" => self.region_id,
                "peer_id" => self.peer.get_id(),
                "msg_type" => ?msg_type,
                "msg_size" => msg.get_message().compute_size(),
                "to" => to_peer_id,
                "disk_usage" => ?msg.get_disk_usage(),
            );

            for (term, index) in msg
                .get_message()
                .get_entries()
                .iter()
                .map(|e| (e.get_term(), e.get_index()))
            {
                if let Ok(idx) = self
                    .proposals
                    .queue
                    .binary_search_by_key(&index, |p: &Proposal<_>| p.index)
                {
                    let proposal = &self.proposals.queue[idx];
                    if term == proposal.term {
                        for tracker in proposal.cb.write_trackers().iter().flat_map(|v| v.iter()) {
                            tracker.observe(std_now, &ctx.raft_metrics.wf_send_proposal, |t| {
                                &mut t.metrics.wf_send_proposal_nanos
                            });
                        }
                    }
                }
            }

            if let Err(e) = ctx.trans.send(msg) {
                // We use metrics to observe failure on production.
                debug!(
                    "failed to send msg to other peer";
                    "region_id" => self.region_id,
                    "peer_id" => self.peer.get_id(),
                    "target_peer_id" => to_peer_id,
                    "target_store_id" => to_store_id,
                    "err" => ?e,
                    "error_code" => %e.error_code(),
                );
                if to_peer_id == self.leader_id() {
                    self.leader_unreachable = true;
                }
                // unreachable store
                self.raft_group.report_unreachable(to_peer_id);
                if msg_type == eraftpb::MessageType::MsgSnapshot {
                    self.raft_group
                        .report_snapshot(to_peer_id, SnapshotStatus::Failure);
                }
                ctx.raft_metrics.send_message.add(msg_type, false);
            } else {
                ctx.raft_metrics.send_message.add(msg_type, true);
            }
        }
    }

    #[inline]
    pub fn build_raft_messages<T>(
        &mut self,
        ctx: &PollContext<EK, ER, T>,
        msgs: Vec<eraftpb::Message>,
    ) -> Vec<RaftMessage> {
        let mut raft_msgs = Vec::with_capacity(msgs.len());
        for msg in msgs {
            if let Some(m) = self.build_raft_message(msg, ctx.self_disk_usage) {
                raft_msgs.push(m);
            }
        }
        raft_msgs
    }

    /// Steps the raft message.
    pub fn step<T>(
        &mut self,
        ctx: &mut PollContext<EK, ER, T>,
        mut m: eraftpb::Message,
    ) -> Result<()> {
        fail_point!(
            "step_message_3_1",
            self.peer.get_store_id() == 3 && self.region_id == 1,
            |_| Ok(())
        );
        if self.is_leader() && m.get_from() != INVALID_ID {
            self.peer_heartbeats.insert(m.get_from(), Instant::now());
            // As the leader we know we are not missing.
            self.leader_missing_time.take();
        } else if m.get_from() == self.leader_id() {
            // As another role know we're not missing.
            self.leader_missing_time.take();
        }
        let msg_type = m.get_msg_type();
        if msg_type == MessageType::MsgReadIndex {
            fail_point!("on_step_read_index_msg");
            ctx.coprocessor_host
                .on_step_read_index(&mut m, self.get_role());
            // Must use the commit index of `PeerStorage` instead of the commit index
            // in raft-rs which may be greater than the former one.
            // For more details, see the annotations above `on_leader_commit_idx_changed`.
            let index = self.get_store().commit_index();
            // Check if the log term of this index is equal to current term, if so,
            // this index can be used to reply the read index request if the leader holds
            // the lease. Please also take a look at raft-rs.
            if self.get_store().term(index).unwrap() == self.term() {
                let state = self.inspect_lease();
                if let LeaseState::Valid = state {
                    // If current peer has valid lease, then we could handle the
                    // request directly, rather than send a heartbeat to check quorum.
                    let mut resp = eraftpb::Message::default();
                    resp.set_msg_type(MessageType::MsgReadIndexResp);
                    resp.term = self.term();
                    resp.to = m.from;

                    resp.index = index;
                    resp.set_entries(m.take_entries());

                    self.raft_group.raft.msgs.push(resp);
                    return Ok(());
                }
                self.should_wake_up = state == LeaseState::Expired;
            }
        }

        let from_id = m.get_from();
        let has_snap_task = self.get_store().has_gen_snap_task();
        let pre_commit_index = self.raft_group.raft.raft_log.committed;
        self.raft_group.step(m)?;
        self.report_commit_log_duration(pre_commit_index, &ctx.raft_metrics);

        let mut for_balance = false;
        if !has_snap_task && self.get_store().has_gen_snap_task() {
            if let Some(progress) = self.raft_group.status().progress {
                if let Some(pr) = progress.get(from_id) {
                    // When a peer is uninitialized (e.g. created by load balance),
                    // the last index of the peer is 0 which makes the matched index to be 0.
                    if pr.matched == 0 {
                        for_balance = true;
                    }
                }
            }
        }
        if for_balance {
            if let Some(gen_task) = self.mut_store().mut_gen_snap_task() {
                gen_task.set_for_balance();
            }
        }
        Ok(())
    }

    fn report_persist_log_duration(&self, pre_persist_index: u64, metrics: &RaftMetrics) {
        if !metrics.waterfall_metrics || self.proposals.is_empty() {
            return;
        }
        let now = Instant::now();
        for index in pre_persist_index + 1..=self.raft_group.raft.raft_log.persisted {
            if let Some((term, trackers)) = self.proposals.find_trackers(index) {
                if self
                    .get_store()
                    .term(index)
                    .map(|t| t == term)
                    .unwrap_or(false)
                {
                    for tracker in trackers {
                        tracker.observe(now, &metrics.wf_persist_log, |t| {
                            &mut t.metrics.wf_persist_log_nanos
                        });
                    }
                }
            }
        }
    }

    fn report_commit_log_duration(&self, pre_commit_index: u64, metrics: &RaftMetrics) {
        if !metrics.waterfall_metrics || self.proposals.is_empty() {
            return;
        }
        let now = Instant::now();
        for index in pre_commit_index + 1..=self.raft_group.raft.raft_log.committed {
            if let Some((term, trackers)) = self.proposals.find_trackers(index) {
                if self
                    .get_store()
                    .term(index)
                    .map(|t| t == term)
                    .unwrap_or(false)
                {
                    let commit_persisted = index <= self.raft_group.raft.raft_log.persisted;
                    let hist = if commit_persisted {
                        &metrics.wf_commit_log
                    } else {
                        &metrics.wf_commit_not_persist_log
                    };
                    for tracker in trackers {
                        tracker.observe(now, hist, |t| {
                            t.metrics.commit_not_persisted = !commit_persisted;
                            &mut t.metrics.wf_commit_log_nanos
                        });
                    }
                }
            }
        }
    }

    /// Checks and updates `peer_heartbeats` for the peer.
    pub fn check_peers(&mut self) {
        if !self.is_leader() {
            self.peer_heartbeats.clear();
            self.peers_start_pending_time.clear();
            return;
        }

        if self.peer_heartbeats.len() == self.region().get_peers().len() {
            return;
        }

        // Insert heartbeats in case that some peers never response heartbeats.
        let region = self.raft_group.store().region();
        for peer in region.get_peers() {
            self.peer_heartbeats
                .entry(peer.get_id())
                .or_insert_with(Instant::now);
        }
    }

    /// Collects all down peers.
    pub fn collect_down_peers<T>(&mut self, ctx: &PollContext<EK, ER, T>) -> Vec<PeerStats> {
        let max_duration = ctx.cfg.max_peer_down_duration.0;
        let mut down_peers = Vec::new();
        let mut down_peer_ids = Vec::new();
        for p in self.region().get_peers() {
            if p.get_id() == self.peer.get_id() {
                continue;
            }
            // TODO
            if let Some(instant) = self.peer_heartbeats.get(&p.get_id()) {
                let elapsed = instant.saturating_elapsed();
                if elapsed >= max_duration {
                    let mut stats = PeerStats::default();
                    stats.set_peer(p.clone());
                    stats.set_down_seconds(elapsed.as_secs());
                    down_peers.push(stats);
                    down_peer_ids.push(p.get_id());
                }
            }
        }
        self.down_peer_ids = down_peer_ids;
        if !self.down_peer_ids.is_empty() {
            self.refill_disk_full_peers(ctx);
        }
        down_peers
    }

    /// Collects all pending peers and update `peers_start_pending_time`.
    pub fn collect_pending_peers<T>(&mut self, ctx: &PollContext<EK, ER, T>) -> Vec<metapb::Peer> {
        let mut pending_peers = Vec::with_capacity(self.region().get_peers().len());
        let status = self.raft_group.status();
        let truncated_idx = self.get_store().truncated_index();

        if status.progress.is_none() {
            return pending_peers;
        }

        for i in 0..self.peers_start_pending_time.len() {
            let (_, pending_after) = self.peers_start_pending_time[i];
            let elapsed = duration_to_sec(pending_after.saturating_elapsed());
            RAFT_PEER_PENDING_DURATION.observe(elapsed);
        }

        let progresses = status.progress.unwrap().iter();
        for (&id, progress) in progresses {
            if id == self.peer.get_id() {
                continue;
            }
            // The `matched` is 0 only in these two cases:
            // 1. Current leader hasn't communicated with this peer.
            // 2. This peer does not exist yet(maybe it is created but not initialized)
            //
            // The correctness of region merge depends on the fact that all target peers
            // must exist during merging. (PD rely on `pending_peers` to check whether all
            // target peers exist)
            //
            // So if the `matched` is 0, it must be a pending peer.
            // It can be ensured because `truncated_index` must be greater than
            // `RAFT_INIT_LOG_INDEX`(5).
            if progress.matched < truncated_idx {
                if let Some(p) = self.get_peer_from_cache(id) {
                    pending_peers.push(p);
                    if !self
                        .peers_start_pending_time
                        .iter()
                        .any(|&(pid, _)| pid == id)
                    {
                        let now = Instant::now();
                        self.peers_start_pending_time.push((id, now));
                        debug!(
                            "peer start pending";
                            "region_id" => self.region_id,
                            "peer_id" => self.peer.get_id(),
                            "time" => ?now,
                        );
                    }
                } else {
                    if ctx.cfg.dev_assert {
                        panic!("{} failed to get peer {} from cache", self.tag, id);
                    }
                    error!(
                        "failed to get peer from cache";
                        "region_id" => self.region_id,
                        "peer_id" => self.peer.get_id(),
                        "get_peer_id" => id,
                    );
                }
            }
        }
        pending_peers
    }

    /// Returns `true` if any peer recover from connectivity problem.
    ///
    /// A peer can become pending or down if it has not responded for a
    /// long time. If it becomes normal again, PD need to be notified.
    pub fn any_new_peer_catch_up(&mut self, peer_id: u64) -> bool {
        if self.peers_start_pending_time.is_empty() && self.down_peer_ids.is_empty() {
            return false;
        }
        if !self.is_leader() {
            self.down_peer_ids = vec![];
            self.peers_start_pending_time = vec![];
            return false;
        }
        for i in 0..self.peers_start_pending_time.len() {
            if self.peers_start_pending_time[i].0 != peer_id {
                continue;
            }
            let truncated_idx = self.raft_group.store().truncated_index();
            if let Some(progress) = self.raft_group.raft.prs().get(peer_id) {
                if progress.matched >= truncated_idx {
                    let (_, pending_after) = self.peers_start_pending_time.swap_remove(i);
                    let elapsed = duration_to_sec(pending_after.saturating_elapsed());
                    RAFT_PEER_PENDING_DURATION.observe(elapsed);
                    debug!(
                        "peer has caught up logs";
                        "region_id" => self.region_id,
                        "peer_id" => self.peer.get_id(),
                        "takes" => elapsed,
                    );
                    return true;
                }
            }
        }
        if self.down_peer_ids.contains(&peer_id) {
            return true;
        }
        false
    }

    pub fn maybe_force_forward_commit_index(&mut self) -> bool {
        let failed_stores = match &self.force_leader {
            Some(ForceLeaderState::ForceLeader { failed_stores, .. }) => failed_stores,
            _ => unreachable!(),
        };

        let region = self.region();
        let mut replicated_idx = self.raft_group.raft.raft_log.persisted;
        for (peer_id, p) in self.raft_group.raft.prs().iter() {
            let store_id = region
                .get_peers()
                .iter()
                .find(|p| p.get_id() == *peer_id)
                .unwrap()
                .get_store_id();
            if failed_stores.contains(&store_id) {
                continue;
            }
            if replicated_idx > p.matched {
                replicated_idx = p.matched;
            }
        }

        if self.raft_group.store().term(replicated_idx).unwrap_or(0) < self.term() {
            // do not commit logs of previous term directly
            return false;
        }

        self.raft_group.raft.raft_log.committed =
            std::cmp::max(self.raft_group.raft.raft_log.committed, replicated_idx);
        true
    }

    pub fn check_stale_state<T>(&mut self, ctx: &mut PollContext<EK, ER, T>) -> StaleState {
        if self.is_leader() {
            // Leaders always have valid state.
            //
            // We update the leader_missing_time in the `fn step`. However one peer region
            // does not send any raft messages, so we have to check and update it before
            // reporting stale states.
            self.leader_missing_time = None;
            return StaleState::Valid;
        }
        let naive_peer = !self.is_initialized() || !self.raft_group.raft.promotable();
        // Updates the `leader_missing_time` according to the current state.
        //
        // If we are checking this it means we suspect the leader might be missing.
        // Mark down the time when we are called, so we can check later if it's been
        // longer than it should be.
        match self.leader_missing_time {
            None => {
                self.leader_missing_time = Instant::now().into();
                StaleState::Valid
            }
            Some(instant)
                if instant.saturating_elapsed() >= ctx.cfg.max_leader_missing_duration.0 =>
            {
                // Resets the `leader_missing_time` to avoid sending the same tasks to
                // PD worker continuously during the leader missing timeout.
                self.leader_missing_time = Instant::now().into();
                StaleState::ToValidate
            }
            Some(instant)
                if instant.saturating_elapsed() >= ctx.cfg.abnormal_leader_missing_duration.0
                    && !naive_peer =>
            {
                // A peer is considered as in the leader missing state
                // if it's initialized but is isolated from its leader or
                // something bad happens that the raft group can not elect a leader.
                StaleState::LeaderMissing
            }
            _ => StaleState::Valid,
        }
    }

    fn on_role_changed<T>(&mut self, ctx: &mut PollContext<EK, ER, T>, ready: &Ready) {
        // Update leader lease when the Raft state changes.
        if let Some(ss) = ready.ss() {
            match ss.raft_state {
                StateRole::Leader => {
                    // The local read can only be performed after a new leader has applied
                    // the first empty entry on its term. After that the lease expiring time
                    // should be updated to
                    //   send_to_quorum_ts + max_lease
                    // as the comments in `Lease` explain.
                    // It is recommended to update the lease expiring time right after
                    // this peer becomes leader because it's more convenient to do it here and
                    // it has no impact on the correctness.
                    let progress_term = ReadProgress::term(self.term());
                    self.maybe_renew_leader_lease(monotonic_raw_now(), ctx, Some(progress_term));
                    debug!(
                        "becomes leader with lease";
                        "region_id" => self.region_id,
                        "peer_id" => self.peer.get_id(),
                        "lease" => ?self.leader_lease,
                    );
                    // If the predecessor reads index during transferring leader and receives
                    // quorum's heartbeat response after that, it may wait for applying to
                    // current term to apply the read. So broadcast eagerly to avoid unexpected
                    // latency.
                    //
                    // TODO: Maybe the predecessor should just drop all the read requests directly?
                    // All the requests need to be redirected in the end anyway and executing
                    // prewrites or commits will be just a waste.
                    self.last_urgent_proposal_idx = self.raft_group.raft.raft_log.last_index();
                    self.raft_group.skip_bcast_commit(false);
                    self.last_sent_snapshot_idx = self.raft_group.raft.raft_log.last_index();

                    // A more recent read may happen on the old leader. So max ts should
                    // be updated after a peer becomes leader.
                    self.require_updating_max_ts(&ctx.pd_scheduler);
                    // Init the in-memory pessimistic lock table when the peer becomes leader.
                    self.activate_in_memory_pessimistic_locks();

                    if !ctx.store_disk_usages.is_empty() {
                        self.refill_disk_full_peers(ctx);
                        debug!(
                            "become leader refills disk full peers to {:?}",
                            self.disk_full_peers;
                            "region_id" => self.region_id,
                        );
                    }
                }
                StateRole::Follower => {
                    self.leader_lease.expire();
                    self.mut_store().cancel_generating_snap(None);
                    self.clear_disk_full_peers(ctx);
                    self.clear_in_memory_pessimistic_locks();
                }
                _ => {}
            }
            self.on_leader_changed(ss.leader_id, self.term());
            ctx.coprocessor_host.on_role_change(
                self.region(),
                RoleChange {
                    state: ss.raft_state,
                    leader_id: ss.leader_id,
                    prev_lead_transferee: self.lead_transferee,
                    vote: self.raft_group.raft.vote,
                },
            );
            self.cmd_epoch_checker.maybe_update_term(self.term());
        } else if let Some(hs) = ready.hs() {
            if hs.get_term() != self.get_store().hard_state().get_term() {
                self.on_leader_changed(self.leader_id(), hs.get_term());
            }
        }
        self.lead_transferee = self.raft_group.raft.lead_transferee.unwrap_or_default();
    }

    /// Correctness depends on the order between calling this function and
    /// notifying other peers the new commit index.
    /// It is due to the interaction between lease and split/merge.(details are
    /// described below)
    ///
    /// Note that in addition to the heartbeat/append msg, the read index
    /// response also can notify other peers the new commit index. There are
    /// three place where TiKV handles read index request. The first place is in
    /// raft-rs, so it's like heartbeat/append msg, call this function and then
    /// send the response. The second place is in `Step`, we should use the
    /// commit index of `PeerStorage` which is the greatest commit index that
    /// can be observed outside. The third place is in `read_index`, handle it
    /// like the second one.
    fn on_leader_commit_idx_changed(&mut self, pre_commit_index: u64, commit_index: u64) {
        if commit_index <= pre_commit_index || !self.is_leader() {
            return;
        }

        // The admin cmds in `CmdEpochChecker` are proposed by the current leader so we
        // can use it to get the split/prepare-merge cmds which was committed just now.

        // BatchSplit and Split cmd are mutually exclusive because they both change
        // epoch's version so only one of them can be proposed and the other one will be
        // rejected by `CmdEpochChecker`.
        let last_split_idx = self
            .cmd_epoch_checker
            .last_cmd_index(AdminCmdType::BatchSplit)
            .or_else(|| self.cmd_epoch_checker.last_cmd_index(AdminCmdType::Split));
        if let Some(idx) = last_split_idx {
            if idx > pre_commit_index && idx <= commit_index {
                // We don't need to suspect its lease because peers of new region that
                // in other store do not start election before theirs election timeout
                // which is longer than the max leader lease.
                // It's safe to read local within its current lease, however, it's not
                // safe to renew its lease.
                self.last_committed_split_idx = idx;
            }
        } else {
            // BatchSplit/Split and PrepareMerge cmd are mutually exclusive too.
            // So if there is no Split cmd, we should check PrepareMerge cmd.
            let last_prepare_merge_idx = self
                .cmd_epoch_checker
                .last_cmd_index(AdminCmdType::PrepareMerge);
            if let Some(idx) = last_prepare_merge_idx {
                if idx > pre_commit_index && idx <= commit_index {
                    // We committed prepare merge, to prevent unsafe read index,
                    // we must record its index.
                    self.last_committed_prepare_merge_idx = idx;
                    // After prepare_merge is committed and the leader broadcasts commit
                    // index to followers, the leader can not know when the target region
                    // merges majority of this region, also it can not know when the target
                    // region writes new values.
                    // To prevent unsafe local read, we suspect its leader lease.
                    self.leader_lease.suspect(monotonic_raw_now());
                    // Stop updating `safe_ts`
                    self.read_progress.discard();
                }
            }
        }
    }

    fn on_leader_changed(&mut self, leader_id: u64, term: u64) {
        debug!(
            "update leader info";
            "region_id" => self.region_id,
            "leader_id" => leader_id,
            "term" => term,
            "peer_id" => self.peer_id(),
        );

        self.read_progress
            .update_leader_info(leader_id, term, self.region());
    }

    #[inline]
    pub fn ready_to_handle_pending_snap(&self) -> bool {
        // If apply worker is still working, written apply state may be overwritten
        // by apply worker. So we have to wait here.
        // Please note that commit_index can't be used here. When applying a snapshot,
        // a stale heartbeat can make the leader think follower has already applied
        // the snapshot, and send remaining log entries, which may increase
        // commit_index.
        // TODO: add more test
        self.last_applying_idx == self.get_store().applied_index()
            // Requesting snapshots also triggers apply workers to write
            // apply states even if there is no pending committed entry.
            // TODO: Instead of sharing the counter, we should apply snapshots
            //       in apply workers.
            && self.pending_request_snapshot_count.load(Ordering::SeqCst) == 0
    }

    #[inline]
    fn ready_to_handle_read(&self) -> bool {
        // TODO: It may cause read index to wait a long time.

        // There may be some values that are not applied by this leader yet but the old
        // leader, if applied_term isn't equal to current term.
        self.get_store().applied_term() == self.term()
            // There may be stale read if the old leader splits really slow,
            // the new region may already elected a new leader while
            // the old leader still think it owns the split range.
            && !self.is_splitting()
            // There may be stale read if a target leader is in another store and
            // applied commit merge, written new values, but the sibling peer in
            // this store does not apply commit merge, so the leader is not ready
            // to read, until the merge is rollbacked.
            && !self.is_merging()
    }

    fn ready_to_handle_unsafe_replica_read(&self, read_index: u64) -> bool {
        // Wait until the follower applies all values before the read. There is still a
        // problem if the leader applies fewer values than the follower, the follower
        // read could get a newer value, and after that, the leader may read a stale
        // value, which violates linearizability.
        self.get_store().applied_index() >= read_index
            // If it is in pending merge state(i.e. applied PrepareMerge), the data may be stale.
            // TODO: Add a test to cover this case
            && self.pending_merge_state.is_none()
            // a peer which is applying snapshot will clean up its data and ingest a snapshot file,
            // during between the two operations a replica read could read empty data.
            && !self.is_handling_snapshot()
    }

    #[inline]
    fn is_splitting(&self) -> bool {
        self.last_committed_split_idx > self.get_store().applied_index()
    }

    #[inline]
    fn is_merging(&self) -> bool {
        self.last_committed_prepare_merge_idx > self.get_store().applied_index()
            || self.pending_merge_state.is_some()
    }

    /// Checks if leader needs to keep sending logs for follower.
    ///
    /// In DrAutoSync mode, if leader goes to sleep before the region is sync,
    /// PD may wait longer time to reach sync state.
    pub fn replication_mode_need_catch_up(&self) -> bool {
        self.replication_mode_version > 0
            && self.dr_auto_sync_state != DrAutoSyncState::Async
            && !self.replication_sync
    }

    pub fn schedule_raftlog_gc<T: Transport>(
        &mut self,
        ctx: &mut PollContext<EK, ER, T>,
        to: u64,
    ) -> bool {
        let task = RaftlogGcTask::gc(self.region_id, self.last_compacted_idx, to);
        debug!(
            "scheduling raft log gc task";
            "region_id" => self.region_id,
            "peer_id" => self.peer_id(),
            "task" => %task,
        );
        if let Err(e) = ctx.raftlog_gc_scheduler.schedule(task) {
            error!(
                "failed to schedule raft log gc task";
                "region_id" => self.region_id,
                "peer_id" => self.peer_id(),
                "err" => %e,
            );
            false
        } else {
            true
        }
    }

    /// Check the current snapshot status.
    /// Returns whether it's valid to handle raft ready.
    ///
    /// The snapshot process order would be:
    /// - Get the snapshot from the ready
    /// - Wait for the notify of persisting this ready through
    ///   `Peer::on_persist_ready`
    /// - Schedule the snapshot task to region worker through
    ///   `schedule_applying_snapshot`
    /// - Wait for applying snapshot to complete(`check_snap_status`)
    /// Then it's valid to handle the next ready.
    fn check_snap_status<T: Transport>(&mut self, ctx: &mut PollContext<EK, ER, T>) -> bool {
        if let Some(snap_ctx) = self.apply_snap_ctx.as_ref() {
            if !snap_ctx.scheduled {
                // There is a snapshot from ready but it is not scheduled because the ready has
                // not been persisted yet. We should wait for the notification of persisting
                // ready and do not get a new ready.
                return false;
            }
        }

        match self.mut_store().check_applying_snap() {
            CheckApplyingSnapStatus::Applying => {
                // If this peer is applying snapshot, we should not get a new ready.
                // There are two reasons in my opinion:
                //   1. If we handle a new ready and persist the data(e.g. entries),
                //      we can not tell raft-rs that this ready has been persisted because
                //      the ready need to be persisted one by one from raft-rs's view.
                //   2. When this peer is applying snapshot, the response msg should not
                //      be sent to leader, thus the leader will not send new entries to
                //      this peer. Although it's possible a new leader may send a AppendEntries
                //      msg to this peer, this possibility is very low. In most cases, there
                //      is no msg need to be handled.
                // So we choose to not get a new ready which makes the logic more clear.
                debug!(
                    "still applying snapshot, skip further handling";
                    "region_id" => self.region_id,
                    "peer_id" => self.peer.get_id(),
                );
                return false;
            }
            CheckApplyingSnapStatus::Success => {
                fail_point!("raft_before_applying_snap_finished");

                if let Some(snap_ctx) = self.apply_snap_ctx.take() {
                    // This snapshot must be scheduled
                    if !snap_ctx.scheduled {
                        panic!(
                            "{} snapshot was not scheduled before, apply_snap_ctx {:?}",
                            self.tag, snap_ctx
                        );
                    }

                    fail_point!("raft_before_follower_send");
                    let msgs = self.build_raft_messages(ctx, snap_ctx.msgs);
                    self.send_raft_messages(ctx, msgs);

                    // Snapshot has been applied.
                    self.last_applying_idx = self.get_store().truncated_index();
                    self.last_compacted_idx = self.last_applying_idx + 1;
                    self.raft_group.advance_apply_to(self.last_applying_idx);
                    self.cmd_epoch_checker.advance_apply(
                        self.last_applying_idx,
                        self.term(),
                        self.raft_group.store().region(),
                    );

                    if self.recovery_state.is_some() {
                        debug!("unsafe recovery finishes applying a snapshot");
                        self.recovery_maybe_finish_wait_apply(/* force= */ false);
                    }
                    if self.flashback_state.is_some() {
                        debug!("flashback finishes applying a snapshot");
                        self.maybe_finish_flashback_wait_apply();
                    }
                }
                // If `apply_snap_ctx` is none, it means this snapshot does not
                // come from the ready but comes from the unfinished snapshot task
                // after restarting.

                // Note that this function must be called after applied index is updated,
                // i.e. call `RawNode::advance_apply_to`.
                self.post_pending_read_index_on_replica(ctx);
                // Resume `read_progress`
                self.read_progress.resume();
                // Update apply index to `last_applying_idx`
                self.read_progress.update_applied(self.last_applying_idx);
            }
            CheckApplyingSnapStatus::Idle => {
                // FIXME: It's possible that the snapshot applying task is canceled.
                // Although it only happens when shutting down the store or destroying
                // the peer, it's still dangerous if continue to handle ready for the
                // peer. So it's better to revoke `JOB_STATUS_CANCELLING` to ensure all
                // started tasks can get finished correctly.
                if self.apply_snap_ctx.is_some() {
                    return false;
                }
            }
        }
        assert_eq!(self.apply_snap_ctx, None);
        true
    }

    pub fn handle_raft_ready_append<T: Transport>(
        &mut self,
        ctx: &mut PollContext<EK, ER, T>,
    ) -> Option<ReadyResult> {
        if self.pending_remove {
            return None;
        }

        if !self.check_snap_status(ctx) {
            return None;
        }

        let mut destroy_regions = vec![];
        if self.has_pending_snapshot() {
            if !self.ready_to_handle_pending_snap() {
                let count = self.pending_request_snapshot_count.load(Ordering::SeqCst);
                debug!(
                    "not ready to apply snapshot";
                    "region_id" => self.region_id,
                    "peer_id" => self.peer.get_id(),
                    "applied_index" => self.get_store().applied_index(),
                    "last_applying_index" => self.last_applying_idx,
                    "pending_request_snapshot_count" => count,
                );
                return None;
            }

            if !self.unpersisted_readies.is_empty() {
                debug!(
                    "not ready to apply snapshot because there are some unpersisted readies";
                    "region_id" => self.region_id,
                    "peer_id" => self.peer.get_id(),
                    "unpersisted_readies" => ?self.unpersisted_readies,
                );
                return None;
            }

            let meta = ctx.store_meta.lock().unwrap();
            // For merge process, the stale source peer is destroyed asynchronously when
            // applying snapshot or creating new peer. So here checks whether there is any
            // overlap, if so, wait and do not handle raft ready.
            if let Some(wait_destroy_regions) = meta.atomic_snap_regions.get(&self.region_id) {
                for (source_region_id, is_ready) in wait_destroy_regions {
                    if !is_ready {
                        info!(
                            "snapshot range overlaps, wait source destroy finish";
                            "region_id" => self.region_id,
                            "peer_id" => self.peer.get_id(),
                            "apply_index" => self.get_store().applied_index(),
                            "last_applying_index" => self.last_applying_idx,
                            "overlap_region_id" => source_region_id,
                        );
                        return None;
                    }
                    destroy_regions.push(meta.regions[source_region_id].clone());
                }
            }
        }

        if !self.raft_group.has_ready() {
            fail_point!("before_no_ready_gen_snap_task", |_| None);
            // Generating snapshot task won't set ready for raft group.
            if let Some(gen_task) = self.mut_store().take_gen_snap_task() {
                self.pending_request_snapshot_count
                    .fetch_add(1, Ordering::SeqCst);
                ctx.apply_router
                    .schedule_task(self.region_id, ApplyTask::Snapshot(gen_task));
            }
            return None;
        }

        fail_point!(
            "before_handle_raft_ready_1003",
            self.peer.get_id() == 1003 && self.is_leader(),
            |_| None
        );

        fail_point!(
            "before_handle_snapshot_ready_3",
            self.peer.get_id() == 3 && self.get_pending_snapshot().is_some(),
            |_| None
        );

        fail_point!("panic_if_handle_ready_3", self.peer.get_id() == 3, |_| {
            panic!("{} wants to handle ready", self.tag);
        });

        debug!(
            "handle raft ready";
            "region_id" => self.region_id,
            "peer_id" => self.peer.get_id(),
        );

        let mut ready = self.raft_group.ready();

        self.add_ready_metric(&ready, &mut ctx.raft_metrics);

        // Update it after unstable entries pagination is introduced.
        debug_assert!(ready.entries().last().map_or_else(
            || true,
            |entry| entry.index == self.raft_group.raft.raft_log.last_index(),
        ));
        if self.memtrace_raft_entries != 0 {
            MEMTRACE_RAFT_ENTRIES.trace(TraceEvent::Sub(self.memtrace_raft_entries));
            self.memtrace_raft_entries = 0;
        }

        if !ready.must_sync() {
            // If this ready need not to sync, the term, vote must not be changed,
            // entries and snapshot must be empty.
            if let Some(hs) = ready.hs() {
                assert_eq!(hs.get_term(), self.get_store().hard_state().get_term());
                assert_eq!(hs.get_vote(), self.get_store().hard_state().get_vote());
            }
            assert!(ready.entries().is_empty());
            assert!(ready.snapshot().is_empty());
        }

        self.on_role_changed(ctx, &ready);

        if let Some(hs) = ready.hs() {
            let pre_commit_index = self.get_store().commit_index();
            assert!(hs.get_commit() >= pre_commit_index);
            if self.is_leader() {
                self.on_leader_commit_idx_changed(pre_commit_index, hs.get_commit());
            }
        }

        if !ready.messages().is_empty() {
            assert!(self.is_leader());
            let raft_msgs = self.build_raft_messages(ctx, ready.take_messages());
            self.send_raft_messages(ctx, raft_msgs);
        }

        self.apply_reads(ctx, &ready);

        if !ready.committed_entries().is_empty() {
            self.handle_raft_committed_entries(ctx, ready.take_committed_entries());
        }
        // Check whether there is a pending generate snapshot task, the task
        // needs to be sent to the apply system.
        // Always sending snapshot task behind apply task, so it gets latest
        // snapshot.
        if let Some(gen_task) = self.mut_store().take_gen_snap_task() {
            self.pending_request_snapshot_count
                .fetch_add(1, Ordering::SeqCst);
            ctx.apply_router
                .schedule_task(self.region_id, ApplyTask::Snapshot(gen_task));
        }

        let state_role = ready.ss().map(|ss| ss.raft_state);
        let has_new_entries = !ready.entries().is_empty();
        let mut trackers = vec![];
        if ctx.raft_metrics.waterfall_metrics {
            let now = Instant::now();
            for entry in ready.entries() {
                if let Some((term, times)) = self.proposals.find_trackers(entry.get_index()) {
                    if entry.term == term {
                        trackers.extend_from_slice(times);
                        for tracker in times {
                            tracker.observe(now, &ctx.raft_metrics.wf_send_to_queue, |t| {
                                &mut t.metrics.wf_send_to_queue_nanos
                            });
                        }
                    }
                }
            }
        }
        let (res, mut task) = match self
            .mut_store()
            .handle_raft_ready(&mut ready, destroy_regions)
        {
            Ok(r) => r,
            Err(e) => {
                // We may have written something to writebatch and it can't be reverted, so has
                // to panic here.
                panic!("{} failed to handle raft ready: {:?}", self.tag, e)
            }
        };

        let ready_number = ready.number();
        let persisted_msgs = ready.take_persisted_messages();
        let mut has_write_ready = false;
        match &res {
            HandleReadyResult::SendIoTask | HandleReadyResult::Snapshot { .. } => {
                if !persisted_msgs.is_empty() {
                    task.messages = self.build_raft_messages(ctx, persisted_msgs);
                }

                if !trackers.is_empty() {
                    task.trackers = trackers;
                }

                if let Some(write_worker) = &mut ctx.sync_write_worker {
                    write_worker.handle_write_task(task);

                    assert_eq!(self.unpersisted_ready, None);
                    self.unpersisted_ready = Some(ready);
                    has_write_ready = true;
                } else {
                    self.write_router.send_write_msg(
                        ctx,
                        self.unpersisted_readies.back().map(|r| r.number),
                        WriteMsg::WriteTask(task),
                    );

                    self.unpersisted_readies.push_back(UnpersistedReady {
                        number: ready_number,
                        max_empty_number: ready_number,
                        raft_msgs: vec![],
                    });

                    self.raft_group.advance_append_async(ready);
                }
            }
            HandleReadyResult::NoIoTask => {
                if let Some(last) = self.unpersisted_readies.back_mut() {
                    // Attach to the last unpersisted ready so that it can be considered to be
                    // persisted with the last ready at the same time.
                    if ready_number <= last.max_empty_number {
                        panic!(
                            "{} ready number is not monotonically increaing, {} <= {}",
                            self.tag, ready_number, last.max_empty_number
                        );
                    }
                    last.max_empty_number = ready_number;

                    if !persisted_msgs.is_empty() {
                        self.unpersisted_message_count += persisted_msgs.capacity();
                        last.raft_msgs.push(persisted_msgs);
                    }
                } else {
                    // If this ready don't need to be persisted and there is no previous unpersisted
                    // ready, we can safely consider it is persisted so the persisted msgs can be
                    // sent immediately.
                    self.persisted_number = ready_number;

                    if !persisted_msgs.is_empty() {
                        fail_point!("raft_before_follower_send");
                        let msgs = self.build_raft_messages(ctx, persisted_msgs);
                        self.send_raft_messages(ctx, msgs);
                    }

                    // The commit index and messages of light ready should be empty because no data
                    // needs to be persisted.
                    let mut light_rd = self.raft_group.advance_append(ready);

                    self.add_light_ready_metric(&light_rd, &mut ctx.raft_metrics);

                    if let Some(idx) = light_rd.commit_index() {
                        panic!(
                            "{} advance ready that has no io task but commit index is changed to {}",
                            self.tag, idx
                        );
                    }
                    if !light_rd.messages().is_empty() {
                        panic!(
                            "{} advance ready that has no io task but message is not empty {:?}",
                            self.tag,
                            light_rd.messages()
                        );
                    }
                    // The committed entries may not be empty when the size is too large to
                    // be fetched in the previous ready.
                    if !light_rd.committed_entries().is_empty() {
                        self.handle_raft_committed_entries(ctx, light_rd.take_committed_entries());
                    }
                }
            }
        }

        if let HandleReadyResult::Snapshot {
            msgs,
            snap_region,
            destroy_regions,
            last_first_index,
        } = res
        {
            // When applying snapshot, there is no log applied and not compacted yet.
            self.raft_log_size_hint = 0;

            self.apply_snap_ctx = Some(ApplySnapshotContext {
                ready_number,
                scheduled: false,
                msgs,
                persist_res: Some(PersistSnapshotResult {
                    prev_region: self.region().clone(),
                    region: snap_region,
                    destroy_regions,
                }),
            });
            if self.last_compacted_idx == 0 && last_first_index >= RAFT_INIT_LOG_INDEX {
                // There may be stale logs in raft engine, so schedule a task to clean it
                // up. This is a best effort, if TiKV is shutdown before the task is
                // handled, there can still be stale logs not being deleted until next
                // log gc command is executed. This will delete range [0, last_first_index).
                self.schedule_raftlog_gc(ctx, last_first_index);
                self.last_compacted_idx = last_first_index;
            }
            // Pause `read_progress` to prevent serving stale read while applying snapshot
            self.read_progress.pause();
        }

        Some(ReadyResult {
            state_role,
            has_new_entries,
            has_write_ready,
        })
    }

    fn handle_raft_committed_entries<T>(
        &mut self,
        ctx: &mut PollContext<EK, ER, T>,
        committed_entries: Vec<Entry>,
    ) {
        if committed_entries.is_empty() {
            return;
        }
        fail_point!(
            "before_leader_handle_committed_entries",
            self.is_leader(),
            |_| ()
        );

        assert!(
            !self.is_handling_snapshot(),
            "{} is applying snapshot when it is ready to handle committed entries",
            self.tag
        );
        // Leader needs to update lease.
        let mut lease_to_be_updated = self.is_leader();
        for entry in committed_entries.iter().rev() {
            // raft meta is very small, can be ignored.
            self.raft_log_size_hint += entry.get_data().len() as u64;
            if lease_to_be_updated {
                let propose_time = self
                    .proposals
                    .find_propose_time(entry.get_term(), entry.get_index());
                if let Some(propose_time) = propose_time {
                    // We must renew current_time because this value may be created a long time ago.
                    // If we do not renew it, this time may be smaller than propose_time of a
                    // command, which was proposed in another thread while this thread receives its
                    // AppendEntriesResponse and is ready to calculate its commit-log-duration.
                    ctx.current_time.replace(monotonic_raw_now());
                    ctx.raft_metrics.commit_log.observe(duration_to_sec(
                        (ctx.current_time.unwrap() - propose_time).to_std().unwrap(),
                    ));
                    self.maybe_renew_leader_lease(propose_time, ctx, None);
                    lease_to_be_updated = false;
                }
            }

            fail_point!(
                "leader_commit_prepare_merge",
                {
                    let ctx = ProposalContext::from_bytes(&entry.context);
                    self.is_leader()
                        && entry.term == self.term()
                        && ctx.contains(ProposalContext::PREPARE_MERGE)
                },
                |_| {}
            );
        }
        if let Some(last_entry) = committed_entries.last() {
            self.last_applying_idx = last_entry.get_index();
            if self.last_applying_idx >= self.last_urgent_proposal_idx {
                // Urgent requests are flushed, make it lazy again.
                self.raft_group.skip_bcast_commit(true);
                self.last_urgent_proposal_idx = u64::MAX;
            }
            let cbs = if !self.proposals.is_empty() {
                let current_term = self.term();
                let cbs = committed_entries
                    .iter()
                    .filter_map(|e| {
                        self.proposals
                            .find_proposal(e.get_term(), e.get_index(), current_term)
                    })
                    .map(|mut p| {
                        if p.must_pass_epoch_check {
                            // In this case the apply can be guaranteed to be successful. Invoke the
                            // on_committed callback if necessary.
                            p.cb.invoke_committed();
                        }
                        p
                    })
                    .collect();
                self.proposals.gc();
                cbs
            } else {
                vec![]
            };
            // Note that the `commit_index` and `commit_term` here may be used to
            // forward the commit index. So it must be less than or equal to persist
            // index.
            let commit_index = cmp::min(
                self.raft_group.raft.raft_log.committed,
                self.raft_group.raft.raft_log.persisted,
            );
            let commit_term = self.get_store().term(commit_index).unwrap();
            let mut apply = Apply::new(
                self.peer_id(),
                self.region_id,
                self.term(),
                commit_index,
                commit_term,
                committed_entries,
                cbs,
                self.region_buckets.as_ref().map(|b| b.meta.clone()),
            );
            apply.on_schedule(&ctx.raft_metrics);
            self.mut_store()
                .trace_cached_entries(apply.entries[0].clone());
            if needs_evict_entry_cache(ctx.cfg.evict_cache_on_memory_ratio) {
                // Compact all cached entries instead of half evict.
                self.mut_store().evict_entry_cache(false);
            }
            ctx.apply_router
                .schedule_task(self.region_id, ApplyTask::apply(apply));
        }
        fail_point!("after_send_to_apply_1003", self.peer_id() == 1003, |_| {});
    }

    /// Check long uncommitted proposals and log some info to help find why.
    pub fn check_long_uncommitted_proposals<T>(&mut self, ctx: &mut PollContext<EK, ER, T>) {
        if self.has_long_uncommitted_proposals(ctx) {
            let status = self.raft_group.status();
            let mut buffer: Vec<(u64, u64, u64)> = Vec::new();
            if let Some(prs) = status.progress {
                for (id, p) in prs.iter() {
                    buffer.push((*id, p.commit_group_id, p.matched));
                }
            }
            warn!(
                "found long uncommitted proposals";
                "region_id" => self.region_id,
                "peer_id" => self.peer.get_id(),
                "progress" => ?buffer,
                "cache_first_index" => ?self.get_store().entry_cache_first_index(),
                "next_turn_threshold" => ?self.long_uncommitted_threshold,
            );
        }
    }

    /// Check if there is long uncommitted proposal.
    ///
    /// This will increase the threshold when a long uncommitted proposal is
    /// detected, and reset the threshold when there is no long uncommitted
    /// proposal.
    fn has_long_uncommitted_proposals<T>(&mut self, ctx: &mut PollContext<EK, ER, T>) -> bool {
        let mut has_long_uncommitted = false;
        let base_threshold = ctx.cfg.long_uncommitted_base_threshold.0;
        if let Some(propose_time) = self.proposals.oldest().and_then(|p| p.propose_time) {
            // When a proposal was proposed with this ctx before, the current_time can be
            // some.
            let current_time = *ctx.current_time.get_or_insert_with(monotonic_raw_now);
            let elapsed = match (current_time - propose_time).to_std() {
                Ok(elapsed) => elapsed,
                Err(_) => return false,
            };
            // Increase the threshold for next turn when a long uncommitted proposal is
            // detected.
            if elapsed >= self.long_uncommitted_threshold {
                has_long_uncommitted = true;
                self.long_uncommitted_threshold += base_threshold;
            } else if elapsed < base_threshold {
                self.long_uncommitted_threshold = base_threshold;
            }
        } else {
            self.long_uncommitted_threshold = base_threshold;
        }
        has_long_uncommitted
    }

    fn on_persist_snapshot<T>(
        &mut self,
        ctx: &mut PollContext<EK, ER, T>,
        number: u64,
    ) -> PersistSnapshotResult {
        let snap_ctx = self.apply_snap_ctx.as_mut().unwrap();
        if snap_ctx.ready_number != number || snap_ctx.scheduled {
            panic!(
                "{} apply_snap_ctx {:?} is not valid after persisting snapshot, persist_number {}",
                self.tag, snap_ctx, number
            );
        }

        let persist_res = snap_ctx.persist_res.take().unwrap();
        // Schedule snapshot to apply
        snap_ctx.scheduled = true;
        self.mut_store().persist_snapshot(&persist_res);

        // The peer may change from learner to voter after snapshot persisted.
        let peer = self
            .region()
            .get_peers()
            .iter()
            .find(|p| p.get_id() == self.peer.get_id())
            .unwrap()
            .clone();
        if peer != self.peer {
            info!(
                "meta changed in applying snapshot";
                "region_id" => self.region_id,
                "peer_id" => self.peer.get_id(),
                "before" => ?self.peer,
                "after" => ?peer,
            );
            self.peer = peer;
        };

        self.activate(ctx);

        persist_res
    }

    pub fn on_persist_ready<T: Transport>(
        &mut self,
        ctx: &mut PollContext<EK, ER, T>,
        number: u64,
    ) -> Option<PersistSnapshotResult> {
        assert!(ctx.sync_write_worker.is_none());
        if self.persisted_number >= number {
            return None;
        }
        let last_unpersisted_number = self.unpersisted_readies.back().unwrap().number;
        if number > last_unpersisted_number {
            panic!(
                "{} persisted number {} > last_unpersisted_number {}, unpersisted numbers {:?}",
                self.tag, number, last_unpersisted_number, self.unpersisted_readies
            );
        }
        // There must be a match in `self.unpersisted_readies`
        while let Some(v) = self.unpersisted_readies.pop_front() {
            if number < v.number {
                panic!(
                    "{} no match of persisted number {}, unpersisted readies: {:?} {:?}",
                    self.tag, number, v, self.unpersisted_readies
                );
            }
            for msgs in v.raft_msgs {
                fail_point!("raft_before_follower_send");
                self.unpersisted_message_count -= msgs.capacity();
                let m = self.build_raft_messages(ctx, msgs);
                self.send_raft_messages(ctx, m);
            }
            if number == v.number {
                self.persisted_number = v.max_empty_number;
                break;
            }
        }

        self.write_router
            .check_new_persisted(ctx, self.persisted_number);

        if !self.pending_remove {
            // If `pending_remove` is true, no need to call `on_persist_ready` to
            // update persist index.
            let pre_persist_index = self.raft_group.raft.raft_log.persisted;
            let pre_commit_index = self.raft_group.raft.raft_log.committed;
            self.raft_group.on_persist_ready(self.persisted_number);
            self.report_persist_log_duration(pre_persist_index, &ctx.raft_metrics);
            self.report_commit_log_duration(pre_commit_index, &ctx.raft_metrics);

            let persist_index = self.raft_group.raft.raft_log.persisted;
            self.mut_store().update_cache_persisted(persist_index);

            if let Some(ForceLeaderState::ForceLeader { .. }) = self.force_leader {
                // forward commit index, the committed entries will be applied in the next raft
                // base tick round
                self.maybe_force_forward_commit_index();
            }
        }

        if self.apply_snap_ctx.is_some() && self.unpersisted_readies.is_empty() {
            // Since the snapshot must belong to the last ready, so if `unpersisted_readies`
            // is empty, it means this persisted number is the last one.
            Some(self.on_persist_snapshot(ctx, number))
        } else {
            None
        }
    }

    pub fn handle_raft_ready_advance<T: Transport>(
        &mut self,
        ctx: &mut PollContext<EK, ER, T>,
    ) -> Option<PersistSnapshotResult> {
        assert!(ctx.sync_write_worker.is_some());
        let ready = self.unpersisted_ready.take()?;

        self.persisted_number = ready.number();

        if !ready.snapshot().is_empty() {
            self.raft_group.advance_append_async(ready);
            // The ready is persisted, but we don't want to handle following light
            // ready immediately to avoid flow out of control, so use
            // `on_persist_ready` instead of `advance_append`.
            // We don't need to set `has_ready` to true, as snapshot is always
            // checked when ticking.
            self.raft_group.on_persist_ready(self.persisted_number);
            return Some(self.on_persist_snapshot(ctx, self.persisted_number));
        }

        let pre_persist_index = self.raft_group.raft.raft_log.persisted;
        let pre_commit_index = self.raft_group.raft.raft_log.committed;
        let mut light_rd = self.raft_group.advance_append(ready);
        self.report_persist_log_duration(pre_persist_index, &ctx.raft_metrics);
        self.report_commit_log_duration(pre_commit_index, &ctx.raft_metrics);

        let persist_index = self.raft_group.raft.raft_log.persisted;
        if let Some(ForceLeaderState::ForceLeader { .. }) = self.force_leader {
            // forward commit index, the committed entries will be applied in the next raft
            // base tick round
            self.maybe_force_forward_commit_index();
        }
        self.mut_store().update_cache_persisted(persist_index);

        self.add_light_ready_metric(&light_rd, &mut ctx.raft_metrics);

        if let Some(commit_index) = light_rd.commit_index() {
            let pre_commit_index = self.get_store().commit_index();
            assert!(commit_index >= pre_commit_index);
            // No need to persist the commit index but the one in memory
            // (i.e. commit of hardstate in PeerStorage) should be updated.
            self.mut_store().set_commit_index(commit_index);
            if self.is_leader() {
                self.on_leader_commit_idx_changed(pre_commit_index, commit_index);
            }
        }

        if !light_rd.messages().is_empty() {
            if !self.is_leader() {
                fail_point!("raft_before_follower_send");
            }
            let msgs = light_rd.take_messages();
            let m = self.build_raft_messages(ctx, msgs);
            self.send_raft_messages(ctx, m);
        }

        if !light_rd.committed_entries().is_empty() {
            self.handle_raft_committed_entries(ctx, light_rd.take_committed_entries());
        }

        None
    }

    pub fn unpersisted_ready_len(&self) -> usize {
        self.unpersisted_readies.len()
    }

    pub fn has_unpersisted_ready(&self) -> bool {
        !self.unpersisted_readies.is_empty()
    }

    fn response_read<T>(
        &self,
        read: &mut ReadIndexRequest<Callback<EK::Snapshot>>,
        ctx: &mut PollContext<EK, ER, T>,
        replica_read: bool,
    ) {
        debug!(
            "handle reads with a read index";
            "request_id" => ?read.id,
            "region_id" => self.region_id,
            "peer_id" => self.peer.get_id(),
        );
        RAFT_READ_INDEX_PENDING_COUNT.sub(read.cmds().len() as i64);
        let time = monotonic_raw_now();
        for (req, cb, mut read_index) in read.take_cmds().drain(..) {
            cb.read_tracker().map(|tracker| {
                GLOBAL_TRACKERS.with_tracker(*tracker, |t| {
                    t.metrics.read_index_confirm_wait_nanos =
                        (time - read.propose_time).to_std().unwrap().as_nanos() as u64;
                })
            });
            // leader reports key is locked
            if let Some(locked) = read.locked.take() {
                let mut response = raft_cmdpb::Response::default();
                response.mut_read_index().set_locked(*locked);
                let mut cmd_resp = RaftCmdResponse::default();
                cmd_resp.mut_responses().push(response);
                cb.invoke_read(ReadResponse {
                    response: cmd_resp,
                    snapshot: None,
                    txn_extra_op: TxnExtraOp::Noop,
                });
                continue;
            }
            if !replica_read {
                match (read_index, read.read_index) {
                    (Some(local_responsed_index), Some(batch_index)) => {
                        // `read_index` could be less than `read.read_index` because the former is
                        // filled with `committed index` when proposed, and the latter is filled
                        // after a read-index procedure finished.
                        read_index = Some(cmp::max(local_responsed_index, batch_index));
                    }
                    (None, _) => {
                        // Actually, the read_index is none if and only if it's the first one in
                        // read.cmds. Starting from the second, all the following ones' read_index
                        // is not none.
                        read_index = read.read_index;
                    }
                    _ => {}
                }
                cb.invoke_read(self.handle_read(ctx, req, true, read_index));
                continue;
            }
            if req.get_header().get_replica_read() {
                // We should check epoch since the range could be changed.
                cb.invoke_read(self.handle_read(ctx, req, true, read.read_index));
            } else {
                // The request could be proposed when the peer was leader.
                // TODO: figure out that it's necessary to notify stale or not.
                let term = self.term();
                apply::notify_stale_req(term, cb);
            }
        }
    }

    /// Responses to the ready read index request on the replica, the replica is
    /// not a leader.
    fn post_pending_read_index_on_replica<T>(&mut self, ctx: &mut PollContext<EK, ER, T>) {
        while let Some(mut read) = self.pending_reads.pop_front() {
            // The response of this read index request is lost, but we need it for
            // the memory lock checking result. Resend the request.
            if let Some(read_index) = read.addition_request.take() {
                assert_eq!(read.cmds().len(), 1);
                let (mut req, cb, _) = read.take_cmds().pop().unwrap();
                assert_eq!(req.requests.len(), 1);
                req.requests[0].set_read_index(*read_index);
                let read_cmd = RaftCommand::new(req, cb);
                info!(
                    "re-propose read index request because the response is lost";
                    "region_id" => self.region_id,
                    "peer_id" => self.peer.get_id(),
                );
                RAFT_READ_INDEX_PENDING_COUNT.sub(1);
                self.send_read_command(ctx, read_cmd);
                continue;
            }

            assert!(read.read_index.is_some());
            let is_read_index_request = read.cmds().len() == 1
                && read.cmds()[0].0.get_requests().len() == 1
                && read.cmds()[0].0.get_requests()[0].get_cmd_type() == CmdType::ReadIndex;

            if is_read_index_request {
                self.response_read(&mut read, ctx, false);
            } else if self.ready_to_handle_unsafe_replica_read(read.read_index.unwrap()) {
                self.response_read(&mut read, ctx, true);
            } else {
                // TODO: `ReadIndex` requests could be blocked.
                self.pending_reads.push_front(read);
                break;
            }
        }
    }

    fn send_read_command<T>(
        &self,
        ctx: &mut PollContext<EK, ER, T>,
        read_cmd: RaftCommand<EK::Snapshot>,
    ) {
        let mut err = errorpb::Error::default();
        let read_cb = match ctx.router.send_raft_command(read_cmd) {
            Ok(()) => return,
            Err(TrySendError::Full(cmd)) => {
                err.set_message(RAFTSTORE_IS_BUSY.to_owned());
                err.mut_server_is_busy()
                    .set_reason(RAFTSTORE_IS_BUSY.to_owned());
                cmd.callback
            }
            Err(TrySendError::Disconnected(cmd)) => {
                err.set_message(format!("region {} is missing", self.region_id));
                err.mut_region_not_found().set_region_id(self.region_id);
                cmd.callback
            }
        };
        let mut resp = RaftCmdResponse::default();
        resp.mut_header().set_error(err);
        let read_resp = ReadResponse {
            response: resp,
            snapshot: None,
            txn_extra_op: TxnExtraOp::Noop,
        };
        read_cb.invoke_read(read_resp);
    }

    fn apply_reads<T>(&mut self, ctx: &mut PollContext<EK, ER, T>, ready: &Ready) {
        let mut propose_time = None;
        let states = ready.read_states().iter().map(|state| {
            let read_index_ctx = ReadIndexContext::parse(state.request_ctx.as_slice()).unwrap();
            (read_index_ctx.id, read_index_ctx.locked, state.index)
        });
        // The follower may lost `ReadIndexResp`, so the pending_reads does not
        // guarantee the orders are consistent with read_states. `advance` will
        // update the `read_index` of read request that before this successful
        // `ready`.
        if !self.is_leader() {
            // NOTE: there could still be some pending reads proposed by the peer when it
            // was leader. They will be cleared in `clear_uncommitted_on_role_change` later
            // in the function.
            self.pending_reads.advance_replica_reads(states);
            self.post_pending_read_index_on_replica(ctx);
        } else {
            self.pending_reads.advance_leader_reads(&self.tag, states);
            propose_time = self.pending_reads.last_ready().map(|r| r.propose_time);
            if self.ready_to_handle_read() {
                while let Some(mut read) = self.pending_reads.pop_front() {
                    self.response_read(&mut read, ctx, false);
                }
            }
        }

        // Note that only after handle read_states can we identify what requests are
        // actually stale.
        if ready.ss().is_some() {
            let term = self.term();
            // all uncommitted reads will be dropped silently in raft.
            self.pending_reads.clear_uncommitted_on_role_change(term);
        }

        if let Some(propose_time) = propose_time {
            if self.leader_lease.is_suspect() {
                return;
            }
            self.maybe_renew_leader_lease(propose_time, ctx, None);
        }
    }

    pub fn post_apply<T>(
        &mut self,
        ctx: &mut PollContext<EK, ER, T>,
        apply_state: RaftApplyState,
        applied_term: u64,
        apply_metrics: &ApplyMetrics,
    ) -> bool {
        let mut has_ready = false;

        if self.is_handling_snapshot() {
            panic!("{} should not applying snapshot.", self.tag);
        }

        let applied_index = apply_state.get_applied_index();
        self.raft_group.advance_apply_to(applied_index);

        self.cmd_epoch_checker.advance_apply(
            applied_index,
            self.term(),
            self.raft_group.store().region(),
        );

        if !self.is_leader() {
            self.mut_store()
                .compact_entry_cache(apply_state.applied_index + 1);
        }

        let progress_to_be_updated = self.mut_store().applied_term() != applied_term;
        self.mut_store().set_applied_state(apply_state);
        self.mut_store().set_applied_term(applied_term);

        self.peer_stat.written_keys += apply_metrics.written_keys;
        self.peer_stat.written_bytes += apply_metrics.written_bytes;
        self.delete_keys_hint += apply_metrics.delete_keys_hint;
        let diff = self.size_diff_hint as i64 + apply_metrics.size_diff_hint;
        self.size_diff_hint = cmp::max(diff, 0) as u64;

        if self.has_pending_snapshot() && self.ready_to_handle_pending_snap() {
            has_ready = true;
        }
        if !self.is_leader() {
            self.post_pending_read_index_on_replica(ctx)
        } else if self.ready_to_handle_read() {
            while let Some(mut read) = self.pending_reads.pop_front() {
                self.response_read(&mut read, ctx, false);
            }
        }
        self.pending_reads.gc();

        self.read_progress.update_applied(applied_index);

        // Only leaders need to update applied_term.
        if progress_to_be_updated && self.is_leader() {
            if applied_term == self.term() {
                ctx.coprocessor_host
                    .on_applied_current_term(StateRole::Leader, self.region());
            }
            let progress = ReadProgress::applied_term(applied_term);
            let mut meta = ctx.store_meta.lock().unwrap();
            let reader = meta.readers.get_mut(&self.region_id).unwrap();
            self.maybe_update_read_progress(reader, progress);
        }
        has_ready
    }

    pub fn post_split(&mut self) {
        // Reset delete_keys_hint and size_diff_hint.
        self.delete_keys_hint = 0;
        self.size_diff_hint = 0;
        self.reset_region_buckets();
    }

    pub fn reset_region_buckets(&mut self) {
        if self.region_buckets.is_some() {
            self.last_region_buckets = self.region_buckets.take();
            self.region_buckets = None;
        }
    }

    /// Try to renew leader lease.
    fn maybe_renew_leader_lease<T>(
        &mut self,
        ts: Timespec,
        ctx: &mut PollContext<EK, ER, T>,
        progress: Option<ReadProgress>,
    ) {
        // A nonleader peer should never has leader lease.
        let read_progress = if !self.is_leader() {
            None
        } else if self.is_splitting() {
            // A splitting leader should not renew its lease.
            // Because we split regions asynchronous, the leader may read stale results
            // if splitting runs slow on the leader.
            debug!(
                "prevents renew lease while splitting";
                "region_id" => self.region_id,
                "peer_id" => self.peer.get_id(),
            );
            None
        } else if self.is_merging() {
            // A merging leader should not renew its lease.
            // Because we merge regions asynchronous, the leader may read stale results
            // if commit merge runs slow on sibling peers.
            debug!(
                "prevents renew lease while merging";
                "region_id" => self.region_id,
                "peer_id" => self.peer.get_id(),
            );
            None
        } else if self.force_leader.is_some() {
            debug!(
                "prevents renew lease while in force leader state";
                "region_id" => self.region_id,
                "peer_id" => self.peer.get_id(),
            );
            None
        } else if self.flashback_state.is_some() {
            debug!(
                "prevents renew lease while in flashback state";
                "region_id" => self.region_id,
                "peer_id" => self.peer.get_id(),
            );
            None
        } else {
            self.leader_lease.renew(ts);
            let term = self.term();
            self.leader_lease
                .maybe_new_remote_lease(term)
                .map(ReadProgress::leader_lease)
        };
        if let Some(progress) = progress {
            let mut meta = ctx.store_meta.lock().unwrap();
            let reader = meta.readers.get_mut(&self.region_id).unwrap();
            self.maybe_update_read_progress(reader, progress);
        }
        if let Some(progress) = read_progress {
            let mut meta = ctx.store_meta.lock().unwrap();
            let reader = meta.readers.get_mut(&self.region_id).unwrap();
            self.maybe_update_read_progress(reader, progress);
        }
    }

    fn maybe_update_read_progress(&self, reader: &mut ReadDelegate, progress: ReadProgress) {
        if self.pending_remove {
            return;
        }
        debug!(
            "update read progress";
            "region_id" => self.region_id,
            "peer_id" => self.peer.get_id(),
            "progress" => ?progress,
        );
        reader.update(progress);
    }

    pub fn maybe_campaign(&mut self, parent_is_leader: bool) -> bool {
        if self.region().get_peers().len() <= 1 {
            // The peer campaigned when it was created, no need to do it again.
            return false;
        }

        if !parent_is_leader {
            return false;
        }

        // If last peer is the leader of the region before split, it's intuitional for
        // it to become the leader of new split region.
        let _ = self.raft_group.campaign();
        true
    }

    /// Proposes a request.
    ///
    /// Return whether the request has been proposed successfully.
    pub fn propose<T: Transport>(
        &mut self,
        ctx: &mut PollContext<EK, ER, T>,
        mut cb: Callback<EK::Snapshot>,
        req: RaftCmdRequest,
        mut err_resp: RaftCmdResponse,
        mut disk_full_opt: DiskFullOpt,
    ) -> bool {
        if self.pending_remove {
            return false;
        }

        ctx.raft_metrics.propose.all.inc();

        let req_admin_cmd_type = if !req.has_admin_request() {
            None
        } else {
            Some(req.get_admin_request().get_cmd_type())
        };
        let is_urgent = is_request_urgent(&req);

        let policy = self.inspect(&req);
        let res = match policy {
            Ok(RequestPolicy::ReadLocal) | Ok(RequestPolicy::StaleRead) => {
                self.read_local(ctx, req, cb);
                return false;
            }
            Ok(RequestPolicy::ReadIndex) => return self.read_index(ctx, req, err_resp, cb),
            Ok(RequestPolicy::ProposeTransferLeader) => {
                return self.propose_transfer_leader(ctx, req, cb);
            }
            Ok(RequestPolicy::ProposeNormal) => {
                // For admin cmds, only region split/merge comes here.
                if req.has_admin_request() {
                    disk_full_opt = DiskFullOpt::AllowedOnAlmostFull;
                }
                self.check_normal_proposal_with_disk_full_opt(ctx, disk_full_opt)
                    .and_then(|_| self.propose_normal(ctx, req))
            }
            Ok(RequestPolicy::ProposeConfChange) => self.propose_conf_change(ctx, &req),
            Err(e) => Err(e),
        };
        fail_point!("after_propose");

        match res {
            Err(e) => {
                cmd_resp::bind_error(&mut err_resp, e);
                cb.invoke_with_response(err_resp);
                self.post_propose_fail(req_admin_cmd_type);
                false
            }
            Ok(Either::Right(idx)) => {
                if !cb.is_none() {
                    self.cmd_epoch_checker.attach_to_conflict_cmd(idx, cb);
                }
                self.post_propose_fail(req_admin_cmd_type);
                false
            }
            Ok(Either::Left(idx)) => {
                let has_applied_to_current_term = self.has_applied_to_current_term();
                if has_applied_to_current_term {
                    // After this peer has applied to current term and passed above checking
                    // including `cmd_epoch_checker`, we can safely guarantee
                    // that this proposal will be committed if there is no abnormal leader transfer
                    // in the near future. Thus proposed callback can be called.
                    cb.invoke_proposed();
                }
                if is_urgent {
                    self.last_urgent_proposal_idx = idx;
                    // Eager flush to make urgent proposal be applied on all nodes as soon as
                    // possible.
                    self.raft_group.skip_bcast_commit(false);
                }
                self.should_wake_up = true;
                let p = Proposal {
                    is_conf_change: req_admin_cmd_type == Some(AdminCmdType::ChangePeer)
                        || req_admin_cmd_type == Some(AdminCmdType::ChangePeerV2),
                    index: idx,
                    term: self.term(),
                    cb,
                    propose_time: None,
                    must_pass_epoch_check: has_applied_to_current_term,
                };
                if let Some(cmd_type) = req_admin_cmd_type {
                    self.cmd_epoch_checker
                        .post_propose(cmd_type, idx, self.term());
                }
                self.post_propose(ctx, p);
                true
            }
        }
    }

    fn post_propose_fail(&mut self, req_admin_cmd_type: Option<AdminCmdType>) {
        if req_admin_cmd_type == Some(AdminCmdType::PrepareMerge) {
            // If we just failed to propose PrepareMerge, the pessimistic locks status
            // may become MergingRegion incorrectly. So, we have to revert it here.
            // But we have to rule out the case when the region has successfully
            // proposed PrepareMerge or has been in merging, which is decided by
            // the boolean expression below.
            let is_merging = self.is_merging()
                || self
                    .cmd_epoch_checker
                    .last_cmd_index(AdminCmdType::PrepareMerge)
                    .is_some();
            if !is_merging {
                let mut pessimistic_locks = self.txn_ext.pessimistic_locks.write();
                if pessimistic_locks.status == LocksStatus::MergingRegion {
                    pessimistic_locks.status = LocksStatus::Normal;
                }
            }
        }
    }

    fn post_propose<T>(
        &mut self,
        poll_ctx: &mut PollContext<EK, ER, T>,
        mut p: Proposal<Callback<EK::Snapshot>>,
    ) {
        // Try to renew leader lease on every consistent read/write request.
        if poll_ctx.current_time.is_none() {
            poll_ctx.current_time = Some(monotonic_raw_now());
        }
        p.propose_time = poll_ctx.current_time;

        self.proposals.push(p);
    }

    // TODO: set higher election priority of voter/incoming voter than demoting
    // voter
    /// Validate the `ConfChange` requests and check whether it's safe to
    /// propose these conf change requests.
    /// It's safe iff at least the quorum of the Raft group is still healthy
    /// right after all conf change is applied.
    /// If 'allow_remove_leader' is false then the peer to be removed should
    /// not be the leader.
    fn check_conf_change<T>(
        &mut self,
        ctx: &mut PollContext<EK, ER, T>,
        change_peers: &[ChangePeerRequest],
        cc: &impl ConfChangeI,
    ) -> Result<()> {
        // Check whether current joint state can handle this request
        let mut after_progress = self.check_joint_state(cc)?;
        let current_progress = self.raft_group.status().progress.unwrap().clone();
        let kind = ConfChangeKind::confchange_kind(change_peers.len());

        if kind == ConfChangeKind::LeaveJoint {
            if self.peer.get_role() == PeerRole::DemotingVoter && !self.is_force_leader() {
                return Err(box_err!(
                    "{} ignore leave joint command that demoting leader",
                    self.tag
                ));
            }
            // Leaving joint state, skip check
            return Ok(());
        }

        // Check whether this request is valid
        let mut check_dup = HashSet::default();
        let mut only_learner_change = true;
        let current_voter = current_progress.conf().voters().ids();
        for cp in change_peers.iter() {
            let (change_type, peer) = (cp.get_change_type(), cp.get_peer());
            match (change_type, peer.get_role()) {
                (ConfChangeType::RemoveNode, PeerRole::Voter) if kind != ConfChangeKind::Simple => {
                    return Err(box_err!(
                        "{} invalid conf change request: {:?}, can not remove voter directly",
                        self.tag,
                        cp
                    ));
                }
                (ConfChangeType::RemoveNode, _)
                | (ConfChangeType::AddNode, PeerRole::Voter)
                | (ConfChangeType::AddLearnerNode, PeerRole::Learner) => {}
                _ => {
                    return Err(box_err!(
                        "{} invalid conf change request: {:?}",
                        self.tag,
                        cp
                    ));
                }
            }

            if !check_dup.insert(peer.get_id()) {
                return Err(box_err!(
                    "{} invalid conf change request, have multiple commands for the same peer {}",
                    self.tag,
                    peer.get_id()
                ));
            }

            if peer.get_id() == self.peer_id()
                && (change_type == ConfChangeType::RemoveNode
                // In Joint confchange, the leader is allowed to be DemotingVoter
                || (kind == ConfChangeKind::Simple
                && change_type == ConfChangeType::AddLearnerNode))
                && !ctx.cfg.allow_remove_leader()
            {
                return Err(box_err!(
                    "{} ignore remove leader or demote leader",
                    self.tag
                ));
            }

            if current_voter.contains(peer.get_id()) || change_type == ConfChangeType::AddNode {
                only_learner_change = false;
            }
        }

        // Multiple changes that only effect learner will not product `IncommingVoter`
        // or `DemotingVoter` after apply, but raftstore layer and PD rely on these
        // roles to detect joint state
        if kind != ConfChangeKind::Simple && only_learner_change {
            return Err(box_err!(
                "{} invalid conf change request, multiple changes that only effect learner",
                self.tag
            ));
        }

        let promoted_commit_index = after_progress.maximal_committed_index().0;
        if current_progress.is_singleton() // It's always safe if there is only one node in the cluster.
            || promoted_commit_index >= self.get_store().truncated_index() || self.force_leader.is_some()
        {
            return Ok(());
        }

        PEER_ADMIN_CMD_COUNTER_VEC
            .with_label_values(&["conf_change", "reject_unsafe"])
            .inc();

        // Waking it up to replicate logs to candidate.
        self.should_wake_up = true;
        Err(box_err!(
            "{} unsafe to perform conf change {:?}, before: {:?}, after: {:?}, truncated index {}, promoted commit index {}",
            self.tag,
            change_peers,
            current_progress.conf().to_conf_state(),
            after_progress.conf().to_conf_state(),
            self.get_store().truncated_index(),
            promoted_commit_index
        ))
    }

    /// Check if current joint state can handle this confchange
    fn check_joint_state(&mut self, cc: &impl ConfChangeI) -> Result<ProgressTracker> {
        let cc = &cc.as_v2();
        let mut prs = self.raft_group.status().progress.unwrap().clone();
        let mut changer = Changer::new(&prs);
        let (cfg, changes) = if cc.leave_joint() {
            changer.leave_joint()?
        } else if let Some(auto_leave) = cc.enter_joint() {
            changer.enter_joint(auto_leave, &cc.changes)?
        } else {
            changer.simple(&cc.changes)?
        };
        prs.apply_conf(cfg, changes, self.raft_group.raft.raft_log.last_index());
        Ok(prs)
    }

    pub fn transfer_leader(&mut self, peer: &metapb::Peer) {
        info!(
            "transfer leader";
            "region_id" => self.region_id,
            "peer_id" => self.peer.get_id(),
            "peer" => ?peer,
        );

        self.raft_group.transfer_leader(peer.get_id());
        self.should_wake_up = true;
    }

    fn pre_transfer_leader(&mut self, peer: &metapb::Peer) -> bool {
        // Checks if safe to transfer leader.
        if self.raft_group.raft.has_pending_conf() {
            info!(
                "reject transfer leader due to pending conf change";
                "region_id" => self.region_id,
                "peer_id" => self.peer.get_id(),
                "peer" => ?peer,
            );
            return false;
        }

        // Broadcast heartbeat to make sure followers commit the entries immediately.
        // It's only necessary to ping the target peer, but ping all for simplicity.
        self.raft_group.ping();
        let mut msg = eraftpb::Message::new();
        msg.set_to(peer.get_id());
        msg.set_msg_type(eraftpb::MessageType::MsgTransferLeader);
        msg.set_from(self.peer_id());
        // log term here represents the term of last log. For leader, the term of last
        // log is always its current term. Not just set term because raft library
        // forbids setting it for MsgTransferLeader messages.
        msg.set_log_term(self.term());
        self.raft_group.raft.msgs.push(msg);
        true
    }

    pub fn ready_to_transfer_leader<T>(
        &self,
        ctx: &mut PollContext<EK, ER, T>,
        mut index: u64,
        peer: &metapb::Peer,
    ) -> Option<&'static str> {
        let peer_id = peer.get_id();
        let status = self.raft_group.status();
        let progress = status.progress.unwrap();

        if !progress.conf().voters().contains(peer_id) {
            return Some("non voter");
        }

        for (id, pr) in progress.iter() {
            if pr.state == ProgressState::Snapshot {
                return Some("pending snapshot");
            }
            if *id == peer_id && index == 0 {
                // index will be zero if it's sent from an instance without
                // pre-transfer-leader feature. Set it to matched to make it
                // possible to transfer leader to an older version. It may be
                // useful during rolling restart.
                index = pr.matched;
            }
        }

        if self.raft_group.raft.has_pending_conf()
            || self.raft_group.raft.pending_conf_index > index
        {
            return Some("pending conf change");
        }

        let last_index = self.get_store().last_index();
        if last_index >= index + ctx.cfg.leader_transfer_max_log_lag {
            return Some("log gap");
        }
        None
    }

    fn read_local<T>(
        &mut self,
        ctx: &mut PollContext<EK, ER, T>,
        req: RaftCmdRequest,
        cb: Callback<EK::Snapshot>,
    ) {
        ctx.raft_metrics.propose.local_read.inc();
        cb.invoke_read(self.handle_read(ctx, req, false, Some(self.get_store().commit_index())))
    }

    pub fn pre_read_index(&self) -> Result<()> {
        fail_point!(
            "before_propose_readindex",
            |s| if s.map_or(true, |s| s.parse().unwrap_or(true)) {
                Ok(())
            } else {
                Err(box_err!(
                    "{} can not read due to injected failure",
                    self.tag
                ))
            }
        );

        // See more in ready_to_handle_read().
        if self.is_splitting() {
            return Err(Error::ReadIndexNotReady {
                reason: "can not read index due to split",
                region_id: self.region_id,
            });
        }
        if self.is_merging() {
            return Err(Error::ReadIndexNotReady {
                reason: "can not read index due to merge",
                region_id: self.region_id,
            });
        }
        Ok(())
    }

    pub fn has_unresolved_reads(&self) -> bool {
        self.pending_reads.has_unresolved()
    }

    /// `ReadIndex` requests could be lost in network, so on followers commands
    /// could queue in `pending_reads` forever. Sending a new `ReadIndex`
    /// periodically can resolve this.
    pub fn retry_pending_reads(&mut self, cfg: &Config) {
        if self.is_leader()
            || !self.pending_reads.check_needs_retry(cfg)
            || self.pre_read_index().is_err()
        {
            return;
        }

        let read = self.pending_reads.back_mut().unwrap();
        debug_assert!(read.read_index.is_none());
        self.raft_group
            .read_index(ReadIndexContext::fields_to_bytes(
                read.id,
                read.addition_request.as_deref(),
                None,
            ));
        debug!(
            "request to get a read index";
            "request_id" => ?read.id,
            "region_id" => self.region_id,
            "peer_id" => self.peer.get_id(),
        );
    }

    pub fn push_pending_read(
        &mut self,
        read: ReadIndexRequest<Callback<EK::Snapshot>>,
        is_leader: bool,
    ) {
        self.pending_reads.push_back(read, is_leader);
    }

    // Returns a boolean to indicate whether the `read` is proposed or not.
    // For these cases it won't be proposed:
    // 1. The region is in merging or splitting;
    // 2. The message is stale and dropped by the Raft group internally;
    // 3. There is already a read request proposed in the current lease;
    fn read_index<T: Transport>(
        &mut self,
        poll_ctx: &mut PollContext<EK, ER, T>,
        mut req: RaftCmdRequest,
        mut err_resp: RaftCmdResponse,
        cb: Callback<EK::Snapshot>,
    ) -> bool {
        if let Err(e) = self.pre_read_index() {
            debug!(
                "prevents unsafe read index";
                "region_id" => self.region_id,
                "peer_id" => self.peer.get_id(),
                "err" => ?e,
            );
            poll_ctx.raft_metrics.propose.unsafe_read_index.inc();
            cmd_resp::bind_error(&mut err_resp, e);
            cb.report_error(err_resp);
            self.should_wake_up = true;
            return false;
        }

        let now = monotonic_raw_now();
        if self.is_leader() {
            match self.inspect_lease() {
                // Here combine the new read request with the previous one even if the lease expired
                // is ok because in this case, the previous read index must be sent out with a valid
                // lease instead of a suspect lease. So there must no pending transfer-leader
                // proposals before or after the previous read index, and the lease can be renewed
                // when get heartbeat responses.
                LeaseState::Valid | LeaseState::Expired => {
                    // Must use the commit index of `PeerStorage` instead of the commit index
                    // in raft-rs which may be greater than the former one.
                    // For more details, see the annotations above `on_leader_commit_idx_changed`.
                    let commit_index = self.get_store().commit_index();
                    if let Some(read) = self.pending_reads.back_mut() {
                        let max_lease = poll_ctx.cfg.raft_store_max_leader_lease();
                        let is_read_index_request = req
                            .get_requests()
                            .get(0)
                            .map(|req| req.has_read_index())
                            .unwrap_or_default();
                        // A read index request or a read with addition request always needs the
                        // response of checking memory lock for async commit, so we cannot apply the
                        // optimization here
                        if !is_read_index_request
                            && read.addition_request.is_none()
                            && read.propose_time + max_lease > now
                        {
                            // A read request proposed in the current lease is found; combine the
                            // new read request to that previous one, so that no proposing needed.
                            read.push_command(req, cb, commit_index);
                            return false;
                        }
                    }
                }
                // If the current lease is suspect, new read requests can't be appended into
                // `pending_reads` because if the leader is transferred, the latest read could
                // be dirty.
                _ => {}
            }
        }

        // When a replica cannot detect any leader, `MsgReadIndex` will be dropped,
        // which would cause a long time waiting for a read response. Then we
        // should return an error directly in this situation.
        if !self.is_leader() && self.leader_id() == INVALID_ID {
            poll_ctx
                .raft_metrics
                .invalid_proposal
                .read_index_no_leader
                .inc();
            // The leader may be hibernated, send a message for trying to awaken the leader.
            if self.bcast_wake_up_time.is_none()
                || self
                    .bcast_wake_up_time
                    .as_ref()
                    .unwrap()
                    .saturating_elapsed()
                    >= Duration::from_millis(MIN_BCAST_WAKE_UP_INTERVAL)
            {
                self.bcast_wake_up_message(poll_ctx);
                self.bcast_wake_up_time = Some(TiInstant::now_coarse());

                let task = PdTask::QueryRegionLeader {
                    region_id: self.region_id,
                };
                if let Err(e) = poll_ctx.pd_scheduler.schedule(task) {
                    error!(
                        "failed to notify pd";
                        "region_id" => self.region_id,
                        "peer_id" => self.peer_id(),
                        "err" => %e,
                    )
                }
            }
            self.should_wake_up = true;
            cmd_resp::bind_error(&mut err_resp, Error::NotLeader(self.region_id, None));
            cb.report_error(err_resp);
            return false;
        }

        poll_ctx.raft_metrics.propose.read_index.inc();
        self.bcast_wake_up_time = None;

        let request = req
            .mut_requests()
            .get_mut(0)
            .filter(|req| req.has_read_index())
            .map(|req| req.take_read_index());
        let (id, dropped) = self.propose_read_index(request.as_ref(), None);
        if dropped && self.is_leader() {
            // The message gets dropped silently, can't be handled anymore.
            apply::notify_stale_req(self.term(), cb);
            poll_ctx.raft_metrics.propose.dropped_read_index.inc();
            return false;
        }

        let mut read = ReadIndexRequest::with_command(id, req, cb, now);
        read.addition_request = request.map(Box::new);
        self.push_pending_read(read, self.is_leader());
        self.should_wake_up = true;

        debug!(
            "request to get a read index";
            "request_id" => ?id,
            "region_id" => self.region_id,
            "peer_id" => self.peer.get_id(),
            "is_leader" => self.is_leader(),
        );

        // TimeoutNow has been sent out, so we need to propose explicitly to
        // update leader lease.
        if self.leader_lease.is_suspect() {
            let req = RaftCmdRequest::default();
            if let Ok(Either::Left(index)) = self.propose_normal(poll_ctx, req) {
                let p = Proposal {
                    is_conf_change: false,
                    index,
                    term: self.term(),
                    cb: Callback::None,
                    propose_time: Some(now),
                    must_pass_epoch_check: false,
                };
                self.post_propose(poll_ctx, p);
            }
        }

        true
    }

    // Propose a read index request to the raft group, return the request id and
    // whether this request had dropped silently
    pub fn propose_read_index(
        &mut self,
        request: Option<&raft_cmdpb::ReadIndexRequest>,
        locked: Option<&LockInfo>,
    ) -> (Uuid, bool) {
        let last_pending_read_count = self.raft_group.raft.pending_read_count();
        let last_ready_read_count = self.raft_group.raft.ready_read_count();

        let id = Uuid::new_v4();
        self.raft_group
            .read_index(ReadIndexContext::fields_to_bytes(id, request, locked));

        let pending_read_count = self.raft_group.raft.pending_read_count();
        let ready_read_count = self.raft_group.raft.ready_read_count();
        (
            id,
            pending_read_count == last_pending_read_count
                && ready_read_count == last_ready_read_count,
        )
    }

    /// Returns (minimal matched, minimal committed_index)
    ///
    /// For now, it is only used in merge.
    pub fn get_min_progress(&self) -> Result<(u64, u64)> {
        let (mut min_m, mut min_c) = (None, None);
        if let Some(progress) = self.raft_group.status().progress {
            for (id, pr) in progress.iter() {
                // Reject merge if there is any pending request snapshot,
                // because a target region may merge a source region which is in
                // an invalid state.
                if pr.state == ProgressState::Snapshot
                    || pr.pending_request_snapshot != INVALID_INDEX
                {
                    return Err(box_err!(
                        "there is a pending snapshot peer {} [{:?}], skip merge",
                        id,
                        pr
                    ));
                }
                if min_m.unwrap_or(u64::MAX) > pr.matched {
                    min_m = Some(pr.matched);
                }
                if min_c.unwrap_or(u64::MAX) > pr.committed_index {
                    min_c = Some(pr.committed_index);
                }
            }
        }
        let (mut min_m, min_c) = (min_m.unwrap_or(0), min_c.unwrap_or(0));
        if min_m < min_c {
            warn!(
                "min_matched < min_committed, raft progress is inaccurate";
                "region_id" => self.region_id,
                "peer_id" => self.peer.get_id(),
                "min_matched" => min_m,
                "min_committed" => min_c,
            );
            // Reset `min_matched` to `min_committed`, since the raft log at `min_committed`
            // is known to be committed in all peers, all of the peers should also have
            // replicated it
            min_m = min_c;
        }
        Ok((min_m, min_c))
    }

    fn pre_propose_prepare_merge<T: Transport>(
        &mut self,
        ctx: &mut PollContext<EK, ER, T>,
        req: &mut RaftCmdRequest,
    ) -> Result<()> {
        // Check existing prepare_merge_fence.
        let mut passed_merge_fence = false;
        if self.prepare_merge_fence > 0 {
            let applied_index = self.get_store().applied_index();
            if applied_index >= self.prepare_merge_fence {
                // Check passed, clear fence and start proposing pessimistic locks and
                // PrepareMerge.
                self.prepare_merge_fence = 0;
                self.pending_prepare_merge = None;
                passed_merge_fence = true;
            } else {
                self.pending_prepare_merge = Some(mem::take(req));
                info!(
                    "reject PrepareMerge because applied_index has not reached prepare_merge_fence";
                    "region_id" => self.region_id,
                    "applied_index" => applied_index,
                    "prepare_merge_fence" => self.prepare_merge_fence
                );
                return Err(Error::PendingPrepareMerge);
            }
        }

        let last_index = self.raft_group.raft.raft_log.last_index();
        let (min_matched, min_committed) = self.get_min_progress()?;
        if min_matched == 0
            || min_committed == 0
            || last_index - min_matched > ctx.cfg.merge_max_log_gap
            || last_index - min_committed > ctx.cfg.merge_max_log_gap * 2
            || min_matched < self.last_sent_snapshot_idx
        {
            return Err(box_err!(
                "log gap too large, skip merge: matched: {}, committed: {}, last index: {}, last_snapshot: {}",
                min_matched,
                min_committed,
                last_index,
                self.last_sent_snapshot_idx
            ));
        }
        let mut entry_size = 0;
        for entry in self.raft_group.raft.raft_log.entries(
            min_committed + 1,
            NO_LIMIT,
            GetEntriesContext::empty(false),
        )? {
            // commit merge only contains entries start from min_matched + 1
            if entry.index > min_matched {
                entry_size += entry.get_data().len();
            }
            if entry.get_entry_type() == EntryType::EntryConfChange
                || entry.get_entry_type() == EntryType::EntryConfChangeV2
            {
                return Err(box_err!(
                    "{} log gap contains conf change, skip merging.",
                    self.tag
                ));
            }
            if entry.get_data().is_empty() {
                continue;
            }
            let cmd: RaftCmdRequest =
                util::parse_data_at(entry.get_data(), entry.get_index(), &self.tag);
            if !cmd.has_admin_request() {
                continue;
            }
            let cmd_type = cmd.get_admin_request().get_cmd_type();
            match cmd_type {
                AdminCmdType::TransferLeader
                | AdminCmdType::ComputeHash
                | AdminCmdType::VerifyHash
                | AdminCmdType::InvalidAdmin => continue,
                _ => {}
            }
            // Any command that can change epoch or log gap should be rejected.
            return Err(box_err!(
                "log gap contains admin request {:?}, skip merging.",
                cmd_type
            ));
        }
        let entry_size_limit = ctx.cfg.raft_entry_max_size.0 as usize * 9 / 10;
        if entry_size > entry_size_limit {
            return Err(box_err!(
                "log gap size exceed entry size limit, skip merging."
            ));
        };

        // Record current proposed index. If there are some in-memory pessimistic locks,
        // we should wait until applying to the proposed index before proposing
        // pessimistic locks and PrepareMerge. Otherwise, if an already proposed command
        // will remove a pessimistic lock, we will make some deleted locks appear again.
        if !passed_merge_fence {
            let pessimistic_locks = self.txn_ext.pessimistic_locks.read();
            if !pessimistic_locks.is_empty() {
                if pessimistic_locks.status != LocksStatus::Normal {
                    // If `status` is not `Normal`, it means the in-memory pessimistic locks are
                    // being transferred, probably triggered by transferring leader. In this case,
                    // we abort merging to simplify the situation.
                    return Err(box_err!(
                        "pessimistic locks status is {:?}, skip merging.",
                        pessimistic_locks.status
                    ));
                }
                if self.get_store().applied_index() < last_index {
                    self.prepare_merge_fence = last_index;
                    self.pending_prepare_merge = Some(mem::take(req));
                    info!(
                        "start rejecting new proposals before prepare merge";
                        "region_id" => self.region_id,
                        "prepare_merge_fence" => last_index
                    );
                    return Err(Error::PendingPrepareMerge);
                }
            }
        }

        fail_point!("before_propose_locks_on_region_merge");
        self.propose_locks_before_prepare_merge(ctx, entry_size_limit - entry_size)?;

        req.mut_admin_request()
            .mut_prepare_merge()
            .set_min_index(min_matched + 1);
        Ok(())
    }

    fn propose_locks_before_prepare_merge<T: Transport>(
        &mut self,
        ctx: &mut PollContext<EK, ER, T>,
        size_limit: usize,
    ) -> Result<()> {
        let pessimistic_locks = self.txn_ext.pessimistic_locks.upgradable_read();
        if pessimistic_locks.is_empty() {
            let mut pessimistic_locks = RwLockUpgradableReadGuard::upgrade(pessimistic_locks);
            pessimistic_locks.status = LocksStatus::MergingRegion;
            return Ok(());
        }
        // The proposed pessimistic locks here will also be carried in CommitMerge.
        // Check the size to avoid CommitMerge exceeding the size limit of a raft entry.
        // This check is a inaccurate check. We will check the size again accurately
        // later using the protobuf encoding.
        if pessimistic_locks.memory_size > size_limit {
            return Err(box_err!(
                "pessimistic locks size {} exceed size limit {}, skip merging.",
                pessimistic_locks.memory_size,
                size_limit
            ));
        }

        let mut cmd = RaftCmdRequest::default();
        for (key, (lock, _deleted)) in &*pessimistic_locks {
            let mut put = PutRequest::default();
            put.set_cf(CF_LOCK.to_string());
            put.set_key(key.as_encoded().to_owned());
            put.set_value(lock.to_lock().to_bytes());
            let mut req = Request::default();
            req.set_cmd_type(CmdType::Put);
            req.set_put(put);
            cmd.mut_requests().push(req);
        }
        cmd.mut_header().set_region_id(self.region_id);
        cmd.mut_header()
            .set_region_epoch(self.region().get_region_epoch().clone());
        cmd.mut_header().set_peer(self.peer.clone());
        let proposal_size = cmd.compute_size();
        if proposal_size as usize > size_limit {
            return Err(box_err!(
                "pessimistic locks size {} exceed size limit {}, skip merging.",
                proposal_size,
                size_limit
            ));
        }

        {
            let mut pessimistic_locks = RwLockUpgradableReadGuard::upgrade(pessimistic_locks);
            pessimistic_locks.status = LocksStatus::MergingRegion;
        }
        debug!("propose {} pessimistic locks before prepare merge", cmd.get_requests().len();
            "region_id" => self.region_id);
        self.propose_normal(ctx, cmd)?;
        Ok(())
    }

    fn pre_propose<T: Transport>(
        &mut self,
        poll_ctx: &mut PollContext<EK, ER, T>,
        req: &mut RaftCmdRequest,
    ) -> Result<ProposalContext> {
        poll_ctx.coprocessor_host.pre_propose(self.region(), req)?;
        let mut ctx = ProposalContext::empty();

        if get_sync_log_from_request(req) {
            ctx.insert(ProposalContext::SYNC_LOG);
        }

        if !req.has_admin_request() {
            return Ok(ctx);
        }

        match req.get_admin_request().get_cmd_type() {
            AdminCmdType::Split | AdminCmdType::BatchSplit => ctx.insert(ProposalContext::SPLIT),
            AdminCmdType::PrepareMerge => {
                self.pre_propose_prepare_merge(poll_ctx, req)?;
                ctx.insert(ProposalContext::PREPARE_MERGE);
            }
            AdminCmdType::CommitMerge => ctx.insert(ProposalContext::COMMIT_MERGE),
            _ => {}
        }

        Ok(ctx)
    }

    /// Propose normal request to raft
    ///
    /// Returns Ok(Either::Left(index)) means the proposal is proposed
    /// successfully and is located on `index` position.
    /// Ok(Either::Right(index)) means the proposal is rejected by
    /// `CmdEpochChecker` and the `index` is the position of the last
    /// conflict admin cmd.
    fn propose_normal<T: Transport>(
        &mut self,
        poll_ctx: &mut PollContext<EK, ER, T>,
        mut req: RaftCmdRequest,
    ) -> Result<Either<u64, u64>> {
        // Should not propose normal in force leader state.
        // In `pre_propose_raft_command`, it rejects all the requests expect conf-change
        // if in force leader state.
        if self.force_leader.is_some() {
            poll_ctx.raft_metrics.invalid_proposal.force_leader.inc();
            panic!(
                "{} propose normal in force leader state {:?}",
                self.tag, self.force_leader
            );
        };

        if (self.pending_merge_state.is_some()
            && req.get_admin_request().get_cmd_type() != AdminCmdType::RollbackMerge)
            || (self.prepare_merge_fence > 0
                && req.get_admin_request().get_cmd_type() != AdminCmdType::PrepareMerge)
        {
            return Err(Error::ProposalInMergingMode(self.region_id));
        }

        poll_ctx.raft_metrics.propose.normal.inc();

        if self.has_applied_to_current_term() {
            // Only when applied index's term is equal to current leader's term, the
            // information in epoch checker is up to date and can be used to check epoch.
            if let Some(index) = self
                .cmd_epoch_checker
                .propose_check_epoch(&req, self.term())
            {
                return Ok(Either::Right(index));
            }
        } else if req.has_admin_request() {
            // The admin request is rejected because it may need to update epoch checker
            // which introduces an uncertainty and may breaks the correctness of epoch
            // checker.
            return Err(box_err!(
                "{} peer has not applied to current term, applied_term {}, current_term {}",
                self.tag,
                self.get_store().applied_term(),
                self.term()
            ));
        }

        // TODO: validate request for unexpected changes.
        let ctx = match self.pre_propose(poll_ctx, &mut req) {
            Ok(ctx) => ctx,
            Err(e) => {
                // Skipping PrepareMerge is logged when the PendingPrepareMerge error is
                // generated.
                if !matches!(e, Error::PendingPrepareMerge) {
                    warn!(
                        "skip proposal";
                        "region_id" => self.region_id,
                        "peer_id" => self.peer.get_id(),
                        "err" => ?e,
                        "error_code" => %e.error_code(),
                    );
                }
                return Err(e);
            }
        };

        let data = req.write_to_bytes()?;

        // TODO: use local histogram metrics
        PEER_PROPOSE_LOG_SIZE_HISTOGRAM.observe(data.len() as f64);

        if data.len() as u64 > poll_ctx.cfg.raft_entry_max_size.0 {
            error!(
                "entry is too large";
                "region_id" => self.region_id,
                "peer_id" => self.peer.get_id(),
                "size" => data.len(),
            );
            return Err(Error::RaftEntryTooLarge {
                region_id: self.region_id,
                entry_size: data.len() as u64,
            });
        }

        self.maybe_inject_propose_error(&req)?;
        let propose_index = self.next_proposal_index();
        self.raft_group.propose(ctx.to_vec(), data)?;
        if self.next_proposal_index() == propose_index {
            // The message is dropped silently, this usually due to leader absence
            // or transferring leader. Both cases can be considered as NotLeader error.
            return Err(Error::NotLeader(self.region_id, None));
        }

        // Prepare Merge need to be broadcast to as many as followers when disk full.
        if req.has_admin_request()
            && (!matches!(poll_ctx.self_disk_usage, DiskUsage::Normal)
                || !self.disk_full_peers.is_empty())
        {
            match req.get_admin_request().get_cmd_type() {
                AdminCmdType::PrepareMerge | AdminCmdType::RollbackMerge => {
                    self.has_region_merge_proposal = true;
                    self.region_merge_proposal_index = propose_index;
                    for (k, v) in &mut self.disk_full_peers.peers {
                        if !matches!(v.0, DiskUsage::AlreadyFull) {
                            v.1 = true;
                            self.raft_group
                                .raft
                                .adjust_max_inflight_msgs(*k, poll_ctx.cfg.raft_max_inflight_msgs);
                            debug!(
                                "{:?} adjust max inflight msgs to {} on peer: {:?}",
                                req.get_admin_request().get_cmd_type(),
                                poll_ctx.cfg.raft_max_inflight_msgs,
                                k
                            );
                        }
                    }
                }
                _ => {}
            }
        }

        Ok(Either::Left(propose_index))
    }

    pub fn execute_transfer_leader<T>(
        &mut self,
        ctx: &mut PollContext<EK, ER, T>,
        from: u64,
        peer_disk_usage: DiskUsage,
        reply_cmd: bool, // whether it is a reply to a TransferLeader command
    ) {
        let pending_snapshot = self.is_handling_snapshot() || self.has_pending_snapshot();
        if pending_snapshot
            || from != self.leader_id()
            // Transfer leader to node with disk full will lead to write availablity downback.
            // But if the current leader is disk full, and send such request, we should allow it,
            // because it may be a read leader balance request.
            || (!matches!(ctx.self_disk_usage, DiskUsage::Normal) &&
            matches!(peer_disk_usage,DiskUsage::Normal))
        {
            info!(
                "reject transferring leader";
                "region_id" => self.region_id,
                "peer_id" => self.peer.get_id(),
                "from" => from,
                "pending_snapshot" => pending_snapshot,
                "disk_usage" => ?ctx.self_disk_usage,
            );
            return;
        }

        let mut msg = eraftpb::Message::new();
        msg.set_from(self.peer_id());
        msg.set_to(self.leader_id());
        msg.set_msg_type(eraftpb::MessageType::MsgTransferLeader);
        msg.set_index(self.get_store().applied_index());
        msg.set_log_term(self.term());
        if reply_cmd {
            msg.set_context(Bytes::from_static(TRANSFER_LEADER_COMMAND_REPLY_CTX));
        }
        self.raft_group.raft.msgs.push(msg);
    }

    /// Return true to if the transfer leader request is accepted.
    ///
    /// When transferring leadership begins, leader sends a pre-transfer
    /// to target follower first to ensures it's ready to become leader.
    /// After that the real transfer leader process begin.
    ///
    /// 1. pre_transfer_leader on leader:
    ///     Leader will send a MsgTransferLeader to follower.
    /// 2. execute_transfer_leader on follower
    ///     If follower passes all necessary checks, it will reply an
    ///     ACK with type MsgTransferLeader and its promised persistent index.
    /// 3. ready_to_transfer_leader on leader:
    ///     Leader checks if it's appropriate to transfer leadership. If it
    ///     does, it calls raft transfer_leader API to do the remaining work.
    ///
    /// See also: tikv/rfcs#37.
    fn propose_transfer_leader<T>(
        &mut self,
        ctx: &mut PollContext<EK, ER, T>,
        req: RaftCmdRequest,
        cb: Callback<EK::Snapshot>,
    ) -> bool {
        ctx.raft_metrics.propose.transfer_leader.inc();

        let transfer_leader = get_transfer_leader_cmd(&req).unwrap();
        let prs = self.raft_group.raft.prs();

        let (_, peers) = transfer_leader
            .get_peers()
            .iter()
            .filter(|peer| peer.id != self.peer.id)
            .fold((0, vec![]), |(max_matched, mut chosen), peer| {
                if let Some(pr) = prs.get(peer.id) {
                    match pr.matched.cmp(&max_matched) {
                        cmp::Ordering::Greater => (pr.matched, vec![peer]),
                        cmp::Ordering::Equal => {
                            chosen.push(peer);
                            (max_matched, chosen)
                        }
                        cmp::Ordering::Less => (max_matched, chosen),
                    }
                } else {
                    (max_matched, chosen)
                }
            });
        let peer = match peers.len() {
            0 => transfer_leader.get_peer(),
            1 => peers.get(0).unwrap(),
            _ => peers.choose(&mut rand::thread_rng()).unwrap(),
        };

        let transferred = if peer.id == self.peer.id {
            false
        } else {
            self.pre_transfer_leader(peer)
        };

        // transfer leader command doesn't need to replicate log and apply, so we
        // return immediately. Note that this command may fail, we can view it just as
        // an advice
        cb.invoke_with_response(make_transfer_leader_response());

        transferred
    }

    // Fails in such cases:
    // 1. A pending conf change has not been applied yet;
    // 2. Removing the leader is not allowed in the configuration;
    // 3. The conf change makes the raft group not healthy;
    // 4. The conf change is dropped by raft group internally.
    /// Returns Ok(Either::Left(index)) means the proposal is proposed
    /// successfully and is located on `index` position. Ok(Either::
    /// Right(index)) means the proposal is rejected by `CmdEpochChecker` and
    /// the `index` is the position of the last conflict admin cmd.
    fn propose_conf_change<T>(
        &mut self,
        ctx: &mut PollContext<EK, ER, T>,
        req: &RaftCmdRequest,
    ) -> Result<Either<u64, u64>> {
        if self.pending_merge_state.is_some() {
            return Err(Error::ProposalInMergingMode(self.region_id));
        }
        if self.raft_group.raft.pending_conf_index > self.get_store().applied_index() {
            info!(
                "there is a pending conf change, try later";
                "region_id" => self.region_id,
                "peer_id" => self.peer.get_id(),
            );
            return Err(box_err!(
                "{} there is a pending conf change, try later",
                self.tag
            ));
        }
        // Actually, according to the implementation of conf change in raft-rs, this
        // check must be passed if the previous check that `pending_conf_index`
        // should be less than or equal to `self.get_store().applied_index()` is
        // passed.
        if self.get_store().applied_term() != self.term() {
            return Err(box_err!(
                "{} peer has not applied to current term, applied_term {}, current_term {}",
                self.tag,
                self.get_store().applied_term(),
                self.term()
            ));
        }
        if let Some(index) = self.cmd_epoch_checker.propose_check_epoch(req, self.term()) {
            return Ok(Either::Right(index));
        }

        let data = req.write_to_bytes()?;
        let admin = req.get_admin_request();
        let res = if admin.has_change_peer() {
            self.propose_conf_change_internal(ctx, admin.get_change_peer(), data)
        } else if admin.has_change_peer_v2() {
            self.propose_conf_change_internal(ctx, admin.get_change_peer_v2(), data)
        } else {
            unreachable!()
        };
        if let Err(ref e) = res {
            warn!("failed to propose confchange"; "error" => ?e);
        }
        res.map(Either::Left)
    }

    // Fails in such cases:
    // 1. A pending conf change has not been applied yet;
    // 2. Removing the leader is not allowed in the configuration;
    // 3. The conf change makes the raft group not healthy;
    // 4. The conf change is dropped by raft group internally.
    fn propose_conf_change_internal<T, CP: ChangePeerI>(
        &mut self,
        ctx: &mut PollContext<EK, ER, T>,
        change_peer: CP,
        data: Vec<u8>,
    ) -> Result<u64> {
        let data_size = data.len();
        let cc = change_peer.to_confchange(data);
        let changes = change_peer.get_change_peers();

        self.check_conf_change(ctx, changes.as_ref(), &cc)?;

        ctx.raft_metrics.propose.conf_change.inc();
        // TODO: use local histogram metrics
        PEER_PROPOSE_LOG_SIZE_HISTOGRAM.observe(data_size as f64);
        info!(
            "propose conf change peer";
            "region_id" => self.region_id,
            "peer_id" => self.peer.get_id(),
            "changes" => ?changes.as_ref(),
            "kind" => ?ConfChangeKind::confchange_kind(changes.as_ref().len()),
        );

        let propose_index = self.next_proposal_index();
        self.raft_group
            .propose_conf_change(ProposalContext::SYNC_LOG.to_vec(), cc)?;
        if self.next_proposal_index() == propose_index {
            // The message is dropped silently, this usually due to leader absence
            // or transferring leader. Both cases can be considered as NotLeader error.
            return Err(Error::NotLeader(self.region_id, None));
        }

        Ok(propose_index)
    }

    fn handle_read<T>(
        &self,
        ctx: &mut PollContext<EK, ER, T>,
        req: RaftCmdRequest,
        check_epoch: bool,
        read_index: Option<u64>,
    ) -> ReadResponse<EK::Snapshot> {
        let region = self.region().clone();
        if check_epoch {
            if let Err(e) = check_region_epoch(&req, &region, true) {
                debug!("epoch not match"; "region_id" => region.get_id(), "err" => ?e);
                let mut response = cmd_resp::new_error(e);
                cmd_resp::bind_term(&mut response, self.term());
                return ReadResponse {
                    response,
                    snapshot: None,
                    txn_extra_op: TxnExtraOp::Noop,
                };
            }
        }
        let flags = WriteBatchFlags::from_bits_check(req.get_header().get_flags());
        if flags.contains(WriteBatchFlags::STALE_READ) {
            let read_ts = decode_u64(&mut req.get_header().get_flag_data()).unwrap();
            let safe_ts = self.read_progress.safe_ts();
            if safe_ts < read_ts {
                warn!(
                    "read rejected by safe timestamp";
                    "safe ts" => safe_ts,
                    "read ts" => read_ts,
                    "tag" => &self.tag
                );
                let mut response = cmd_resp::new_error(Error::DataIsNotReady {
                    region_id: region.get_id(),
                    peer_id: self.peer_id(),
                    safe_ts,
                });
                cmd_resp::bind_term(&mut response, self.term());
                return ReadResponse {
                    response,
                    snapshot: None,
                    txn_extra_op: TxnExtraOp::Noop,
                };
            }
        }

        let mut resp = ctx.execute(&req, &Arc::new(region), read_index, None, None);
        if let Some(snap) = resp.snapshot.as_mut() {
            snap.txn_ext = Some(self.txn_ext.clone());
            snap.bucket_meta = self.region_buckets.as_ref().map(|b| b.meta.clone());
        }
        resp.txn_extra_op = self.txn_extra_op.load();
        cmd_resp::bind_term(&mut resp.response, self.term());
        resp
    }

    pub fn voters(&self) -> raft::util::Union<'_> {
        self.raft_group.raft.prs().conf().voters().ids()
    }

    pub fn term(&self) -> u64 {
        self.raft_group.raft.term
    }

    pub fn stop(&mut self) {
        self.mut_store().cancel_applying_snap();
        self.pending_reads.clear_all(None);
    }

    pub fn maybe_add_want_rollback_merge_peer(&mut self, peer_id: u64, extra_msg: &ExtraMessage) {
        if !self.is_leader() {
            return;
        }
        if let Some(ref state) = self.pending_merge_state {
            if state.get_commit() == extra_msg.get_premerge_commit() {
                self.add_want_rollback_merge_peer(peer_id);
            }
        }
    }

    pub fn add_want_rollback_merge_peer(&mut self, peer_id: u64) {
        assert!(self.pending_merge_state.is_some());
        self.want_rollback_merge_peers.insert(peer_id);
    }

    pub fn clear_disk_full_peers<T>(&mut self, ctx: &PollContext<EK, ER, T>) {
        let disk_full_peers = mem::take(&mut self.disk_full_peers);
        let raft = &mut self.raft_group.raft;
        for peer in disk_full_peers.peers.into_keys() {
            raft.adjust_max_inflight_msgs(peer, ctx.cfg.raft_max_inflight_msgs);
        }
    }

    pub fn refill_disk_full_peers<T>(&mut self, ctx: &PollContext<EK, ER, T>) {
        self.clear_disk_full_peers(ctx);
        debug!(
            "region id {}, peer id {}, store id {}: refill disk full peers when peer disk usage status changed or merge triggered",
            self.region_id,
            self.peer.get_id(),
            self.peer.get_store_id()
        );

        // Collect disk full peers and all peers' `next_idx` to find a potential quorum.
        let peers_len = self.get_store().region().get_peers().len();
        let mut normal_peers = HashSet::default();
        let mut next_idxs = Vec::with_capacity(peers_len);
        let mut min_peer_index = u64::MAX;
        for peer in self.get_store().region().get_peers() {
            let (peer_id, store_id) = (peer.get_id(), peer.get_store_id());
            let usage = ctx.store_disk_usages.get(&store_id);
            if usage.is_none() {
                // Always treat the leader itself as normal.
                normal_peers.insert(peer_id);
            }
            if let Some(pr) = self.raft_group.raft.prs().get(peer_id) {
                // status 3-normal, 2-almostfull, 1-alreadyfull, only for simplying the sort
                // func belowing.
                let mut status = 3;
                if let Some(usg) = usage {
                    status = match usg {
                        DiskUsage::Normal => 3,
                        DiskUsage::AlmostFull => 2,
                        DiskUsage::AlreadyFull => 1,
                    };
                }

                if !self.down_peer_ids.contains(&peer_id) {
                    next_idxs.push((peer_id, pr.next_idx, usage, status));
                    if min_peer_index > pr.next_idx {
                        min_peer_index = pr.next_idx;
                    }
                }
            }
        }
        if self.has_region_merge_proposal {
            debug!(
                "region id {}, peer id {}, store id {} has a merge request, with region_merge_proposal_index {}",
                self.region_id,
                self.peer.get_id(),
                self.peer.get_store_id(),
                self.region_merge_proposal_index
            );
            if min_peer_index > self.region_merge_proposal_index {
                self.has_region_merge_proposal = false;
            }
        }

        if normal_peers.len() == peers_len {
            return;
        }

        // Reverse sort peers based on `next_idx`, `usage` and `store healthy status`,
        // then try to get a potential quorum.
        next_idxs.sort_by(|x, y| {
            if x.3 == y.3 {
                y.1.cmp(&x.1)
            } else {
                y.3.cmp(&x.3)
            }
        });

        let raft = &mut self.raft_group.raft;
        self.disk_full_peers.majority = !raft.prs().has_quorum(&normal_peers);

        // Here set all peers can be sent when merging.
        for &(peer, _, usage, ..) in &next_idxs {
            if let Some(usage) = usage {
                if self.has_region_merge_proposal && !matches!(*usage, DiskUsage::AlreadyFull) {
                    self.disk_full_peers.peers.insert(peer, (*usage, true));
                    raft.adjust_max_inflight_msgs(peer, ctx.cfg.raft_max_inflight_msgs);
                    debug!(
                        "refill disk full peer max inflight to {} on a merging region: region id {}, peer id {}",
                        ctx.cfg.raft_max_inflight_msgs, self.region_id, peer
                    );
                } else {
                    self.disk_full_peers.peers.insert(peer, (*usage, false));
                    raft.adjust_max_inflight_msgs(peer, 0);
                    debug!(
                        "refill disk full peer max inflight to {} on region without merging: region id {}, peer id {}",
                        0, self.region_id, peer
                    );
                }
            }
        }

        if !self.disk_full_peers.majority {
            // Less than majority peers are in disk full status.
            return;
        }

        let (mut potential_quorum, mut quorum_ok) = (HashSet::default(), false);
        let mut has_dangurous_set = false;
        for &(peer_id, _, _, status) in &next_idxs {
            potential_quorum.insert(peer_id);

            if status == 1 {
                // already full peer.
                has_dangurous_set = true;
            }

            if raft.prs().has_quorum(&potential_quorum) {
                quorum_ok = true;
                break;
            }
        }

        self.dangerous_majority_set = has_dangurous_set;

        // For the Peer with AlreadFull in potential quorum set, we still need to send
        // logs to it. To support incoming configure change.
        if quorum_ok {
            for peer in potential_quorum {
                if let Some(x) = self.disk_full_peers.peers.get_mut(&peer) {
                    // It can help to establish a quorum.
                    x.1 = true;
                    // for merge region, all peers have been set to the max.
                    if !self.has_region_merge_proposal {
                        raft.adjust_max_inflight_msgs(peer, 1);
                        debug!(
                            "refill disk full peer max inflight to 1 in potential quorum set: region id {}, peer id {}",
                            self.region_id, peer
                        );
                    }
                }
            }
        }
    }

    // Check disk usages for the peer itself and other peers in the raft group.
    // The return value indicates whether the proposal is allowed or not.
    fn check_normal_proposal_with_disk_full_opt<T>(
        &mut self,
        ctx: &mut PollContext<EK, ER, T>,
        disk_full_opt: DiskFullOpt,
    ) -> Result<()> {
        let leader_allowed = match ctx.self_disk_usage {
            DiskUsage::Normal => true,
            DiskUsage::AlmostFull => !matches!(disk_full_opt, DiskFullOpt::NotAllowedOnFull),
            DiskUsage::AlreadyFull => false,
        };
        let mut disk_full_stores = Vec::new();
        if !leader_allowed {
            disk_full_stores.push(ctx.store.id);
            // Try to transfer leader to a node with disk usage normal to maintain write
            // availability. If majority node is disk full, to transfer leader or not is not
            // necessary. Note: Need to exclude learner node.
            if !self.disk_full_peers.majority {
                let target_peer = self
                    .get_store()
                    .region()
                    .get_peers()
                    .iter()
                    .find(|x| {
                        !self.disk_full_peers.has(x.get_id())
                            && x.get_id() != self.peer.get_id()
                            && !self.down_peer_ids.contains(&x.get_id())
                            && !matches!(x.get_role(), PeerRole::Learner)
                    })
                    .cloned();
                if let Some(p) = target_peer {
                    debug!(
                        "try to transfer leader because of current leader disk full";
                        "region_id" => self.region_id,
                        "peer_id" => self.peer.get_id(),
                        "target_peer_id" => p.get_id(),
                    );
                    self.pre_transfer_leader(&p);
                }
            }
        } else {
            // Check followers.
            if self.disk_full_peers.is_empty() {
                return Ok(());
            }
            if !self.dangerous_majority_set {
                if !self.disk_full_peers.majority {
                    return Ok(());
                }
                // Majority peers are in disk full status but the request carries a special
                // flag.
                if matches!(disk_full_opt, DiskFullOpt::AllowedOnAlmostFull)
                    && self.disk_full_peers.peers.values().any(|x| x.1)
                {
                    return Ok(());
                }
            }
            for peer in self.get_store().region().get_peers() {
                let (peer_id, store_id) = (peer.get_id(), peer.get_store_id());
                if self.disk_full_peers.peers.get(&peer_id).is_some() {
                    disk_full_stores.push(store_id);
                }
            }
        }
        let errmsg = format!(
            "propose failed: tikv disk full, cmd diskFullOpt={:?}, leader diskUsage={:?}",
            disk_full_opt, ctx.self_disk_usage
        );
        Err(Error::DiskFull(disk_full_stores, errmsg))
    }

    /// Check if the command will be likely to pass all the check and propose.
    pub fn will_likely_propose(&mut self, cmd: &RaftCmdRequest) -> bool {
        !self.pending_remove
            && self.is_leader()
            && self.pending_merge_state.is_none()
            && self.prepare_merge_fence == 0
            && self.raft_group.raft.lead_transferee.is_none()
            && self.has_applied_to_current_term()
            && self
                .cmd_epoch_checker
                .propose_check_epoch(cmd, self.term())
                .is_none()
    }

    pub fn maybe_gen_approximate_buckets<T>(&self, ctx: &PollContext<EK, ER, T>) {
        if ctx.coprocessor_host.cfg.enable_region_bucket && !self.region().get_peers().is_empty() {
            if let Err(e) = ctx
                .split_check_scheduler
                .schedule(SplitCheckTask::ApproximateBuckets(self.region().clone()))
            {
                error!(
                    "failed to schedule check approximate buckets";
                    "region_id" => self.region().get_id(),
                    "peer_id" => self.peer_id(),
                    "err" => %e,
                );
            }
        }
    }

    #[inline]
    pub fn is_force_leader(&self) -> bool {
        matches!(
            self.force_leader,
            Some(ForceLeaderState::ForceLeader { .. })
        )
    }

    pub fn recovery_maybe_finish_wait_apply(&mut self, force: bool) {
        match &self.recovery_state {
            Some(RecoveryState::WaitApply { target_index, .. })
            | Some(RecoveryState::WaitLogApplyToLast { target_index, .. }) => {
                if self.raft_group.raft.raft_log.applied >= *target_index || force {
                    if self.is_force_leader() {
                        info!("Unsafe recovery, finish wait apply";);
                    } else {
                        info!("snapshot recovery, finish wait apply");
                    }

                    info!("wait apply finished info";
                        "region_id" => self.region().get_id(),
                        "peer_id" => self.peer_id(),
                        "target_index" => target_index,
                        "applied" =>  self.raft_group.raft.raft_log.applied,
                        "force" => force,
                    );
                    self.recovery_state = None;
                }
            }
            Some(_) | None => {}
        }
    }

    pub fn maybe_finish_flashback_wait_apply(&mut self) {
        let finished =
            self.raft_group.raft.raft_log.applied == self.raft_group.raft.raft_log.last_index();
        if finished {
            if let Some(flashback_state) = self.flashback_state.as_mut() {
                flashback_state.finish_wait_apply();
            }
        }
    }
}

#[derive(Default, Debug)]
pub struct DiskFullPeers {
    majority: bool,
    // Indicates whether a peer can help to establish a quorum.
    peers: HashMap<u64, (DiskUsage, bool)>,
}

impl DiskFullPeers {
    pub fn is_empty(&self) -> bool {
        self.peers.is_empty()
    }
    pub fn majority(&self) -> bool {
        self.majority
    }
    pub fn has(&self, peer_id: u64) -> bool {
        !self.peers.is_empty() && self.peers.contains_key(&peer_id)
    }
    pub fn get(&self, peer_id: u64) -> Option<DiskUsage> {
        self.peers.get(&peer_id).map(|x| x.0)
    }
}

impl<EK, ER> Peer<EK, ER>
where
    EK: KvEngine,
    ER: RaftEngine,
{
    pub fn insert_peer_cache(&mut self, peer: metapb::Peer) {
        self.peer_cache.borrow_mut().insert(peer.get_id(), peer);
    }

    pub fn remove_peer_from_cache(&mut self, peer_id: u64) {
        self.peer_cache.borrow_mut().remove(&peer_id);
    }

    pub fn get_peer_from_cache(&self, peer_id: u64) -> Option<metapb::Peer> {
        if peer_id == 0 {
            return None;
        }
        fail_point!("stale_peer_cache_2", peer_id == 2, |_| None);
        if let Some(peer) = self.peer_cache.borrow().get(&peer_id) {
            return Some(peer.clone());
        }

        // Try to find in region, if found, set in cache.
        for peer in self.region().get_peers() {
            if peer.get_id() == peer_id {
                self.peer_cache.borrow_mut().insert(peer_id, peer.clone());
                return Some(peer.clone());
            }
        }

        None
    }

    fn region_replication_status(&mut self) -> Option<RegionReplicationStatus> {
        if self.replication_mode_version == 0 {
            return None;
        }
        let mut status = RegionReplicationStatus {
            state_id: self.replication_mode_version,
            ..Default::default()
        };
        let state = if !self.replication_sync {
            if self.dr_auto_sync_state != DrAutoSyncState::Async {
                let res = self.raft_group.raft.check_group_commit_consistent();
                if Some(true) != res {
                    let mut buffer: SmallVec<[(u64, u64, u64); 5]> = SmallVec::new();
                    if self.get_store().applied_term() >= self.term() {
                        let progress = self.raft_group.raft.prs();
                        for (id, p) in progress.iter() {
                            if !progress.conf().voters().contains(*id) {
                                continue;
                            }
                            buffer.push((*id, p.commit_group_id, p.matched));
                        }
                    };
                    info!(
                        "still not reach integrity over label";
                        "status" => ?res,
                        "region_id" => self.region_id,
                        "peer_id" => self.peer.id,
                        "progress" => ?buffer
                    );
                } else {
                    self.replication_sync = true;
                }
                match res {
                    Some(true) => RegionReplicationState::IntegrityOverLabel,
                    Some(false) => RegionReplicationState::SimpleMajority,
                    None => RegionReplicationState::Unknown,
                }
            } else {
                RegionReplicationState::SimpleMajority
            }
        } else {
            RegionReplicationState::IntegrityOverLabel
        };
        status.set_state(state);
        Some(status)
    }

    pub fn heartbeat_pd<T>(&mut self, ctx: &PollContext<EK, ER, T>) {
        let task = PdTask::Heartbeat(HeartbeatTask {
            term: self.term(),
            region: self.region().clone(),
            down_peers: self.collect_down_peers(ctx),
            peer: self.peer.clone(),
            pending_peers: self.collect_pending_peers(ctx),
            written_bytes: self.peer_stat.written_bytes,
            written_keys: self.peer_stat.written_keys,
            approximate_size: self.approximate_size,
            approximate_keys: self.approximate_keys,
            replication_status: self.region_replication_status(),
        });
        if let Err(e) = ctx.pd_scheduler.schedule(task) {
            error!(
                "failed to notify pd";
                "region_id" => self.region_id,
                "peer_id" => self.peer.get_id(),
                "err" => ?e,
            );
            return;
        }
        fail_point!("schedule_check_split");
    }

    fn prepare_raft_message(&self) -> RaftMessage {
        let mut send_msg = RaftMessage::default();
        send_msg.set_region_id(self.region_id);
        // set current epoch
        send_msg.set_region_epoch(self.region().get_region_epoch().clone());
        send_msg.set_from_peer(self.peer.clone());
        send_msg
    }

    pub fn send_extra_message<T: Transport>(
        &self,
        msg: ExtraMessage,
        trans: &mut T,
        to: &metapb::Peer,
    ) {
        let mut send_msg = self.prepare_raft_message();
        let ty = msg.get_type();
        debug!("send extra msg";
            "region_id" => self.region_id,
            "peer_id" => self.peer.get_id(),
            "msg_type" => ?ty,
            "to" => to.get_id()
        );
        send_msg.set_extra_msg(msg);
        send_msg.set_to_peer(to.clone());
        if let Err(e) = trans.send(send_msg) {
            error!(?e;
                "failed to send extra message";
                "type" => ?ty,
                "region_id" => self.region_id,
                "peer_id" => self.peer.get_id(),
                "target" => ?to,
            );
        }
    }

    fn build_raft_message(
        &mut self,
        msg: eraftpb::Message,
        disk_usage: DiskUsage,
    ) -> Option<RaftMessage> {
        let mut send_msg = self.prepare_raft_message();

        send_msg.set_disk_usage(disk_usage);

        let to_peer = match self.get_peer_from_cache(msg.get_to()) {
            Some(p) => p,
            None => {
                warn!(
                    "failed to look up recipient peer";
                    "region_id" => self.region_id,
                    "peer_id" => self.peer.get_id(),
                    "to_peer" => msg.get_to(),
                );
                return None;
            }
        };

        send_msg.set_to_peer(to_peer);

        if msg.get_from() != self.peer.get_id() {
            debug!(
                "redirecting message";
                "msg_type" => ?msg.get_msg_type(),
                "from" => msg.get_from(),
                "to" => msg.get_to(),
                "region_id" => self.region_id,
                "peer_id" => self.peer.get_id(),
            );
        }

        // There could be two cases:
        // - Target peer already exists but has not established communication with
        //   leader yet
        // - Target peer is added newly due to member change or region split, but it's
        //   not created yet
        // For both cases the region start key and end key are attached in RequestVote
        // and Heartbeat message for the store of that peer to check whether to create a
        // new peer when receiving these messages, or just to wait for a pending region
        // split to perform later.
        if self.get_store().is_initialized() && is_initial_msg(&msg) {
            let region = self.region();
            send_msg.set_start_key(region.get_start_key().to_vec());
            send_msg.set_end_key(region.get_end_key().to_vec());
        }

        send_msg.set_message(msg);

        Some(send_msg)
    }

    pub fn bcast_wake_up_message<T: Transport>(&self, ctx: &mut PollContext<EK, ER, T>) {
        for peer in self.region().get_peers() {
            if peer.get_id() == self.peer_id() {
                continue;
            }
            self.send_wake_up_message(ctx, peer);
        }
    }

    pub fn send_wake_up_message<T: Transport>(
        &self,
        ctx: &mut PollContext<EK, ER, T>,
        peer: &metapb::Peer,
    ) {
        let mut msg = ExtraMessage::default();
        msg.set_type(ExtraMessageType::MsgRegionWakeUp);
        self.send_extra_message(msg, &mut ctx.trans, peer);
    }

    pub fn bcast_check_stale_peer_message<T: Transport>(
        &mut self,
        ctx: &mut PollContext<EK, ER, T>,
    ) {
        if self.check_stale_conf_ver < self.region().get_region_epoch().get_conf_ver() {
            self.check_stale_conf_ver = self.region().get_region_epoch().get_conf_ver();
            self.check_stale_peers = self.region().get_peers().to_vec();
        }
        for peer in &self.check_stale_peers {
            if peer.get_id() == self.peer_id() {
                continue;
            }
            let mut extra_msg = ExtraMessage::default();
            extra_msg.set_type(ExtraMessageType::MsgCheckStalePeer);
            self.send_extra_message(extra_msg, &mut ctx.trans, peer);
        }
    }

    pub fn on_check_stale_peer_response(
        &mut self,
        check_conf_ver: u64,
        check_peers: Vec<metapb::Peer>,
    ) {
        if self.check_stale_conf_ver < check_conf_ver {
            self.check_stale_conf_ver = check_conf_ver;
            self.check_stale_peers = check_peers;
        }
    }

    pub fn send_want_rollback_merge<T: Transport>(
        &self,
        premerge_commit: u64,
        ctx: &mut PollContext<EK, ER, T>,
    ) {
        let to_peer = match self.get_peer_from_cache(self.leader_id()) {
            Some(p) => p,
            None => {
                warn!(
                    "failed to look up recipient peer";
                    "region_id" => self.region_id,
                    "peer_id" => self.peer.get_id(),
                    "to_peer" => self.leader_id(),
                );
                return;
            }
        };
        let mut extra_msg = ExtraMessage::default();
        extra_msg.set_type(ExtraMessageType::MsgWantRollbackMerge);
        extra_msg.set_premerge_commit(premerge_commit);
        self.send_extra_message(extra_msg, &mut ctx.trans, &to_peer);
    }

    pub fn require_updating_max_ts(&self, pd_scheduler: &Scheduler<PdTask<EK, ER>>) {
        let epoch = self.region().get_region_epoch();
        let term_low_bits = self.term() & ((1 << 32) - 1); // 32 bits
        let version_lot_bits = epoch.get_version() & ((1 << 31) - 1); // 31 bits
        let initial_status = (term_low_bits << 32) | (version_lot_bits << 1);
        self.txn_ext
            .max_ts_sync_status
            .store(initial_status, Ordering::SeqCst);
        info!(
            "require updating max ts";
            "region_id" => self.region_id,
            "initial_status" => initial_status,
        );
        if let Err(e) = pd_scheduler.schedule(PdTask::UpdateMaxTimestamp {
            region_id: self.region_id,
            initial_status,
            txn_ext: self.txn_ext.clone(),
        }) {
            error!(
                "failed to update max ts";
                "err" => ?e,
            );
        }
    }

    fn activate_in_memory_pessimistic_locks(&mut self) {
        let mut pessimistic_locks = self.txn_ext.pessimistic_locks.write();
        pessimistic_locks.status = LocksStatus::Normal;
        pessimistic_locks.term = self.term();
        pessimistic_locks.version = self.region().get_region_epoch().get_version();
    }

    fn clear_in_memory_pessimistic_locks(&mut self) {
        let mut pessimistic_locks = self.txn_ext.pessimistic_locks.write();
        pessimistic_locks.status = LocksStatus::NotLeader;
        pessimistic_locks.clear();
        pessimistic_locks.term = self.term();
        pessimistic_locks.version = self.region().get_region_epoch().get_version();

        // Also clear merge related states
        self.prepare_merge_fence = 0;
        self.pending_prepare_merge = None;
    }

    pub fn need_renew_lease_at<T>(
        &self,
        ctx: &PollContext<EK, ER, T>,
        current_time: Timespec,
    ) -> bool {
        let renew_bound = match self.leader_lease.need_renew(current_time) {
            Some(ts) => ts,
            None => return false,
        };
        let max_lease = ctx.cfg.raft_store_max_leader_lease();
        let has_overlapped_reads = self.pending_reads.back().map_or(false, |read| {
            // If there is any read index whose lease can cover till next heartbeat
            // then we don't need to propose a new one
            read.propose_time + max_lease > renew_bound
        });
        let has_overlapped_writes = self.proposals.back().map_or(false, |proposal| {
            // If there is any write whose lease can cover till next heartbeat
            // then we don't need to propose a new one
            proposal
                .propose_time
                .map_or(false, |propose_time| propose_time + max_lease > renew_bound)
        });
        !has_overlapped_reads && !has_overlapped_writes
    }

    pub fn adjust_cfg_if_changed<T>(&mut self, ctx: &PollContext<EK, ER, T>) {
        let raft_max_inflight_msgs = ctx.cfg.raft_max_inflight_msgs;
        if self.is_leader() && (raft_max_inflight_msgs != self.raft_max_inflight_msgs) {
            let peers: Vec<_> = self.region().get_peers().into();
            for p in peers {
                if p != self.peer {
                    self.raft_group
                        .raft
                        .adjust_max_inflight_msgs(p.get_id(), raft_max_inflight_msgs);
                }
            }
            self.raft_max_inflight_msgs = raft_max_inflight_msgs;
        }
        self.raft_group.raft.r.max_msg_size = ctx.cfg.raft_max_size_per_msg.0;
    }

    #[inline]
    fn maybe_inject_propose_error(
        &self,
        #[allow(unused_variables)] req: &RaftCmdRequest,
    ) -> Result<()> {
        // The return value format is {req_type}:{store_id}
        // Request matching the format will fail to be proposed.
        // Empty `req_type` means matching all kinds of requests.
        // ":{store_id}" can be omitted, meaning matching all stores.
        fail_point!("raft_propose", |r| {
            r.map_or(Ok(()), |s| {
                let mut parts = s.splitn(2, ':');
                let cmd_type = parts.next().unwrap();
                let store_id = parts.next().map(|s| s.parse::<u64>().unwrap());
                if let Some(store_id) = store_id {
                    if store_id != self.peer.get_store_id() {
                        return Ok(());
                    }
                }
                let admin_type = req.get_admin_request().get_cmd_type();
                let match_type = cmd_type.is_empty()
                    || (cmd_type == "prepare_merge" && admin_type == AdminCmdType::PrepareMerge)
                    || (cmd_type == "transfer_leader"
                        && admin_type == AdminCmdType::TransferLeader);
                // More matching rules can be added here.
                if match_type {
                    Err(box_err!("injected error"))
                } else {
                    Ok(())
                }
            })
        });
        Ok(())
    }

    /// Update states of the peer which can be changed in the previous raft
    /// tick.
    pub fn post_raft_group_tick(&mut self) {
        self.lead_transferee = self.raft_group.raft.lead_transferee.unwrap_or_default();
    }
}

/// `RequestPolicy` decides how we handle a request.
#[derive(Clone, PartialEq, Debug)]
pub enum RequestPolicy {
    // Handle the read request directly without dispatch.
    ReadLocal,
    StaleRead,
    // Handle the read request via raft's SafeReadIndex mechanism.
    ReadIndex,
    ProposeNormal,
    ProposeTransferLeader,
    ProposeConfChange,
}

/// `RequestInspector` makes `RequestPolicy` for requests.
pub trait RequestInspector {
    /// Has the current term been applied?
    fn has_applied_to_current_term(&mut self) -> bool;
    /// Inspects its lease.
    fn inspect_lease(&mut self) -> LeaseState;

    /// Inspect a request, return a policy that tells us how to
    /// handle the request.
    fn inspect(&mut self, req: &RaftCmdRequest) -> Result<RequestPolicy> {
        if req.has_admin_request() {
            if apply::is_conf_change_cmd(req) {
                return Ok(RequestPolicy::ProposeConfChange);
            }
            if get_transfer_leader_cmd(req).is_some()
                && !WriteBatchFlags::from_bits_truncate(req.get_header().get_flags())
                    .contains(WriteBatchFlags::TRANSFER_LEADER_PROPOSAL)
            {
                return Ok(RequestPolicy::ProposeTransferLeader);
            }
            return Ok(RequestPolicy::ProposeNormal);
        }

        let mut has_read = false;
        let mut has_write = false;
        for r in req.get_requests() {
            match r.get_cmd_type() {
                CmdType::Get | CmdType::Snap | CmdType::ReadIndex => has_read = true,
                CmdType::Delete | CmdType::Put | CmdType::DeleteRange | CmdType::IngestSst => {
                    has_write = true
                }
                CmdType::Prewrite | CmdType::Invalid => {
                    return Err(box_err!(
                        "invalid cmd type {:?}, message maybe corrupted",
                        r.get_cmd_type()
                    ));
                }
            }

            if has_read && has_write {
                return Err(box_err!("read and write can't be mixed in one batch"));
            }
        }

        if has_write {
            return Ok(RequestPolicy::ProposeNormal);
        }

        fail_point!("perform_read_index", |_| Ok(RequestPolicy::ReadIndex));

        let flags = WriteBatchFlags::from_bits_check(req.get_header().get_flags());
        if flags.contains(WriteBatchFlags::STALE_READ) {
            return Ok(RequestPolicy::StaleRead);
        }

        if req.get_header().get_read_quorum() {
            return Ok(RequestPolicy::ReadIndex);
        }

        // If applied index's term is differ from current raft's term, leader transfer
        // must happened, if read locally, we may read old value.
        if !self.has_applied_to_current_term() {
            return Ok(RequestPolicy::ReadIndex);
        }

        // Local read should be performed, if and only if leader is in lease.
        // None for now.
        match self.inspect_lease() {
            LeaseState::Valid => Ok(RequestPolicy::ReadLocal),
            LeaseState::Expired | LeaseState::Suspect => {
                // Perform a consistent read to Raft quorum and try to renew the leader lease.
                Ok(RequestPolicy::ReadIndex)
            }
        }
    }
}

impl<EK, ER> RequestInspector for Peer<EK, ER>
where
    EK: KvEngine,
    ER: RaftEngine,
{
    fn has_applied_to_current_term(&mut self) -> bool {
        self.get_store().applied_term() == self.term()
    }

    fn inspect_lease(&mut self) -> LeaseState {
        if !self.raft_group.raft.in_lease() {
            return LeaseState::Suspect;
        }
        // None means now.
        let state = self.leader_lease.inspect(None);
        if LeaseState::Expired == state {
            debug!(
                "leader lease is expired";
                "region_id" => self.region_id,
                "peer_id" => self.peer.get_id(),
                "lease" => ?self.leader_lease,
            );
            // The lease is expired, call `expire` explicitly.
            self.leader_lease.expire();
        }
        state
    }
}

impl<EK, ER, T> ReadExecutor<EK> for PollContext<EK, ER, T>
where
    EK: KvEngine,
    ER: RaftEngine,
{
    fn get_tablet(&mut self) -> &EK {
        &self.engines.kv
    }

    fn get_snapshot(
        &mut self,
        _: Option<ThreadReadId>,
        _: &mut Option<LocalReadContext<'_, EK>>,
    ) -> Arc<EK::Snapshot> {
        Arc::new(self.engines.kv.snapshot())
    }
}

fn get_transfer_leader_cmd(msg: &RaftCmdRequest) -> Option<&TransferLeaderRequest> {
    if !msg.has_admin_request() {
        return None;
    }
    let req = msg.get_admin_request();
    if !req.has_transfer_leader() {
        return None;
    }

    Some(req.get_transfer_leader())
}

fn get_sync_log_from_request(msg: &RaftCmdRequest) -> bool {
    if msg.has_admin_request() {
        let req = msg.get_admin_request();
        return matches!(
            req.get_cmd_type(),
            AdminCmdType::ChangePeer
                | AdminCmdType::ChangePeerV2
                | AdminCmdType::Split
                | AdminCmdType::BatchSplit
                | AdminCmdType::PrepareMerge
                | AdminCmdType::CommitMerge
                | AdminCmdType::RollbackMerge
        );
    }

    msg.get_header().get_sync_log()
}

/// We enable follower lazy commit to get a better performance.
/// But it may not be appropriate for some requests. This function
/// checks whether the request should be committed on all followers
/// as soon as possible.
fn is_request_urgent(req: &RaftCmdRequest) -> bool {
    if !req.has_admin_request() {
        return false;
    }

    matches!(
        req.get_admin_request().get_cmd_type(),
        AdminCmdType::Split
            | AdminCmdType::BatchSplit
            | AdminCmdType::ChangePeer
            | AdminCmdType::ChangePeerV2
            | AdminCmdType::ComputeHash
            | AdminCmdType::VerifyHash
            | AdminCmdType::PrepareMerge
            | AdminCmdType::CommitMerge
            | AdminCmdType::RollbackMerge
    )
}

fn make_transfer_leader_response() -> RaftCmdResponse {
    let mut response = AdminResponse::default();
    response.set_cmd_type(AdminCmdType::TransferLeader);
    response.set_transfer_leader(TransferLeaderResponse::default());
    let mut resp = RaftCmdResponse::default();
    resp.set_admin_response(response);
    resp
}

// The Raft message context for a MsgTransferLeader if it is a reply of a
// TransferLeader command.
pub const TRANSFER_LEADER_COMMAND_REPLY_CTX: &[u8] = &[1];

mod memtrace {
    use std::mem;

    use tikv_util::memory::HeapSize;

    use super::*;

    impl<EK, ER> Peer<EK, ER>
    where
        EK: KvEngine,
        ER: RaftEngine,
    {
        pub fn proposal_size(&self) -> usize {
            let mut heap_size = self.pending_reads.heap_size();
            for prop in &self.proposals.queue {
                heap_size += prop.heap_size();
            }
            heap_size
        }

        pub fn rest_size(&self) -> usize {
            // 2 words for every item in `peer_heartbeats`.
            16 * self.peer_heartbeats.capacity()
            // 2 words for every item in `peers_start_pending_time`.
            + 16 * self.peers_start_pending_time.capacity()
            // 1 word for every item in `down_peer_ids`
            + 8 * self.down_peer_ids.capacity()
            + mem::size_of::<metapb::Peer>() * self.check_stale_peers.capacity()
            // 1 word for every item in `want_rollback_merge_peers`
            + 8 * self.want_rollback_merge_peers.capacity()
            // Ignore more heap content in `raft::eraftpb::Message`.
            + (self.unpersisted_message_count
                + self.apply_snap_ctx.as_ref().map_or(0, |ctx| ctx.msgs.len()))
                * mem::size_of::<eraftpb::Message>()
            + mem::size_of_val(self.pending_request_snapshot_count.as_ref())
        }
    }
}

#[cfg(test)]
mod tests {
    use kvproto::raft_cmdpb;
    use protobuf::ProtobufEnum;

    use super::*;
    use crate::store::{msg::ExtCallback, util::u64_to_timespec};

    #[test]
    fn test_sync_log() {
        let white_list = [
            AdminCmdType::InvalidAdmin,
            AdminCmdType::CompactLog,
            AdminCmdType::TransferLeader,
            AdminCmdType::ComputeHash,
            AdminCmdType::VerifyHash,
        ];
        for tp in AdminCmdType::values() {
            let mut msg = RaftCmdRequest::default();
            msg.mut_admin_request().set_cmd_type(*tp);
            assert_eq!(
                get_sync_log_from_request(&msg),
                !white_list.contains(tp),
                "{:?}",
                tp
            );
        }
    }

    #[test]
    fn test_urgent() {
        let urgent_types = [
            AdminCmdType::Split,
            AdminCmdType::BatchSplit,
            AdminCmdType::ChangePeer,
            AdminCmdType::ChangePeerV2,
            AdminCmdType::ComputeHash,
            AdminCmdType::VerifyHash,
            AdminCmdType::PrepareMerge,
            AdminCmdType::CommitMerge,
            AdminCmdType::RollbackMerge,
        ];
        for tp in AdminCmdType::values() {
            let mut req = RaftCmdRequest::default();
            req.mut_admin_request().set_cmd_type(*tp);
            assert_eq!(
                is_request_urgent(&req),
                urgent_types.contains(tp),
                "{:?}",
                tp
            );
        }
        assert!(!is_request_urgent(&RaftCmdRequest::default()));
    }

    #[test]
    fn test_entry_context() {
        let tbl: Vec<&[ProposalContext]> = vec![
            &[ProposalContext::SPLIT],
            &[ProposalContext::SYNC_LOG],
            &[ProposalContext::PREPARE_MERGE],
            &[ProposalContext::COMMIT_MERGE],
            &[ProposalContext::SPLIT, ProposalContext::SYNC_LOG],
            &[ProposalContext::PREPARE_MERGE, ProposalContext::SYNC_LOG],
            &[ProposalContext::COMMIT_MERGE, ProposalContext::SYNC_LOG],
        ];

        for flags in tbl {
            let mut ctx = ProposalContext::empty();
            for f in flags {
                ctx.insert(*f);
            }

            let ser = ctx.to_vec();
            let de = ProposalContext::from_bytes(&ser);

            for f in flags {
                assert!(de.contains(*f), "{:?}", de);
            }
        }
    }

    #[test]
    fn test_request_inspector() {
        struct DummyInspector {
            applied_to_index_term: bool,
            lease_state: LeaseState,
        }
        impl RequestInspector for DummyInspector {
            fn has_applied_to_current_term(&mut self) -> bool {
                self.applied_to_index_term
            }
            fn inspect_lease(&mut self) -> LeaseState {
                self.lease_state
            }
        }

        let mut table = vec![];

        // Ok(_)
        let mut req = RaftCmdRequest::default();
        let mut admin_req = raft_cmdpb::AdminRequest::default();

        req.set_admin_request(admin_req.clone());
        table.push((req.clone(), RequestPolicy::ProposeNormal));

        admin_req.set_change_peer(raft_cmdpb::ChangePeerRequest::default());
        req.set_admin_request(admin_req.clone());
        table.push((req.clone(), RequestPolicy::ProposeConfChange));
        admin_req.clear_change_peer();

        admin_req.set_change_peer_v2(raft_cmdpb::ChangePeerV2Request::default());
        req.set_admin_request(admin_req.clone());
        table.push((req.clone(), RequestPolicy::ProposeConfChange));
        admin_req.clear_change_peer_v2();

        admin_req.set_transfer_leader(raft_cmdpb::TransferLeaderRequest::default());
        req.set_admin_request(admin_req.clone());
        table.push((req.clone(), RequestPolicy::ProposeTransferLeader));
        admin_req.clear_transfer_leader();
        req.clear_admin_request();

        for (op, policy) in vec![
            (CmdType::Get, RequestPolicy::ReadLocal),
            (CmdType::Snap, RequestPolicy::ReadLocal),
            (CmdType::Put, RequestPolicy::ProposeNormal),
            (CmdType::Delete, RequestPolicy::ProposeNormal),
            (CmdType::DeleteRange, RequestPolicy::ProposeNormal),
            (CmdType::IngestSst, RequestPolicy::ProposeNormal),
        ] {
            let mut request = raft_cmdpb::Request::default();
            request.set_cmd_type(op);
            req.set_requests(vec![request].into());
            table.push((req.clone(), policy));
        }

        // Stale read
        for op in &[CmdType::Get, CmdType::Snap] {
            let mut req = req.clone();
            let mut request = raft_cmdpb::Request::default();
            request.set_cmd_type(*op);
            req.set_requests(vec![request].into());
            req.mut_header()
                .set_flags(txn_types::WriteBatchFlags::STALE_READ.bits());
            table.push((req, RequestPolicy::StaleRead));
        }

        for &applied_to_index_term in &[true, false] {
            for &lease_state in &[LeaseState::Expired, LeaseState::Suspect, LeaseState::Valid] {
                for (req, mut policy) in table.clone() {
                    let mut inspector = DummyInspector {
                        applied_to_index_term,
                        lease_state,
                    };
                    // Leader can not read local as long as
                    // it has not applied to its term or it does has a valid lease.
                    if policy == RequestPolicy::ReadLocal
                        && (!applied_to_index_term || LeaseState::Valid != inspector.lease_state)
                    {
                        policy = RequestPolicy::ReadIndex;
                    }
                    assert_eq!(inspector.inspect(&req).unwrap(), policy);
                }
            }
        }

        // Read quorum.
        let mut request = raft_cmdpb::Request::default();
        request.set_cmd_type(CmdType::Snap);
        req.set_requests(vec![request].into());
        req.mut_header().set_read_quorum(true);
        let mut inspector = DummyInspector {
            applied_to_index_term: true,
            lease_state: LeaseState::Valid,
        };
        assert_eq!(inspector.inspect(&req).unwrap(), RequestPolicy::ReadIndex);
        req.clear_header();

        // Err(_)
        let mut err_table = vec![];
        for &op in &[CmdType::Prewrite, CmdType::Invalid] {
            let mut request = raft_cmdpb::Request::default();
            request.set_cmd_type(op);
            req.set_requests(vec![request].into());
            err_table.push(req.clone());
        }
        let mut snap = raft_cmdpb::Request::default();
        snap.set_cmd_type(CmdType::Snap);
        let mut put = raft_cmdpb::Request::default();
        put.set_cmd_type(CmdType::Put);
        req.set_requests(vec![snap, put].into());
        err_table.push(req);

        for req in err_table {
            let mut inspector = DummyInspector {
                applied_to_index_term: true,
                lease_state: LeaseState::Valid,
            };
            inspector.inspect(&req).unwrap_err();
        }
    }

    #[test]
    fn test_propose_queue_find_proposal() {
        let mut pq: ProposalQueue<Callback<engine_panic::PanicSnapshot>> =
            ProposalQueue::new("tag".to_owned());
        let gen_term = |index: u64| (index / 10) + 1;
        let push_proposal = |pq: &mut ProposalQueue<_>, index: u64| {
            pq.push(Proposal {
                is_conf_change: false,
                index,
                term: gen_term(index),
                cb: Callback::write(Box::new(|_| {})),
                propose_time: Some(u64_to_timespec(index)),
                must_pass_epoch_check: false,
            });
        };
        for index in 1..=100 {
            push_proposal(&mut pq, index);
        }
        let mut pre_remove = 0;
        for remove_i in 1..=100 {
            let index = remove_i + 100;
            // Push more proposal
            push_proposal(&mut pq, index);
            // Find propose time
            for i in 1..=index {
                let pt = pq.find_propose_time(gen_term(i), i);
                if i <= pre_remove {
                    assert!(pt.is_none())
                } else {
                    assert_eq!(pt.unwrap(), u64_to_timespec(i))
                };
            }
            // Find a proposal and remove all previous proposals
            for i in 1..=remove_i {
                let p = pq.find_proposal(gen_term(i), i, 0);
                let must_found_proposal = p.is_some() && (i > pre_remove);
                let proposal_removed_previous = p.is_none() && (i <= pre_remove);
                assert!(must_found_proposal || proposal_removed_previous);
                // `find_proposal` will remove proposal so `pop` must return None
                assert!(pq.pop(gen_term(i), i).is_none());
                assert!(pq.find_propose_time(gen_term(i), i).is_none());
            }
            pre_remove = remove_i;
        }
    }

    #[test]
    fn test_uncommitted_proposals() {
        struct DropPanic(bool);
        impl Drop for DropPanic {
            fn drop(&mut self) {
                if self.0 {
                    unreachable!()
                }
            }
        }
        fn must_call() -> ExtCallback {
            let mut d = DropPanic(true);
            Box::new(move || {
                d.0 = false;
            })
        }
        fn must_not_call() -> ExtCallback {
            Box::new(move || unreachable!())
        }
        let mut pq: ProposalQueue<Callback<engine_panic::PanicSnapshot>> =
            ProposalQueue::new("tag".to_owned());

        // (1, 4) and (1, 5) is not committed
        let entries = vec![(1, 1), (1, 2), (1, 3), (1, 4), (1, 5), (2, 6), (2, 7)];
        let committed = vec![(1, 1), (1, 2), (1, 3), (2, 6), (2, 7)];
        for (index, term) in entries.clone() {
            if term != 1 {
                continue;
            }
            let cb = if committed.contains(&(index, term)) {
                Callback::write_ext(Box::new(|_| {}), None, Some(must_call()))
            } else {
                Callback::write_ext(Box::new(|_| {}), None, Some(must_not_call()))
            };
            pq.push(Proposal {
                index,
                term,
                cb,
                is_conf_change: false,
                propose_time: None,
                must_pass_epoch_check: false,
            });
        }
        for (index, term) in entries {
            if let Some(mut p) = pq.find_proposal(term, index, 0) {
                p.cb.invoke_committed();
            }
        }
    }

    #[test]
    fn test_cmd_epoch_checker() {
        use std::sync::mpsc;

        use engine_test::kv::KvTestSnapshot;
        fn new_admin_request(cmd_type: AdminCmdType) -> RaftCmdRequest {
            let mut request = RaftCmdRequest::default();
            request.mut_admin_request().set_cmd_type(cmd_type);
            request
        }
        fn new_cb() -> (Callback<KvTestSnapshot>, mpsc::Receiver<()>) {
            let (tx, rx) = mpsc::channel();
            (Callback::write(Box::new(move |_| tx.send(()).unwrap())), rx)
        }

        let region = metapb::Region::default();
        let normal_cmd = RaftCmdRequest::default();
        let split_admin = new_admin_request(AdminCmdType::BatchSplit);
        let prepare_merge_admin = new_admin_request(AdminCmdType::PrepareMerge);
        let change_peer_admin = new_admin_request(AdminCmdType::ChangePeer);

        let mut epoch_checker = CmdEpochChecker::<KvTestSnapshot>::default();

        assert_eq!(epoch_checker.propose_check_epoch(&split_admin, 10), None);
        assert_eq!(epoch_checker.term, 10);
        epoch_checker.post_propose(AdminCmdType::BatchSplit, 5, 10);
        assert_eq!(epoch_checker.proposed_admin_cmd.len(), 1);

        // Both conflict with the split admin cmd
        assert_eq!(epoch_checker.propose_check_epoch(&normal_cmd, 10), Some(5));
        assert_eq!(
            epoch_checker.propose_check_epoch(&prepare_merge_admin, 10),
            Some(5)
        );

        assert_eq!(
            epoch_checker.propose_check_epoch(&change_peer_admin, 10),
            None
        );
        epoch_checker.post_propose(AdminCmdType::ChangePeer, 6, 10);
        assert_eq!(epoch_checker.proposed_admin_cmd.len(), 2);

        assert_eq!(
            epoch_checker.last_cmd_index(AdminCmdType::BatchSplit),
            Some(5)
        );
        assert_eq!(
            epoch_checker.last_cmd_index(AdminCmdType::ChangePeer),
            Some(6)
        );
        assert_eq!(
            epoch_checker.last_cmd_index(AdminCmdType::PrepareMerge),
            None
        );

        // Conflict with the change peer admin cmd
        assert_eq!(
            epoch_checker.propose_check_epoch(&change_peer_admin, 10),
            Some(6)
        );
        // Conflict with the split admin cmd
        assert_eq!(epoch_checker.propose_check_epoch(&normal_cmd, 10), Some(5));
        // Conflict with the change peer admin cmd
        assert_eq!(
            epoch_checker.propose_check_epoch(&prepare_merge_admin, 10),
            Some(6)
        );

        epoch_checker.advance_apply(4, 10, &region);
        // Have no effect on `proposed_admin_cmd`
        assert_eq!(epoch_checker.proposed_admin_cmd.len(), 2);

        epoch_checker.advance_apply(5, 10, &region);
        // Left one change peer admin cmd
        assert_eq!(epoch_checker.proposed_admin_cmd.len(), 1);

        assert_eq!(epoch_checker.propose_check_epoch(&normal_cmd, 10), None);

        assert_eq!(epoch_checker.propose_check_epoch(&split_admin, 10), Some(6));
        // Change term to 11
        assert_eq!(epoch_checker.propose_check_epoch(&split_admin, 11), None);
        assert_eq!(epoch_checker.term, 11);
        // Should be empty
        assert_eq!(epoch_checker.proposed_admin_cmd.len(), 0);

        // Test attaching multiple callbacks.
        epoch_checker.post_propose(AdminCmdType::BatchSplit, 7, 12);
        let mut rxs = vec![];
        for _ in 0..3 {
            let conflict_idx = epoch_checker.propose_check_epoch(&normal_cmd, 12).unwrap();
            let (cb, rx) = new_cb();
            epoch_checker.attach_to_conflict_cmd(conflict_idx, cb);
            rxs.push(rx);
        }
        epoch_checker.advance_apply(7, 12, &region);
        for rx in rxs {
            rx.try_recv().unwrap();
        }

        // Should invoke callbacks when term is increased.
        epoch_checker.post_propose(AdminCmdType::BatchSplit, 8, 12);
        let (cb, rx) = new_cb();
        epoch_checker.attach_to_conflict_cmd(8, cb);
        assert_eq!(epoch_checker.propose_check_epoch(&normal_cmd, 13), None);
        rx.try_recv().unwrap();

        // Should invoke callbacks when it's dropped.
        epoch_checker.post_propose(AdminCmdType::BatchSplit, 9, 13);
        let (cb, rx) = new_cb();
        epoch_checker.attach_to_conflict_cmd(9, cb);
        drop(epoch_checker);
        rx.try_recv().unwrap();
    }
}<|MERGE_RESOLUTION|>--- conflicted
+++ resolved
@@ -961,12 +961,8 @@
     pub last_region_buckets: Option<BucketStat>,
     /// lead_transferee if the peer is in a leadership transferring.
     pub lead_transferee: u64,
-<<<<<<< HEAD
     pub recovery_state: Option<RecoveryState>,
-=======
-    pub unsafe_recovery_state: Option<UnsafeRecoveryState>,
     pub flashback_state: Option<FlashbackState>,
->>>>>>> e8679338
 }
 
 impl<EK, ER> Peer<EK, ER>
@@ -1097,12 +1093,8 @@
             region_buckets: None,
             last_region_buckets: None,
             lead_transferee: raft::INVALID_ID,
-<<<<<<< HEAD
             recovery_state: None,
-=======
-            unsafe_recovery_state: None,
             flashback_state: None,
->>>>>>> e8679338
         };
 
         // If this region has only one peer and I am the one, campaign directly.
