--- conflicted
+++ resolved
@@ -32,11 +32,7 @@
     fsm::apply::{CatchUpLogs, ChangeObserver, TaskRes as ApplyTaskRes},
     metrics::RaftEventDurationType,
     peer::{
-<<<<<<< HEAD
-        RecoveryWaitApplySyncer, UnsafeRecoveryExecutePlanSyncer,
-=======
         SnapshotRecoveryWaitApplySyncer, UnsafeRecoveryExecutePlanSyncer,
->>>>>>> c55faf97
         UnsafeRecoveryFillOutReportSyncer, UnsafeRecoveryForceLeaderSyncer,
         UnsafeRecoveryWaitApplySyncer,
     },
