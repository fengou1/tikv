--- conflicted
+++ resolved
@@ -313,12 +313,7 @@
         );
         cfg.post_a_round_of_gc = Some(Box::new(move || tx.send(()).unwrap()));
 
-<<<<<<< HEAD
-        let kv_engine = cluster.get_engine(*id);
-        storage.start_auto_gc(&kv_engine, cfg);
-=======
         storage.start_auto_gc(cfg);
->>>>>>> 558390dd
     }
 
     assert_eq!(storages.len(), count);
