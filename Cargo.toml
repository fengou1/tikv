[package]
name = "tikv"
version = "6.2.0-alpha"
authors = ["The TiKV Authors"]
description = "A distributed transactional key-value database powered by Rust and Raft"
license = "Apache-2.0"
keywords = ["KV", "distributed-systems", "raft"]
homepage = "https://tikv.org"
repository = "https://github.com/tikv/tikv/"
readme = "README.md"
edition = "2018"
publish = false

[features]
default = ["test-engine-kv-rocksdb", "test-engine-raft-raft-engine", "cloud-aws", "cloud-gcp", "cloud-azure"]
tcmalloc = ["tikv_alloc/tcmalloc"]
jemalloc = ["tikv_alloc/jemalloc", "engine_rocks/jemalloc"]
mimalloc = ["tikv_alloc/mimalloc"]
snmalloc = ["tikv_alloc/snmalloc"]
portable = ["engine_rocks/portable"]
sse = ["engine_rocks/sse"]
mem-profiling = ["tikv_alloc/mem-profiling"]
failpoints = [
  "fail/failpoints",
  "raftstore/failpoints",
  "tikv_util/failpoints",
  "engine_rocks/failpoints",
]
cloud-aws = [
  "encryption_export/cloud-aws",
  "sst_importer/cloud-aws",
]
cloud-gcp = [
  "encryption_export/cloud-gcp",
  "sst_importer/cloud-gcp",
]
cloud-azure = [
  "encryption_export/cloud-azure",
  "sst_importer/cloud-azure",
]
testexport = ["raftstore/testexport", "api_version/testexport", "causal_ts/testexport"]
test-engine-kv-rocksdb = [
  "engine_test/test-engine-kv-rocksdb"
]
test-engine-raft-raft-engine = [
  "engine_test/test-engine-raft-raft-engine"
]
test-engines-rocksdb = [
  "engine_test/test-engines-rocksdb",
]
test-engines-panic = [
  "engine_test/test-engines-panic",
]
cloud-storage-grpc = ["sst_importer/cloud-storage-grpc"]
cloud-storage-dylib = ["sst_importer/cloud-storage-dylib"]
pprof-fp = ["pprof/frame-pointer"]

# for testing configure propegate to other crates
# https://stackoverflow.com/questions/41700543/can-we-share-test-utilites-between-crates
testing = []

[lib]
name = "tikv"

[dependencies]
anyhow = "1.0"
api_version = { path = "components/api_version", default-features = false }
async-stream = "0.2"
async-trait = "0.1"
backtrace = "0.3"
batch-system = { path = "components/batch-system", default-features = false }
byteorder = "1.2"
case_macros = { path = "components/case_macros" }
causal_ts = { path = "components/causal_ts" }
chrono = "0.4"
codec = { path = "components/codec", default-features = false }
collections = { path = "components/collections" }
concurrency_manager = { path = "components/concurrency_manager", default-features = false }
coprocessor_plugin_api = { path = "components/coprocessor_plugin_api" }
crc32fast = "1.2"
crc64fast = "0.1"
crossbeam = "0.8"
encryption_export = { path = "components/encryption/export", default-features = false }
engine_panic = { path = "components/engine_panic", default-features = false }
engine_rocks = { path = "components/engine_rocks", default-features = false }
engine_test = { path = "components/engine_test", default-features = false }
engine_traits = { path = "components/engine_traits", default-features = false }
engine_traits_tests = { path = "components/engine_traits_tests", default-features = false }
error_code = { path = "components/error_code", default-features = false }
fail = "0.5"
file_system = { path = "components/file_system", default-features = false }
flate2 = { version = "1.0", default-features = false, features = ["zlib"] }
futures = { version = "0.3", features = ["thread-pool", "compat"] }
futures-executor = "0.3.1"
futures-timer = "3.0"
futures-util = { version = "0.3.1", default-features = false, features = ["io", "async-await"] }
getset = "0.1"
grpcio = { version = "0.10.3", default-features = false, features = ["openssl-vendored", "protobuf-codec", "nightly"] }
grpcio-health = { version = "0.10", default-features = false, features = ["protobuf-codec"] }
hex = "0.4"
http = "0"
hyper = { version = "0.14", features = ["full"] }
hyper-tls = "0.5"
into_other = { path = "components/into_other", default-features = false }
itertools = "0.10"
keys = { path = "components/keys", default-features = false }
kvproto = { git = "https://github.com/pingcap/kvproto.git" }
lazy_static = "1.3"
libc = "0.2"
libloading = "0.7"
log = { version = "0.4", features = ["max_level_trace", "release_max_level_debug"] }
log_wrappers = { path = "components/log_wrappers" }
match-template = "0.0.1"
memory_trace_macros = { path = "components/memory_trace_macros" }
mime = "0.3.13"
more-asserts = "0.2"
murmur3 = "0.5.1"
nom = { version = "5.1.0", default-features = false, features = ["std"] }
notify = "4"
num-traits = "0.2.14"
num_cpus = "1"
online_config = { path = "components/online_config" }
openssl = "0.10"
parking_lot = "0.12"
paste = "1.0"
pd_client = { path = "components/pd_client", default-features = false }
pin-project = "1.0"
pnet_datalink = "0.23"
pprof = { git = "https://github.com/tikv/pprof-rs.git", rev = "3fed55af8fc6cf69dbd954a0321c799c5a111e4e", default-features = false, features = ["flamegraph", "protobuf-codec"] }
prometheus = { version = "0.13", features = ["nightly"] }
prometheus-static-metric = "0.5"
protobuf = { version = "2.8", features = ["bytes"] }
raft = { version = "0.7.0", default-features = false, features = ["protobuf-codec"] }
raft_log_engine = { path = "components/raft_log_engine", default-features = false }
raftstore = { path = "components/raftstore", default-features = false, features = ["engine_rocks"] }
rand = "0.7.3"
regex = "1.3"
resource_metering = { path = "components/resource_metering" }
rev_lines = "0.2.1"
seahash = "4.1.0"
security = { path = "components/security", default-features = false }
semver = "0.11"
serde = { version = "1.0", features = ["derive"] }
serde_derive = "1.0"
serde_ignored = "0.1"
serde_json = { version = "1.0", features = ["preserve_order"] }
slog = { version = "2.3", features = ["max_level_trace", "release_max_level_debug"] }
slog-global = { version = "0.1", git = "https://github.com/breeswish/slog-global.git", rev = "d592f88e4dbba5eb439998463054f1a44fbf17b9" }
sst_importer = { path = "components/sst_importer", default-features = false }
strum = { version = "0.20", features = ["derive"] }
sysinfo = "0.16"
tempfile = "3.0"
thiserror = "1.0"
tidb_query_aggr = { path = "components/tidb_query_aggr", default-features = false }
tidb_query_common = { path = "components/tidb_query_common", default-features = false }
tidb_query_datatype = { path = "components/tidb_query_datatype", default-features = false }
tidb_query_executors = { path = "components/tidb_query_executors", default-features = false }
tidb_query_expr = { path = "components/tidb_query_expr", default-features = false }
tikv_alloc = { path = "components/tikv_alloc" }
tikv_kv = { path = "components/tikv_kv", default-features = false }
tikv_util = { path = "components/tikv_util", default-features = false }
time = "0.1"
tipb = { git = "https://github.com/pingcap/tipb.git" }
tokio = { version = "1.17", features = ["full"] }
tokio-openssl = "0.6"
tokio-timer = { git = "https://github.com/tikv/tokio", branch = "tokio-timer-hotfix" }
toml = "0.5"
tracker = { path = "components/tracker" }
txn_types = { path = "components/txn_types", default-features = false }
url = "2"
uuid = { version = "0.8.1", features = ["serde", "v4"] }
walkdir = "2"
yatp = { git = "https://github.com/tikv/yatp.git", branch = "master" }

[dev-dependencies]
api_version = { path = "components/api_version", features = ["testexport"] }
example_plugin = { path = "components/test_coprocessor_plugin/example_plugin" } # should be a binary dependency
hyper-openssl = "0.9"
panic_hook = { path = "components/panic_hook" }
reqwest = { version = "0.11", features = ["blocking"] }
test_sst_importer = { path = "components/test_sst_importer", default-features = false }
test_util = { path = "components/test_util", default-features = false }
tokio = { version = "1.17", features = ["macros", "rt-multi-thread", "time"] }
zipf = "6.1.0"

[patch.crates-io]
# TODO: remove this when new raft-rs is published.
raft = { git = "https://github.com/tikv/raft-rs", branch = "master" }
raft-proto = { git = "https://github.com/tikv/raft-rs", branch = "master" }
protobuf = { git = "https://github.com/pingcap/rust-protobuf", branch = "v2.8" }
protobuf-codegen = { git = "https://github.com/pingcap/rust-protobuf", branch = "v2.8" }

# TODO: remove this replacement after rusoto_s3 truly supports virtual-host style (https://github.com/rusoto/rusoto/pull/1823).
rusoto_core = { git = "https://github.com/tikv/rusoto", branch = "gh1482-s3-addr-styles" }
rusoto_credential = { git = "https://github.com/tikv/rusoto", branch = "gh1482-s3-addr-styles" }
rusoto_kms = { git = "https://github.com/tikv/rusoto", branch = "gh1482-s3-addr-styles" }
rusoto_mock = { git = "https://github.com/tikv/rusoto", branch = "gh1482-s3-addr-styles" }
rusoto_s3 = { git = "https://github.com/tikv/rusoto", branch = "gh1482-s3-addr-styles" }
rusoto_sts = { git = "https://github.com/tikv/rusoto", branch = "gh1482-s3-addr-styles" }

snappy-sys = { git = "https://github.com/busyjay/rust-snappy.git", branch = "static-link" }

# remove this when https://github.com/danburkert/fs2-rs/pull/42 is merged.
fs2 = { git = "https://github.com/tabokie/fs2-rs", branch = "tikv" }

# Remove this when a new version is release. We need to solve rust-lang/cmake-rs#143.
cmake = { git = "https://github.com/rust-lang/cmake-rs" }

[target.'cfg(target_os = "linux")'.dependencies]
procinfo = { git = "https://github.com/tikv/procinfo-rs", rev = "6599eb9dca74229b2c1fcc44118bef7eff127128" }
<<<<<<< HEAD
# When you modify TiKV cooperatively with kvproto, this will be useful to submit the PR to TiKV and the PR to# kvproto at the same time.# After the PR to kvproto is merged, remember to comment this out and run `cargo update -p kvproto`.
# [patch.'https://github.com/pingcap/kvproto']
=======
# When you modify TiKV cooperatively with kvproto, this will be useful to submit the PR to TiKV and the PR to
# kvproto at the same time.
# After the PR to kvproto is merged, remember to comment this out and run `cargo update -p kvproto`.
[patch.'https://github.com/pingcap/kvproto']
>>>>>>> 558390dd
# kvproto = { git = "https://github.com/your_github_id/kvproto", branch="your_branch" }

[workspace]
# See https://github.com/rust-lang/rfcs/blob/master/text/2957-cargo-features2.md
# Without resolver = 2, using `cargo build --features x` to build `cmd`
# will _not_ propagate the feature `x` into `cmd`'s direct dependencies.
resolver = "2"
members = [
  "cmd/tikv-ctl",
  "cmd/tikv-server",
  "components/api_version",
  "components/backup",
  "components/backup-stream",
  "components/batch-system",
  "components/case_macros",
  "components/causal_ts",
  "components/cdc",
  "components/cloud",
  "components/cloud/aws",
  "components/cloud/azure",
  "components/cloud/gcp",
  "components/codec",
  "components/collections",
  "components/concurrency_manager",
  "components/concurrency_manager",
  "components/coprocessor_plugin_api",
  "components/encryption",
  "components/encryption/export",
  "components/engine_rocks_helper",
# Only enable tirocks in local development, otherwise it can slow down compilation.
# TODO: always enable tirocks and remove engine_rocks.
#  "components/engine_tirocks",
  "components/error_code",
  "components/external_storage",
  "components/external_storage/export",
  "components/file_system",
  "components/into_other",
  "components/keys",
  "components/log_wrappers",
  "components/online_config",
  "components/panic_hook",
  "components/pd_client",
  "components/raftstore",
  "components/raftstore-v2",
  "components/resolved_ts",
  "components/resource_metering",
  "components/server",
  "components/server",
  "components/sst_importer",
  "components/test_backup",
  "components/test_coprocessor",
  "components/test_coprocessor_plugin/example_plugin",
  "components/test_pd",
  "components/test_pd_client",
  "components/test_raftstore",
  "components/test_sst_importer",
  "components/test_storage",
  "components/test_util",
  "components/tidb_query_aggr",
  "components/tidb_query_codegen",
  "components/tidb_query_common",
  "components/tidb_query_datatype",
  "components/tidb_query_executors",
  "components/tidb_query_expr",
  "components/tikv_alloc",
  "components/tikv_util",
  "components/tipb_helper",
  "components/tracker",
  "components/txn_types",
  "fuzz",
  "fuzz/fuzzer-afl",
  "fuzz/fuzzer-honggfuzz",
  "fuzz/fuzzer-libfuzzer",
  "tests",
]
default-members = ["cmd/tikv-server", "cmd/tikv-ctl"]

[profile.dev.package.grpcio-sys]
debug = false
opt-level = 1

[profile.dev.package.librocksdb_sys]
debug = false
opt-level = 1

[profile.dev.package.libtitan_sys]
debug = false
opt-level = 1

[profile.dev.package.tirocks-sys]
debug = false
opt-level = 1

[profile.dev.package.tests]
debug = 1
opt-level = 1

[profile.dev]
opt-level = 0
debug = 0
codegen-units = 4
lto = false
incremental = true
panic = 'unwind'
debug-assertions = true
overflow-checks = false
rpath = false

[profile.release]
opt-level = 3
debug = false
codegen-units = 1
lto = "thin"
incremental = false
panic = 'unwind'
debug-assertions = false
overflow-checks = false
rpath = false

[profile.release.package.server]
opt-level = 1
codegen-units = 4

[profile.test]
opt-level = 0
debug = 0
codegen-units = 16
lto = false
incremental = true
debug-assertions = true
overflow-checks = true
rpath = false

# The benchmark profile is identical to release, except that lto = false
[profile.bench]
opt-level = 3
debug = false
codegen-units = 1
lto = 'thin'
incremental = false
debug-assertions = false
overflow-checks = false
rpath = false<|MERGE_RESOLUTION|>--- conflicted
+++ resolved
@@ -208,15 +208,10 @@
 
 [target.'cfg(target_os = "linux")'.dependencies]
 procinfo = { git = "https://github.com/tikv/procinfo-rs", rev = "6599eb9dca74229b2c1fcc44118bef7eff127128" }
-<<<<<<< HEAD
-# When you modify TiKV cooperatively with kvproto, this will be useful to submit the PR to TiKV and the PR to# kvproto at the same time.# After the PR to kvproto is merged, remember to comment this out and run `cargo update -p kvproto`.
-# [patch.'https://github.com/pingcap/kvproto']
-=======
 # When you modify TiKV cooperatively with kvproto, this will be useful to submit the PR to TiKV and the PR to
 # kvproto at the same time.
 # After the PR to kvproto is merged, remember to comment this out and run `cargo update -p kvproto`.
 [patch.'https://github.com/pingcap/kvproto']
->>>>>>> 558390dd
 # kvproto = { git = "https://github.com/your_github_id/kvproto", branch="your_branch" }
 
 [workspace]
